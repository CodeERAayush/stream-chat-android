--- conflicted
+++ resolved
@@ -22,7 +22,6 @@
 import io.getstream.chat.android.client.utils.FilterObject
 import io.getstream.chat.android.client.utils.observable.Subscription
 import kotlinx.android.synthetic.main.layout_commands.view.*
-import java.util.*
 
 class CommandsView(context: Context?, attrs: AttributeSet?) : LinearLayout(context, attrs) {
     init {
@@ -39,20 +38,12 @@
     val stagingEndpoint = "chat-us-east-staging.stream-io-api.com"
 
     val chType = "messaging"
-<<<<<<< HEAD
-
-    lateinit var members: List<String>
-    lateinit var config: UserConfig
-
-    fun setUser(config: UserConfig, members: List<String>, useStaging: Boolean = false, channelId: String = "x-test") {
-=======
     val chId = "x-test"
     val cid = "$chType:$chId"
     lateinit var members: List<String>
     lateinit var config: UserConfig
 
     fun setUser(config: UserConfig, members: List<String>, useStaging: Boolean = false) {
->>>>>>> 00f74c99
 
         this.config = config
         this.members = members
@@ -68,18 +59,6 @@
             }
         }
 
-<<<<<<< HEAD
-        client = if (useStaging) {
-            ChatClient.Builder(config.apiKey, App.instance)
-                .baseUrl("chat-us-east-staging.stream-io-api.com")
-                .notifications(notificationsConfig)
-                .build()
-        } else {
-            ChatClient.Builder(config.apiKey, App.instance)
-                .notifications(notificationsConfig)
-                .build()
-        }
-=======
         if (useStaging) {
             client = ChatClient.Builder(config.apiKey, App.instance)
                 .baseUrl(stagingEndpoint)
@@ -92,7 +71,6 @@
         }
 
 
->>>>>>> 00f74c99
 
         subs.add(client.events()
             .filter(ConnectedEvent::class.java)
@@ -139,36 +117,37 @@
                     UtilsMessages.show("removed", "not removed: ", deleteDeviceResult)
                 }
             }
+
+
         }
 
         btnStartWatchingChannel.setOnClickListener {
 
 
-            client.queryChannel(chType, channelId, request).enqueue { watchResult ->
+            client.queryChannel(chType, chId, request).enqueue { watchResult ->
                 UtilsMessages.show("started", "not not started:", watchResult)
             }
         }
 
         btnStopWatchingChannel.setOnClickListener {
 
-            client.stopWatching(chType, channelId).enqueue { stopWatchResult ->
+            client.stopWatching(chType, chId).enqueue { stopWatchResult ->
                 UtilsMessages.show("stopped", "not stopped:", stopWatchResult)
             }
         }
 
         btnUpdateChannel.setOnClickListener {
             val data = mutableMapOf<String, Any>()
-            data["name"] = channelId
-            client.updateChannel(chType, channelId, Message("update-msg"), data).enqueue {
+            data["name"] = chId
+            client.updateChannel(chType, chId, Message("update-msg"), data).enqueue {
                 UtilsMessages.show("updated", "not updated:", it)
             }
         }
 
         btnSendMessage.setOnClickListener {
-            val currentTime = System.currentTimeMillis() / 1000
-            val messageOut = Message(text = "Test messages: $currentTime")
-            messageOut.extraData["test-data"] = "zed: $currentTime"
-            client.sendMessage(chType, channelId, messageOut).enqueue { messageResult ->
+            val messageOut = Message(text = "SSS")
+            messageOut.extraData["test"] = "zed"
+            client.sendMessage(chType, chId, messageOut).enqueue { messageResult ->
                 if (messageResult.isSuccess) {
                     val messageIn = messageResult.data()
                 }
@@ -180,36 +159,6 @@
 
         btnGetMessages.setOnClickListener {
             val queryChannelRequest = QueryChannelRequest().withMessages(5)
-<<<<<<< HEAD
-            client.queryChannel(chType, channelId, queryChannelRequest).enqueue {
-                UtilsMessages.show("messages success", "messages error", it)
-            }
-        }
-
-        btnGetOrCreateChannel.setOnClickListener {
-
-            val queryChannelRequest = QueryChannelRequest()
-                .withData(mapOf("name" to channelId))
-                .withMessages(5)
-
-            client.queryChannel(chType, channelId, queryChannelRequest).enqueue {
-
-                if (it.isError) {
-                    it.error().printStackTrace()
-                }
-
-                UtilsMessages.show("query success", "query error", it)
-            }
-        }
-
-        btnGetSyncHistory.setOnClickListener {
-
-            val lastSyncAt = Date(0)
-
-            client.getSyncHistory(listOf("$chType:$channelId"), lastSyncAt).enqueue {
-                UtilsMessages.show("History received", "History not received", it)
-            }
-=======
 
             client.queryChannel(chType, chId, queryChannelRequest).enqueue {
                 UtilsMessages.show(it)
@@ -227,7 +176,6 @@
                 UtilsMessages.show(it)
             }
         }
->>>>>>> 00f74c99
 
         btnQueryChannel.setOnClickListener {
             client.queryChannel(chType, chId, request).enqueue {
