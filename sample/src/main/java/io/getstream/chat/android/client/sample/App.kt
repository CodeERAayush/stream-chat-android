--- conflicted
+++ resolved
@@ -38,14 +38,6 @@
         private const val EXTRA_MESSAGE_ID = "io.getstream.chat.example.MESSAGE_ID"
 
         lateinit var instance: App
-
-        var activities = mutableListOf<Activity>()
-
-        fun runWithActivity(call: (Activity) -> Unit) {
-            if (activities.isNotEmpty()) {
-                call(activities[0])
-            }
-        }
     }
 
     override fun onCreate() {
@@ -66,7 +58,6 @@
             "eyJ0eXAiOiJKV1QiLCJhbGciOiJIUzI1NiJ9.eyJ1c2VyX2lkIjoiYmVuZGVyIn0.3KYJIoYvSPgTURznP8nWvsA2Yj2-vLqrm-ubqAeOlcQ"
 
         client = ChatClient.Builder(apiKey, this)
-            .baseUrl("chat-us-east-staging.stream-io-api.com")
             .notifications(provideNotificationConfig())
             .loggerHandler(object : ChatLoggerHandler {
                 override fun logT(throwable: Throwable) {
@@ -122,40 +113,7 @@
         channelsRepositoryRx = ChannelsRepositoryRx(client, cache)
         channelsRepositoryLive = ChannelsRepositoryLive(client, cache)
 
-<<<<<<< HEAD
-        registerActivityLifecycleCallbacks(object : ActivityLifecycleCallbacks {
-            override fun onActivityPaused(activity: Activity) {
-
-            }
-
-            override fun onActivityStarted(activity: Activity) {
-
-            }
-
-            override fun onActivityDestroyed(activity: Activity) {
-
-            }
-
-            override fun onActivitySaveInstanceState(activity: Activity, outState: Bundle) {
-
-            }
-
-            override fun onActivityStopped(activity: Activity) {
-                activities.remove(activity)
-            }
-
-            override fun onActivityCreated(activity: Activity, savedInstanceState: Bundle?) {
-
-            }
-
-            override fun onActivityResumed(activity: Activity) {
-                activities.add(activity)
-            }
-
-        })
-=======
         client.disconnect()
->>>>>>> 00f74c99
     }
 
     var latestResumed: Activity? = null
