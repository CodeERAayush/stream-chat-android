package io.getstream.chat.example;

import android.app.Application;

import androidx.annotation.NonNull;

import com.crashlytics.android.Crashlytics;
import com.getstream.sdk.chat.StreamChat;
import com.getstream.sdk.chat.logger.StreamChatLogger;
import com.getstream.sdk.chat.logger.StreamLogger;
import com.getstream.sdk.chat.logger.StreamLoggerHandler;
import com.getstream.sdk.chat.logger.StreamLoggerLevel;
import com.getstream.sdk.chat.rest.core.ApiClientOptions;
import com.getstream.sdk.chat.rest.interfaces.CompletableCallback;
import com.getstream.sdk.chat.rest.response.CompletableResponse;
import com.getstream.sdk.chat.style.StreamChatStyle;
import com.google.firebase.FirebaseApp;
import com.google.firebase.iid.FirebaseInstanceId;

import io.fabric.sdk.android.Fabric;
import io.getstream.chat.example.utils.AppDataConfig;


public class BaseApplication extends Application {
    private StreamLogger logger;
    private ApiClientOptions apiClientOptions;
    private StreamChatStyle style;

    @Override
    public void onCreate() {
        super.onCreate();
        Fabric.with(this, new Crashlytics());
        FirebaseApp.initializeApp(getApplicationContext());

<<<<<<< HEAD
        setupLogger();
        setupClientOptions();
        setupChatStyle();
        initChat();
=======
        ApiClientOptions apiClientOptions = new ApiClientOptions.Builder()
                .BaseURL(AppDataConfig.getApiEndpoint())
                .Timeout(AppDataConfig.getApiTimeout())
                .CDNTimeout(AppDataConfig.getCdnTimeout())
                .build();

        StreamChatStyle style = new StreamChatStyle.Builder()
                //.setDefaultFont(R.font.lilyofthe_valley)
                //.setDefaultFont("fonts/odibeesans_regular.ttf")
                .build();

        StreamChat.Config configuration = new StreamChat.Config(this, AppDataConfig.getCurrentApiKey());
        configuration.setApiClientOptions(apiClientOptions);
        configuration.setStyle(style);
        StreamChat.init(configuration);
>>>>>>> c94b34e1

        Crashlytics.setString("apiKey", AppDataConfig.getCurrentApiKey());
    }

    private void setupLogger() {
        StreamLoggerHandler loggerHandler = new StreamLoggerHandler() {
            @Override
            public void logT(@NonNull Throwable throwable) {
                // display throwable logs here
            }

            @Override
            public void logT(@NonNull String className, @NonNull Throwable throwable) {
                // display throwable logs here
            }

            @Override
            public void logI(@NonNull String className, @NonNull String message) {
                // display info logs here
            }

            @Override
            public void logD(@NonNull String className, @NonNull String message) {
                // display debug logs here
            }

            @Override
            public void logW(@NonNull String className, @NonNull String message) {
                // display warning logs here
            }

            @Override
            public void logE(@NonNull String className, @NonNull String message) {
                // display error logs here
            }
        };

        logger = new StreamChatLogger.Builder()
                .loggingLevel(StreamLoggerLevel.INFO)
                .setLoggingHandler(loggerHandler)
                .build();
    }

    private void setupClientOptions() {
        apiClientOptions = new ApiClientOptions.Builder()
                .BaseURL(BuildConfig.API_ENDPOINT)
                .Timeout(BuildConfig.API_TIMEOUT)
                .CDNTimeout(BuildConfig.CDN_TIMEOUT)
                .build();
    }

    private void setupChatStyle() {
        style = new StreamChatStyle.Builder()
                //.setDefaultFont(R.font.lilyofthe_valley)
                //.setDefaultFont("fonts/odibeesans_regular.ttf")
                .build();
    }

    private void initChat() {
        StreamChat.Config configuration = new StreamChat.Config(this, BuildConfig.API_KEY);
        configuration.setApiClientOptions(apiClientOptions);
        configuration.setStyle(style);
        configuration.setLogger(logger);
        StreamChat.init(configuration);
    }
}<|MERGE_RESOLUTION|>--- conflicted
+++ resolved
@@ -32,28 +32,10 @@
         Fabric.with(this, new Crashlytics());
         FirebaseApp.initializeApp(getApplicationContext());
 
-<<<<<<< HEAD
         setupLogger();
         setupClientOptions();
         setupChatStyle();
         initChat();
-=======
-        ApiClientOptions apiClientOptions = new ApiClientOptions.Builder()
-                .BaseURL(AppDataConfig.getApiEndpoint())
-                .Timeout(AppDataConfig.getApiTimeout())
-                .CDNTimeout(AppDataConfig.getCdnTimeout())
-                .build();
-
-        StreamChatStyle style = new StreamChatStyle.Builder()
-                //.setDefaultFont(R.font.lilyofthe_valley)
-                //.setDefaultFont("fonts/odibeesans_regular.ttf")
-                .build();
-
-        StreamChat.Config configuration = new StreamChat.Config(this, AppDataConfig.getCurrentApiKey());
-        configuration.setApiClientOptions(apiClientOptions);
-        configuration.setStyle(style);
-        StreamChat.init(configuration);
->>>>>>> c94b34e1
 
         Crashlytics.setString("apiKey", AppDataConfig.getCurrentApiKey());
     }
