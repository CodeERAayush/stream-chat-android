package io.getstream.chat.example;

import android.content.Intent;
import android.os.Bundle;
import android.util.Log;

import androidx.appcompat.app.AppCompatActivity;
import androidx.databinding.DataBindingUtil;
import androidx.lifecycle.ViewModelProviders;

import com.getstream.sdk.chat.StreamChat;
import com.getstream.sdk.chat.adapter.ChannelViewHolderFactory;
import com.getstream.sdk.chat.enums.FilterObject;
import com.getstream.sdk.chat.rest.User;
import com.getstream.sdk.chat.rest.core.Client;
import com.getstream.sdk.chat.viewmodel.ChannelListViewModel;

import java.util.HashMap;

import io.getstream.chat.example.databinding.ActivityMainBinding;

import static com.getstream.sdk.chat.enums.Filters.and;
import static com.getstream.sdk.chat.enums.Filters.eq;


/**
 * This activity shows a list of channels
 */
public class MainActivity extends AppCompatActivity {

    public static final String EXTRA_CHANNEL_TYPE = "io.getstream.chat.example.CHANNEL_TYPE";
    public static final String EXTRA_CHANNEL_ID = "io.getstream.chat.example.CHANNEL_ID";
    final String USER_ID = "bender";
    // User token is typically provided by your server when the user authenticates
    final String USER_TOKEN = "eyJ0eXAiOiJKV1QiLCJhbGciOiJIUzI1NiJ9.eyJ1c2VyX2lkIjoiYmVuZGVyIn0.3KYJIoYvSPgTURznP8nWvsA2Yj2-vLqrm-ubqAeOlcQ";
    private ChannelListViewModel viewModel;

    // establish a websocket connection to stream
    protected Client configureStreamClient() {
        Client client = StreamChat.getInstance(getApplication());

        HashMap<String, Object> extraData = new HashMap<>();
        extraData.put("name", "Bender");
        extraData.put("image", "https://bit.ly/321RmWb");
        User user = new User(USER_ID, extraData);
        client.setUser(user, USER_TOKEN);
        return client;
    }

    @Override
    protected void onCreate(Bundle savedInstanceState) {
        Log.i("MainActivity", "onCreate");
        super.onCreate(savedInstanceState);

        // setup the client
        Client client = configureStreamClient();

        // we're using data binding in this example
        ActivityMainBinding binding =
                DataBindingUtil.setContentView(this, R.layout.activity_main);

        // Specify the current activity as the lifecycle owner.
        binding.setLifecycleOwner(this);

        // most the business logic for chat is handled in the ChannelListViewModel view model
        viewModel = ViewModelProviders.of(this).get(ChannelListViewModel.class);
        // set the viewModel data for the activity_main.xml layout
        binding.setViewModel(viewModel);

        binding.channelList.setViewModel(viewModel, this);
        ChannelViewHolderFactory factory = new ChannelViewHolderFactory();
<<<<<<< HEAD
//        FilterObject filter = and(in("members", USER_ID), in("type", "messaging"));
        FilterObject filter = eq("type", "messaging");
//        FilterObject filter = and(in("type", "messaging"), eq("example", 1));
=======
        // just get all channels
        FilterObject filter = and(eq("type", "messaging"));
>>>>>>> a8801ea7
        //binding.channelList.setViewHolderFactory(factory);
        viewModel.setChannelFilter(filter);
        // setup an onclick listener to capture clicks to the user profile or channel
        MainActivity parent = this;
        binding.channelList.setOnChannelClickListener(channel -> {
            // open the channel activity
            Intent intent = new Intent(parent, ChannelActivity.class);
            intent.putExtra(EXTRA_CHANNEL_TYPE, channel.getType());
            intent.putExtra(EXTRA_CHANNEL_ID, channel.getId());
            startActivity(intent);
        });
        binding.channelList.setOnUserClickListener(user -> {
            // open your user profile
        });

    }
}<|MERGE_RESOLUTION|>--- conflicted
+++ resolved
@@ -69,14 +69,10 @@
 
         binding.channelList.setViewModel(viewModel, this);
         ChannelViewHolderFactory factory = new ChannelViewHolderFactory();
-<<<<<<< HEAD
-//        FilterObject filter = and(in("members", USER_ID), in("type", "messaging"));
-        FilterObject filter = eq("type", "messaging");
-//        FilterObject filter = and(in("type", "messaging"), eq("example", 1));
-=======
+
         // just get all channels
         FilterObject filter = and(eq("type", "messaging"));
->>>>>>> a8801ea7
+
         //binding.channelList.setViewHolderFactory(factory);
         viewModel.setChannelFilter(filter);
         // setup an onclick listener to capture clicks to the user profile or channel
