package io.getstream.chat.example;

import android.content.Intent;
import android.os.Bundle;
import android.text.InputType;
import android.text.TextUtils;
import android.util.Log;
import android.view.View;
import android.widget.Button;
import android.widget.EditText;
import android.widget.Toast;

import androidx.appcompat.app.AlertDialog;
import androidx.appcompat.app.AppCompatActivity;
import androidx.databinding.DataBindingUtil;
import androidx.lifecycle.ViewModelProviders;

import com.crashlytics.android.Crashlytics;
import com.getstream.sdk.chat.StreamChat;
import com.getstream.sdk.chat.enums.FilterObject;
import com.getstream.sdk.chat.interfaces.ClientConnectionCallback;
import com.getstream.sdk.chat.model.Channel;
import com.getstream.sdk.chat.model.ModelType;
import com.getstream.sdk.chat.rest.User;
import com.getstream.sdk.chat.rest.core.Client;
import com.getstream.sdk.chat.rest.interfaces.QueryChannelCallback;
import com.getstream.sdk.chat.rest.request.ChannelQueryRequest;
import com.getstream.sdk.chat.rest.response.ChannelState;
import com.getstream.sdk.chat.viewmodel.ChannelListViewModel;

import java.util.ArrayList;
import java.util.Arrays;
import java.util.HashMap;
import java.util.List;

import io.getstream.chat.example.databinding.ActivityMainBinding;

import static com.getstream.sdk.chat.enums.Filters.and;
import static com.getstream.sdk.chat.enums.Filters.eq;


/**
 * This activity shows a list of channels
 */
public class MainActivity extends AppCompatActivity {

    private static final String TAG = MainActivity.class.getSimpleName();
    public static final String EXTRA_CHANNEL_TYPE = "io.getstream.chat.example.CHANNEL_TYPE";
    public static final String EXTRA_CHANNEL_ID = "io.getstream.chat.example.CHANNEL_ID";
    final Boolean offlineEnabled = false;
<<<<<<< HEAD
    final String USER_ID = "bender";
    // User token is typically provided by your server when the user authenticates
    final String USER_TOKEN = "eyJ0eXAiOiJKV1QiLCJhbGciOiJIUzI1NiJ9.eyJ1c2VyX2lkIjoiYmVuZGVyIn0.3KYJIoYvSPgTURznP8nWvsA2Yj2-vLqrm-ubqAeOlcQ";

    final String USER1_ID = "broken-waterfall-5";
    final String USER1_TOKEN = "eyJ0eXAiOiJKV1QiLCJhbGciOiJIUzI1NiJ9.eyJ1c2VyX2lkIjoiYnJva2VuLXdhdGVyZmFsbC01In0.d1xKTlD_D0G-VsBoDBNbaLjO-2XWNA8rlTm4ru4sMHg";

    private ActivityMainBinding binding;
=======

>>>>>>> bd484325
    private ChannelListViewModel viewModel;

    // establish a websocket connection to stream
    protected Client configureStreamClient() {
        Client client = StreamChat.getInstance(getApplication());

        Crashlytics.setUserIdentifier(BuildConfig.USER_ID);
        if (offlineEnabled) {
            client.enableOfflineStorage();
        }
        Crashlytics.setBool("offlineEnabled", offlineEnabled);


        HashMap<String, Object> extraData = new HashMap<>();
        extraData.put("name", BuildConfig.USER_NAME);
        extraData.put("image", BuildConfig.USER_IMAGE);

        User user = new User(BuildConfig.USER_ID, extraData);
        client.setUser(user, BuildConfig.USER_TOKEN, new ClientConnectionCallback() {
            @Override
            public void onSuccess(User user) {
                Log.i(TAG, String.format("Connection established for user %s", user.getName()));
            }

            @Override
            public void onError(String errMsg, int errCode) {
                Log.e(TAG, String.format("Failed to establish websocket connection. Code %d message %s", errCode, errMsg));
            }
        });
        return client;
    }

    @Override
    protected void onCreate(Bundle savedInstanceState) {
        Log.i("MainActivity", "onCreate");
        super.onCreate(savedInstanceState);

        // setup the client
        Client client = configureStreamClient();
        // example for how to observe the unread counts
        StreamChat.getTotalUnreadMessages().observe(this, (Number count) -> {
            Log.i(TAG, String.format("Total unread message count is now %d", count));
        });
        StreamChat.getUnreadChannels().observe(this, (Number count) -> {
            Log.i(TAG, String.format("There are %d channels with unread messages", count));
        });

        // we're using data binding in this example
        binding = DataBindingUtil.setContentView(this, R.layout.activity_main);

        // Specify the current activity as the lifecycle owner.
        binding.setLifecycleOwner(this);

        // most the business logic for chat is handled in the ChannelListViewModel view model
        viewModel = ViewModelProviders.of(this).get(ChannelListViewModel.class);
        // just get all channels
        FilterObject filter = and(eq("type", "messaging"));

        // ChannelViewHolderFactory factory = new ChannelViewHolderFactory();
        //binding.channelList.setViewHolderFactory(factory);
        viewModel.setChannelFilter(filter);
        // set the viewModel data for the activity_main.xml layout
        binding.setViewModel(viewModel);

        binding.channelList.setViewModel(viewModel, this);

        // setup an onclick listener to capture clicks to the user profile or channel
        MainActivity parent = this;
        binding.channelList.setOnChannelClickListener(channel -> {
            // open the channel activity
            Intent intent = new Intent(parent, ChannelActivity.class);
            intent.putExtra(EXTRA_CHANNEL_TYPE, channel.getType());
            intent.putExtra(EXTRA_CHANNEL_ID, channel.getId());
            startActivity(intent);
        });
        binding.channelList.setOnUserClickListener(user -> {
            // open your user profile
        });
        binding.ivAdd.setOnClickListener(this::showCreateNewChannelDialog);
        binding.ivSwitchUser.setOnClickListener(this::showSwitchUserDialog);
    }

    // region create new channel
    void showCreateNewChannelDialog(View view) {
        final EditText inputName = new EditText(this);
        inputName.setInputType(InputType.TYPE_TEXT_VARIATION_PERSON_NAME | InputType.TYPE_TEXT_VARIATION_PERSON_NAME);
        inputName.setHint("Type a channel name");
        final AlertDialog alertDialog = new AlertDialog.Builder(this)
                .setTitle("Create a Channel")
                .setPositiveButton(android.R.string.ok, null)
                .setNegativeButton(android.R.string.cancel, null)
                .create();
        alertDialog.setView(inputName);
        alertDialog.setOnShowListener(dialog -> {
            Button button = alertDialog.getButton(AlertDialog.BUTTON_POSITIVE);
            button.setOnClickListener(v -> {
                String channelName = inputName.getText().toString();
                if (TextUtils.isEmpty(channelName)) {
                    inputName.setError("Invalid Name!");
                    return;
                }
                createNewChannel(channelName);
                //switchUser("broken-waterfall-5", "eyJ0eXAiOiJKV1QiLCJhbGciOiJIUzI1NiJ9.eyJ1c2VyX2lkIjoiYnJva2VuLXdhdGVyZmFsbC01In0.d1xKTlD_D0G-VsBoDBNbaLjO-2XWNA8rlTm4ru4sMHg");
                alertDialog.dismiss();
            });
        });
        alertDialog.show();
    }

    void createNewChannel(String channelName) {
        Client client = configureStreamClient();

        HashMap<String, Object> extraData = new HashMap<>();
        extraData.put("name", channelName);

        List<String> members = new ArrayList<>();
        members.add(client.getUser().getId());
        extraData.put("members", members);

        String channelId = channelName.replaceAll(" ", "-").toLowerCase();
        Channel channel = new Channel(client, ModelType.channel_messaging, channelId, extraData);
        ChannelQueryRequest request = new ChannelQueryRequest().withMessages(10).withWatch();

        viewModel.setLoading();
        channel.query(request, new QueryChannelCallback() {
            @Override
            public void onSuccess(ChannelState response) {
                Intent intent = new Intent(MainActivity.this, ChannelActivity.class);
                intent.putExtra(EXTRA_CHANNEL_TYPE, channel.getType());
                intent.putExtra(EXTRA_CHANNEL_ID, channel.getId());
                startActivity(intent);
                viewModel.addChannels(Arrays.asList(channel.getChannelState()));
                viewModel.setLoadingDone();
            }

            @Override
            public void onError(String errMsg, int errCode) {
                viewModel.setLoadingDone();
                Toast.makeText(MainActivity.this, errMsg, Toast.LENGTH_SHORT).show();
            }
        });
    }
    // endregion

    // region switch user
    void showSwitchUserDialog(View view) {
        final AlertDialog alertDialog = new AlertDialog.Builder(this)
                .setTitle("Log in with another account!")
                .setMessage("New user id is " + USER1_ID)
                .setPositiveButton(android.R.string.ok, null)
                .setNegativeButton(android.R.string.cancel, null)
                .create();
        alertDialog.setOnShowListener(dialog -> {
            Button button = alertDialog.getButton(AlertDialog.BUTTON_POSITIVE);
            button.setOnClickListener(v -> {
                switchUser(USER1_ID, USER1_TOKEN);
                alertDialog.dismiss();
            });
        });
        alertDialog.show();
    }

    void switchUser(String userId, String token) {
        Client client = StreamChat.getInstance(getApplication());
        client.disconnect();

        User user = new User(userId);
        client.setUser(user, token);

        viewModel = ViewModelProviders.of(this).get(ChannelListViewModel.class);
        viewModel.setLoading();
        client.onSetUserCompleted(new ClientConnectionCallback() {
            @Override
            public void onSuccess(User user) {
                binding.setIsSwitchedUser(true);
                viewModel.reload();
                viewModel.setLoadingDone();
            }

            @Override
            public void onError(String errMsg, int errCode) {
                viewModel.setLoadingDone();
                Toast.makeText(MainActivity.this, errMsg, Toast.LENGTH_SHORT).show();
            }
        });
    }
    // endregion
}<|MERGE_RESOLUTION|>--- conflicted
+++ resolved
@@ -48,18 +48,8 @@
     public static final String EXTRA_CHANNEL_TYPE = "io.getstream.chat.example.CHANNEL_TYPE";
     public static final String EXTRA_CHANNEL_ID = "io.getstream.chat.example.CHANNEL_ID";
     final Boolean offlineEnabled = false;
-<<<<<<< HEAD
-    final String USER_ID = "bender";
-    // User token is typically provided by your server when the user authenticates
-    final String USER_TOKEN = "eyJ0eXAiOiJKV1QiLCJhbGciOiJIUzI1NiJ9.eyJ1c2VyX2lkIjoiYmVuZGVyIn0.3KYJIoYvSPgTURznP8nWvsA2Yj2-vLqrm-ubqAeOlcQ";
-
-    final String USER1_ID = "broken-waterfall-5";
-    final String USER1_TOKEN = "eyJ0eXAiOiJKV1QiLCJhbGciOiJIUzI1NiJ9.eyJ1c2VyX2lkIjoiYnJva2VuLXdhdGVyZmFsbC01In0.d1xKTlD_D0G-VsBoDBNbaLjO-2XWNA8rlTm4ru4sMHg";
 
     private ActivityMainBinding binding;
-=======
-
->>>>>>> bd484325
     private ChannelListViewModel viewModel;
 
     // establish a websocket connection to stream
@@ -138,12 +128,12 @@
         binding.channelList.setOnUserClickListener(user -> {
             // open your user profile
         });
-        binding.ivAdd.setOnClickListener(this::showCreateNewChannelDialog);
-        binding.ivSwitchUser.setOnClickListener(this::showSwitchUserDialog);
+        binding.ivAdd.setOnClickListener(view -> showCreateNewChannelDialog());
+        binding.ivSwitchUser.setOnClickListener(view -> showSwitchUserDialog());
     }
 
     // region create new channel
-    void showCreateNewChannelDialog(View view) {
+    void showCreateNewChannelDialog() {
         final EditText inputName = new EditText(this);
         inputName.setInputType(InputType.TYPE_TEXT_VARIATION_PERSON_NAME | InputType.TYPE_TEXT_VARIATION_PERSON_NAME);
         inputName.setHint("Type a channel name");
@@ -205,7 +195,10 @@
     // endregion
 
     // region switch user
-    void showSwitchUserDialog(View view) {
+    void showSwitchUserDialog() {
+        final String USER1_ID = "broken-waterfall-5";
+        final String USER1_TOKEN = "eyJ0eXAiOiJKV1QiLCJhbGciOiJIUzI1NiJ9.eyJ1c2VyX2lkIjoiYnJva2VuLXdhdGVyZmFsbC01In0.d1xKTlD_D0G-VsBoDBNbaLjO-2XWNA8rlTm4ru4sMHg";
+
         final AlertDialog alertDialog = new AlertDialog.Builder(this)
                 .setTitle("Log in with another account!")
                 .setMessage("New user id is " + USER1_ID)
