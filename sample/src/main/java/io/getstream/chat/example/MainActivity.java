--- conflicted
+++ resolved
@@ -141,16 +141,13 @@
             intent.putExtra(EXTRA_CHANNEL_TYPE, channel.getType());
             intent.putExtra(EXTRA_CHANNEL_ID, channel.getId());
             startActivity(intent);
-<<<<<<< HEAD
+        });
+        binding.channelList.setOnLongClickListener(this::showMoreActionDialog);
         });*/
 
         // setup an onclick listener to capture clicks to the user profile or channel
         binding.channelList.setOnChannelClickListener(this::openChannel);
 
-=======
-        });
-        binding.channelList.setOnLongClickListener(this::showMoreActionDialog);
->>>>>>> 914681be
         binding.channelList.setOnUserClickListener(user -> {
             // open your user profile
         });
@@ -159,7 +156,7 @@
         initToolbar(binding);
     }
 
-<<<<<<< HEAD
+    void createNewChannelDialog() {
     // open the channel activity
     void openChannel(Channel channel) {
         MainActivity parent = this;
@@ -170,9 +167,6 @@
     }
 
     void createNewChannelDialog(View view) {
-=======
-    void createNewChannelDialog() {
->>>>>>> 914681be
         final EditText inputName = new EditText(this);
         inputName.setInputType(InputType.TYPE_TEXT_VARIATION_PERSON_NAME);
         inputName.setHint("Type a channel name");
