package io.getstream.chat.example;

import android.content.Intent;
import android.os.Bundle;
import android.text.InputType;
import android.text.TextUtils;
import android.util.Log;
import android.view.Menu;
import android.view.MenuItem;
import android.widget.Button;
import android.widget.EditText;
import android.widget.Toast;

import androidx.appcompat.app.AlertDialog;
import androidx.appcompat.app.AppCompatActivity;
import androidx.databinding.DataBindingUtil;
import androidx.lifecycle.ViewModelProviders;

import com.crashlytics.android.Crashlytics;
import com.getstream.sdk.chat.StreamChat;
import com.getstream.sdk.chat.enums.FilterObject;
import com.getstream.sdk.chat.enums.Filters;
import com.getstream.sdk.chat.interfaces.ClientConnectionCallback;
import com.getstream.sdk.chat.model.Channel;
import com.getstream.sdk.chat.model.ModelType;
import com.getstream.sdk.chat.rest.User;
import com.getstream.sdk.chat.rest.core.Client;
import com.getstream.sdk.chat.rest.interfaces.QueryChannelCallback;
import com.getstream.sdk.chat.rest.interfaces.SearchMessagesCallback;
import com.getstream.sdk.chat.rest.request.ChannelQueryRequest;
import com.getstream.sdk.chat.rest.request.SearchMessagesRequest;
import com.getstream.sdk.chat.rest.response.ChannelState;
<<<<<<< HEAD
import com.getstream.sdk.chat.rest.response.SearchMessagesResponse;
=======
import com.getstream.sdk.chat.utils.Utils;
>>>>>>> 914681be
import com.getstream.sdk.chat.viewmodel.ChannelListViewModel;

import java.util.ArrayList;
import java.util.Arrays;
import java.util.HashMap;
import java.util.List;

import io.getstream.chat.example.databinding.ActivityMainBinding;

import static com.getstream.sdk.chat.enums.Filters.eq;


/**
 * This activity shows a list of channels
 */
public class MainActivity extends AppCompatActivity {

    private static final String TAG = MainActivity.class.getSimpleName();
    public static final String EXTRA_CHANNEL_TYPE = "io.getstream.chat.example.CHANNEL_TYPE";
    public static final String EXTRA_CHANNEL_ID = "io.getstream.chat.example.CHANNEL_ID";
    final Boolean offlineEnabled = false;
    private Client client;

    private ChannelListViewModel viewModel;

    // establish a websocket connection to stream
    protected Client configureStreamClient() {
        Client client = StreamChat.getInstance(getApplication());

        Crashlytics.setUserIdentifier(BuildConfig.USER_ID);
        if (offlineEnabled) {
            client.enableOfflineStorage();
        }
        Crashlytics.setBool("offlineEnabled", offlineEnabled);

        HashMap<String, Object> extraData = new HashMap<>();
        extraData.put("name", BuildConfig.USER_NAME);
        extraData.put("image", BuildConfig.USER_IMAGE);

        // set sample of user
        User user = new User(BuildConfig.USER_ID, extraData);
        client.setUser(user, BuildConfig.USER_TOKEN, new ClientConnectionCallback() {
            @Override
            public void onSuccess(User user) {
                Log.i(TAG, String.format("Connection established for user %s", user.getName()));

                searchMessage();
            }

            @Override
            public void onError(String errMsg, int errCode) {
                Log.e(TAG, String.format("Failed to establish websocket connection. Code %d message %s", errCode, errMsg));
            }
        });
        return client;
    }

    @Override
    protected void onCreate(Bundle savedInstanceState) {
        Log.i("MainActivity", "onCreate");
        super.onCreate(savedInstanceState);

        // setup the client
        client = configureStreamClient();
        // example for how to observe the unread counts
        StreamChat.getTotalUnreadMessages().observe(this, (Number count) -> {
            Log.i(TAG, String.format("Total unread message count is now %d", count));
        });
        StreamChat.getUnreadChannels().observe(this, (Number count) -> {
            Log.i(TAG, String.format("There are %d channels with unread messages", count));
        });

        // we're using data binding in this example
        ActivityMainBinding binding =
                DataBindingUtil.setContentView(this, R.layout.activity_main);

        // Specify the current activity as the lifecycle owner.
        binding.setLifecycleOwner(this);

        // most the business logic for chat is handled in the ChannelListViewModel view model
        viewModel = ViewModelProviders.of(this).get(ChannelListViewModel.class);
        // just get all channels
        FilterObject filter = eq("type", "messaging");
        // ChannelViewHolderFactory factory = new ChannelViewHolderFactory();
        //binding.channelList.setViewHolderFactory(factory);
        viewModel.setChannelFilter(filter);


        // Example on how to ignore some events handled by the VM
        //    viewModel.setEventInterceptor((event, channel) -> {
        //        if (event.getType() == EventType.NOTIFICATION_MESSAGE_NEW && event.getMessage() != null) {
        //            return client.getUser().hasMuted(event.getMessage().getUser());
        //        }
        //        return false;
        //    });

        // set the viewModel data for the activity_main.xml layout
        binding.setViewModel(viewModel);

        binding.channelList.setViewModel(viewModel, this);

        // set your markdown
//        MarkdownImpl.setMarkdownListener((TextView textView, String message)-> {
//            // TODO: use your Markdown library or the extended Markwon.
//        });

        // setup an onclick listener to capture clicks to the user profile or channel
        MainActivity parent = this;
        binding.channelList.setOnChannelClickListener(channel -> {
            // open the channel activity
            Intent intent = new Intent(parent, ChannelActivity.class);
            intent.putExtra(EXTRA_CHANNEL_TYPE, channel.getType());
            intent.putExtra(EXTRA_CHANNEL_ID, channel.getId());
            startActivity(intent);
        });
        binding.channelList.setOnLongClickListener(this::showMoreActionDialog);
        binding.channelList.setOnUserClickListener(user -> {
            // open your user profile
        });

        binding.ivAdd.setOnClickListener(v ->createNewChannelDialog());
        initToolbar(binding);
    }

<<<<<<< HEAD
    private void searchMessage() {
        ArrayList<String> searchUsersList = new ArrayList<>();
        searchUsersList.add(BuildConfig.USER_ID);
        FilterObject filter = Filters.in("members", searchUsersList);
        SearchMessagesRequest searchRequest = new SearchMessagesRequest(filter, "hi")
                .withLimit(10)
                .withOffset(0);

        client.searchMessages(searchRequest, new SearchMessagesCallback() {
            @Override
            public void onSuccess(SearchMessagesResponse response) {
                Log.d(TAG, response.toString());
            }

            @Override
            public void onError(String errMsg, int errCode) {
                Log.e(TAG, errMsg);
            }
        });
    }

    void createNewChannelDialog(View view) {
=======
    void createNewChannelDialog() {
>>>>>>> 914681be
        final EditText inputName = new EditText(this);
        inputName.setInputType(InputType.TYPE_TEXT_VARIATION_PERSON_NAME);
        inputName.setHint("Type a channel name");
        final AlertDialog alertDialog = new AlertDialog.Builder(this)
                .setTitle("Create a Channel")
                .setPositiveButton(android.R.string.ok, null)
                .setNegativeButton(android.R.string.cancel, null)
                .create();

        alertDialog.setView(inputName);
        alertDialog.setOnShowListener(dialog -> {
            Button button = alertDialog.getButton(AlertDialog.BUTTON_POSITIVE);
            button.setOnClickListener(v -> {
                String channelName = inputName.getText().toString();
                if (TextUtils.isEmpty(channelName)) {
                    inputName.setError("Invalid Name!");
                    return;
                }
                createNewChannel(channelName);
                //switchUser("broken-waterfall-5", "eyJ0eXAiOiJKV1QiLCJhbGciOiJIUzI1NiJ9.eyJ1c2VyX2lkIjoiYnJva2VuLXdhdGVyZmFsbC01In0.d1xKTlD_D0G-VsBoDBNbaLjO-2XWNA8rlTm4ru4sMHg");
                alertDialog.dismiss();
            });
        });
        alertDialog.show();
    }

    void switchUser(String userId, String token) {
        Client client = StreamChat.getInstance(getApplication());
        client.disconnect();

        User user = new User(userId);
        client.setUser(user, token);

        viewModel = ViewModelProviders.of(this).get(ChannelListViewModel.class);

        client.onSetUserCompleted(new ClientConnectionCallback() {
            @Override
            public void onSuccess(User user) {
                viewModel.reload();
            }

            @Override
            public void onError(String errMsg, int errCode) {

            }
        });
    }

    void createNewChannel(String channelName) {
        HashMap<String, Object> extraData = new HashMap<>();
        extraData.put("name", channelName);

        List<String> members = new ArrayList<>();
        members.add(client.getUser().getId());
        extraData.put("members", members);

        String channelId = channelName.replaceAll(" ", "-").toLowerCase();

        Channel channel = new Channel(client, ModelType.channel_messaging, channelId, extraData);

        ChannelQueryRequest request = new ChannelQueryRequest().withMessages(10).withWatch();

        viewModel.setLoading();
        channel.query(request, new QueryChannelCallback() {
            @Override
            public void onSuccess(ChannelState response) {
                Intent intent = new Intent(MainActivity.this, ChannelActivity.class);
                intent.putExtra(EXTRA_CHANNEL_TYPE, channel.getType());
                intent.putExtra(EXTRA_CHANNEL_ID, channel.getId());
                startActivity(intent);
                viewModel.addChannels(Arrays.asList(channel.getChannelState()));
                viewModel.setLoadingDone();
            }

            @Override
            public void onError(String errMsg, int errCode) {
                viewModel.setLoadingDone();
                Toast.makeText(MainActivity.this, errMsg, Toast.LENGTH_SHORT).show();
            }
        });
    }
    // region More action

    void showMoreActionDialog(Channel channel){
        new ChannelMoreActionDialog(this)
                .setChannelListViewModel(viewModel)
                .setChannel(channel)
                .show();
    }

    // endregion
    @Override
    public boolean onCreateOptionsMenu(Menu menu) {
        getMenuInflater().inflate(R.menu.show_hidden_channel, menu);
        return true;
    }

    @Override
    public boolean onOptionsItemSelected(MenuItem menuItem) {
        int i = menuItem.getItemId();
        if (i == R.id.action_hidden_channel) {
            showHiddenChannels();
            return true;
        }
        return false;
    }

    private void showHiddenChannels(){
        Utils.showMessage(this, StreamChat.getStrings().get(R.string.show_hidden_channel));
        FilterObject filter = eq("type", "messaging").put("hidden",true);
        viewModel.setChannelFilter(filter);
        viewModel.queryChannels();
    }

    private void initToolbar(ActivityMainBinding binding) {
        setSupportActionBar(binding.toolbar);
        binding.toolbar.setTitle("Stream Chat");
        binding.toolbar.setSubtitle("sdk:" + BuildConfig.SDK_VERSION + " / " + BuildConfig.VERSION_NAME + " / " + BuildConfig.APPLICATION_ID);
    }

}<|MERGE_RESOLUTION|>--- conflicted
+++ resolved
@@ -30,11 +30,8 @@
 import com.getstream.sdk.chat.rest.request.ChannelQueryRequest;
 import com.getstream.sdk.chat.rest.request.SearchMessagesRequest;
 import com.getstream.sdk.chat.rest.response.ChannelState;
-<<<<<<< HEAD
 import com.getstream.sdk.chat.rest.response.SearchMessagesResponse;
-=======
 import com.getstream.sdk.chat.utils.Utils;
->>>>>>> 914681be
 import com.getstream.sdk.chat.viewmodel.ChannelListViewModel;
 
 import java.util.ArrayList;
@@ -159,7 +156,6 @@
         initToolbar(binding);
     }
 
-<<<<<<< HEAD
     private void searchMessage() {
         ArrayList<String> searchUsersList = new ArrayList<>();
         searchUsersList.add(BuildConfig.USER_ID);
@@ -181,10 +177,7 @@
         });
     }
 
-    void createNewChannelDialog(View view) {
-=======
     void createNewChannelDialog() {
->>>>>>> 914681be
         final EditText inputName = new EditText(this);
         inputName.setInputType(InputType.TYPE_TEXT_VARIATION_PERSON_NAME);
         inputName.setHint("Type a channel name");
