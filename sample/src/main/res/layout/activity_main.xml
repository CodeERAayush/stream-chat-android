--- conflicted
+++ resolved
@@ -22,24 +22,11 @@
             android:layout_width="match_parent"
             android:layout_height="0dp"
             android:layout_marginBottom="10dp"
+            android:background="@color/stream_gray_background"
             app:layout_constraintBottom_toBottomOf="parent"
             app:layout_constraintTop_toTopOf="parent"
-<<<<<<< HEAD
-            stream:avatarHeight="40dp"
-            stream:avatarWidth="40dp"
-            stream:avatarInitialsTextSize="20sp"
-            stream:avatarInitialsTextStyle="italic|bold"
-            />
-=======
-            stream:channelAvatarBackGroundColor="#00FF00"
-            stream:channelAvatarBorderColor="@android:color/holo_red_dark"
-            stream:channelAvatarBorderWidth="5dp"
-            stream:channelAvatarHeight="60dp"
-            stream:channelAvatarTextColor="@color/white"
-            stream:channelAvatarTextSize="25sp"
-            stream:channelAvatarTextStyle="bold|italic"
-            stream:channelAvatarWidth="60dp" />
->>>>>>> 22df16ae
+            stream:channelAvatarBorderColor="@android:color/transparent"
+             />
 
         <ProgressBar
             android:layout_width="wrap_content"
