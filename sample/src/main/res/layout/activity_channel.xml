--- conflicted
+++ resolved
@@ -75,21 +75,7 @@
             app:layout_constraintEnd_toEndOf="parent"
             app:layout_constraintLeft_toLeftOf="parent"
             app:layout_constraintRight_toRightOf="parent"
-<<<<<<< HEAD
             app:layout_constraintStart_toEndOf="@+id/messageList"/>
-=======
-            app:layout_constraintStart_toEndOf="@+id/messageList"
-            stream:inputHint="what a fun day" />
 
-        <com.getstream.sdk.chat.view.ChannelTypingIndicator
-            android:layout_height="wrap_content"
-            android:layout_width="match_parent"
-            app:layout_constraintBottom_toBottomOf="parent"
-            app:layout_constraintEnd_toEndOf="parent"
-            app:layout_constraintLeft_toLeftOf="parent"
-            app:layout_constraintRight_toRightOf="parent"
-        />
-
->>>>>>> 8132aa01
     </androidx.constraintlayout.widget.ConstraintLayout>
 </layout>