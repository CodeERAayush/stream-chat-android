--- conflicted
+++ resolved
@@ -1,13 +1,9 @@
 <resources>
-<<<<<<< HEAD
-    <string name="app_name">ChatSample</string>
+    <string name="app_name" translatable="false">ChatSample</string>
     <string name="login">Login</string>
     <string name="tab_channel">Channels</string>
     <string name="tab_profile">Profile</string>
     <string name="user_id">(%s)</string>
     <string name="logout">Logout</string>
     <string name="failed_load_json">Failed to load User Data.</string>
-=======
-    <string name="app_name" translatable="false">ChatSample</string>
->>>>>>> d5b9b205
 </resources>