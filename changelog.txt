<<<<<<< HEAD
# To be released:

- Decouple cloud messages handler logic from configuration data
=======
# 1.13.3 - Tue 18 Aug 2020

- Set message as optional when updating a channel
>>>>>>> 089662ea

# 1.13.2 - Fri 14 Aug 2020

- Reduce TLS Latency

# 1.13.1 - Fri 7 Aug 2020

- Fix DateParser

# 1.13.0 - Tue 28 Jul 2020

- Add `Client.flagUser()` method to flag an User
- Add `Client.flagMessage()` method to flag a Message
- Deprecated method `Client.flag()` because was a bit confusing, you should use `client.flagUser()` instead

# 1.12.3 - Mon 27 Jul 2020

- Fix NPE on TokenManagerImpl
- Upgrade Kotlin to version 1.3.72
- Add Kotlin Proguard Rules

# 1.12.2 - Fri 17 Jul 2020

- Add customer proguard rules

# 1.12.1 - Wed 15 Jul 2020

- Add customer proguard rules

# 1.12.0 - Mon 06 Jul 2020

- Add mute and unmute methods to channel controller

# 1.11.0 - Mon 06 Jul 2020

- Fix message mentioned users

# 1.10.0 - Wed 29 June 2020

- Add mute and unmute channels
- Add `notification.channel_mutes_updated` socket even handling
- Add user.channelMutes field
- Improve error logging
- Add invalid date format handling (channel.config dates might be invalid)

# 1.9.3 - Wed 29 June 2020

- Add raw socket events logging. See with tag `Chat:Events`

# 1.9.2 - Wed 24 June 2020

- Add `show_in_channel` attribute to `Message` entity

# 1.9.1 - Mue 23 June 2020

- Fix multithreaded date parsing

# 1.9.0 - Mon 22 June 2020

- Fix search message request body
🚨 Breaking change:
- client.searchMessages signature has been changed: query removed, added channel filter

# 1.8.1 - Thu 18 June 2020

- Fix UTC date for sync endpoint
- Fix inhered events parsing
- Fix custom url setter of ChatClient.Builder

# 1.8.0 - Thu 12 June 2020

- Add sync api call

# 1.7.0 - Thu 12 June 2020

- Add query members call

# 1.6.1 - Thu 11 June 2020

- Add MimeType on sendFile and sendImage methods

# 1.6.0 - Mon 8 June 2020

- Add translations api call and update message with `i18n` field. Helper `Message` extensions functions are added.

# 1.5.4 - Wed 3 June 2020

- Add optional `userId` parameter to `Channel.getUnreadMessagesCount` to filter out unread messages for the user

# 1.5.3 - Wed 3 June 2020

- Fix switching users issue: `disconnect` and `setUser` resulted in wrong user connection

# 1.5.2 - Tue 2 June 2020

- Fix `ConcurrentModificationException` on multithread access to socket listeners

# 1.5.1 - Wed 27 May 2020

- Add filter contains with any value

# 1.5.0 - Mon 26 May 2020

🚨 Breaking change:
- Add new constructor field to `Channel`: `team`
- Add new constructor field to `User`: `teams`

✅ Other changes:
- Add `Filter.contains`

# 1.4.17 - Mon 26 May 2020

- Fix loop on client.create
- Fix crash when backend sends first event without me

# 1.4.16 - Mon 25 May 2020

Breaking change:
- `Command` fields are mandatory and marked as non-nullable


# 1.4.15 - Fri 22 May 2020

- Add events: `ChannelTruncated`, `NotificationChannelTruncated`, `NotificationChannelDeleted`

# 1.4.13 - Fri 22 May 2020

🚨 Breaking change:
- Fields `role` and `isInvited` of ``Member` fields optional

# 1.4.12 - Fri 22 May 2020

🚨 Breaking change:
- `Member` model is cleaned up from non existing fields

# 1.4.11 - Tue 19 May 2020

🚨 Breaking change:
- `markRead` of ``ChatClient` and `ChannelController` return `Unit` instead of `ChatEvent`

✅ Other changes:
- Fix null fields which are not marked as nullable

# 1.4.10 - Tue 19 May 2020

- Fix add member invalid api key

# 1.4.9 - Mon 18 May 2020

🚨 Breaking change:
- `markRead` of ``ChatClient` and `ChannelController` return `Unit` instead of `ChatEvent`

✅ Other changes:
- Fix `ChannelController.markRead`: was marking read all channels instead of current one
- `ChatClient.markRead` accepts optional `messageId`

# 1.4.8 - Mon 18 May 2020

- Add handling invalid event payload

# 1.4.7 - Tue 14 May 2020

- Add more channel creation signatures to `Client` and `ChannelController`

# 1.4.6 - Tue 14 May 2020

- Move channel out of message constructor

# 1.4.5 - Tue 12 May 2020

- add message.silent field
- add extension properties `name` and `image` to `Channel` and `User`

# 1.4.3 - Thu 7 May 2020

- fix type erasure of parsed collections: `LinkedTreeMap`, but not `List<Reaction>`

# 1.4.2 - Mon 4 May 2020

- add `reactionScores` to `Message`
- fix null write crash of CustomObject nullable field
- fix extraData duplicated fields

# 1.4.0 - Fri 1 May 2020

- fix `QueryChannelRequest` when `withMessages/withMembers` is called, but messages were not returned
- add `unreadMessages` to `ChannelUserRead`. Add extension for channel to count total unread messages: `channel.getUnreadMessagesCount()`

# 1.3.0 - Wed 30 Apr 2020

🚨 Breaking changes:
- `TokenProvider` signature enforces async execution
- make socket related classes internal

✅ Other changes
- fix endlessly hanging request in case setUser is not called
- fix expired token case on socket connection
- fix client crash if TokenProvider throws an exception

# 1.2.2 - Wed 29 Apr 2020

🚨 Breaking changes:
- fields of models are moved to constructors: `io.getstream.chat.android.client.models`
- field of Device `push_provider` renamed to `pushProvider` and moved to constructor

✅ Other changes
- added local error codes with descriptions: `io.getstream.chat.android.client.errors.ChatErrorCode`
- fix uncaught java.lang.ExceptionInInitializerError while parsing custom object<|MERGE_RESOLUTION|>--- conflicted
+++ resolved
@@ -1,12 +1,10 @@
-<<<<<<< HEAD
 # To be released:
 
 - Decouple cloud messages handler logic from configuration data
-=======
+
 # 1.13.3 - Tue 18 Aug 2020
 
 - Set message as optional when updating a channel
->>>>>>> 089662ea
 
 # 1.13.2 - Fri 14 Aug 2020
 
