# To be released:

<<<<<<< HEAD
- Update events fields related to read status - remove "unread_messages" field and add "unread_channels" to NewMessageEvent, NotificationMarkReadEvent, and NotificationMessageNewEvent
=======
# 1.15.5 - Fri 18 Sep 2020

- Fix Socket Connection/Reconnection
>>>>>>> 80384966

# 1.15.4 - Fri 11 Sep 2020

- Fix Socket Disconnection
- Remove useless message's properties (isStartDay, isYesterday, isToday, date, time and commandInfo)
- Forbid setting new user when previous one wasn't disconnected

# 1.15.3 - Tue 7 Sep 2020

- Add send action operation to ChannelController
- Fix serialized file names of SendActionRequest
- Fix `ConnectedEvent` parse process

# 1.15.2 - Tue 1 Sep 2020

- `ChannelResponse.watchers` is an array of User now
- `Watcher` model has been removed, `User` model should be used instead
- `QueryChannelsRequet` has a new field called `memberLimit` to limit the number of members received per channel

# 1.15.1 - Thu 28 Aug 2020

- New MapAdapter that omit key that contains null values or emptyMaps
- Null-Check over Watchers response

# 1.15.0 - Thu 20 Aug 2020

- Refactor ChatEvents Structure

# 1.14.0 - Thu 20 Aug 2020

- Decouple cloud messages handler logic from configuration data
- Fix createChannel methods

# 1.13.3 - Tue 18 Aug 2020

- Set message as optional when updating a channel

# 1.13.2 - Fri 14 Aug 2020

- Reduce TLS Latency

# 1.13.1 - Fri 7 Aug 2020

- Fix DateParser

# 1.13.0 - Tue 28 Jul 2020

- Add `Client.flagUser()` method to flag an User
- Add `Client.flagMessage()` method to flag a Message
- Deprecated method `Client.flag()` because was a bit confusing, you should use `client.flagUser()` instead

# 1.12.3 - Mon 27 Jul 2020

- Fix NPE on TokenManagerImpl
- Upgrade Kotlin to version 1.3.72
- Add Kotlin Proguard Rules

# 1.12.2 - Fri 17 Jul 2020

- Add customer proguard rules

# 1.12.1 - Wed 15 Jul 2020

- Add customer proguard rules

# 1.12.0 - Mon 06 Jul 2020

- Add mute and unmute methods to channel controller

# 1.11.0 - Mon 06 Jul 2020

- Fix message mentioned users

# 1.10.0 - Wed 29 June 2020

- Add mute and unmute channels
- Add `notification.channel_mutes_updated` socket even handling
- Add user.channelMutes field
- Improve error logging
- Add invalid date format handling (channel.config dates might be invalid)

# 1.9.3 - Wed 29 June 2020

- Add raw socket events logging. See with tag `Chat:Events`

# 1.9.2 - Wed 24 June 2020

- Add `show_in_channel` attribute to `Message` entity

# 1.9.1 - Mue 23 June 2020

- Fix multithreaded date parsing

# 1.9.0 - Mon 22 June 2020

- Fix search message request body
🚨 Breaking change:
- client.searchMessages signature has been changed: query removed, added channel filter

# 1.8.1 - Thu 18 June 2020

- Fix UTC date for sync endpoint
- Fix inhered events parsing
- Fix custom url setter of ChatClient.Builder

# 1.8.0 - Thu 12 June 2020

- Add sync api call

# 1.7.0 - Thu 12 June 2020

- Add query members call

# 1.6.1 - Thu 11 June 2020

- Add MimeType on sendFile and sendImage methods

# 1.6.0 - Mon 8 June 2020

- Add translations api call and update message with `i18n` field. Helper `Message` extensions functions are added.

# 1.5.4 - Wed 3 June 2020

- Add optional `userId` parameter to `Channel.getUnreadMessagesCount` to filter out unread messages for the user

# 1.5.3 - Wed 3 June 2020

- Fix switching users issue: `disconnect` and `setUser` resulted in wrong user connection

# 1.5.2 - Tue 2 June 2020

- Fix `ConcurrentModificationException` on multithread access to socket listeners

# 1.5.1 - Wed 27 May 2020

- Add filter contains with any value

# 1.5.0 - Mon 26 May 2020

🚨 Breaking change:
- Add new constructor field to `Channel`: `team`
- Add new constructor field to `User`: `teams`

✅ Other changes:
- Add `Filter.contains`

# 1.4.17 - Mon 26 May 2020

- Fix loop on client.create
- Fix crash when backend sends first event without me

# 1.4.16 - Mon 25 May 2020

Breaking change:
- `Command` fields are mandatory and marked as non-nullable


# 1.4.15 - Fri 22 May 2020

- Add events: `ChannelTruncated`, `NotificationChannelTruncated`, `NotificationChannelDeleted`

# 1.4.13 - Fri 22 May 2020

🚨 Breaking change:
- Fields `role` and `isInvited` of ``Member` fields optional

# 1.4.12 - Fri 22 May 2020

🚨 Breaking change:
- `Member` model is cleaned up from non existing fields

# 1.4.11 - Tue 19 May 2020

🚨 Breaking change:
- `markRead` of ``ChatClient` and `ChannelController` return `Unit` instead of `ChatEvent`

✅ Other changes:
- Fix null fields which are not marked as nullable

# 1.4.10 - Tue 19 May 2020

- Fix add member invalid api key

# 1.4.9 - Mon 18 May 2020

🚨 Breaking change:
- `markRead` of ``ChatClient` and `ChannelController` return `Unit` instead of `ChatEvent`

✅ Other changes:
- Fix `ChannelController.markRead`: was marking read all channels instead of current one
- `ChatClient.markRead` accepts optional `messageId`

# 1.4.8 - Mon 18 May 2020

- Add handling invalid event payload

# 1.4.7 - Tue 14 May 2020

- Add more channel creation signatures to `Client` and `ChannelController`

# 1.4.6 - Tue 14 May 2020

- Move channel out of message constructor

# 1.4.5 - Tue 12 May 2020

- add message.silent field
- add extension properties `name` and `image` to `Channel` and `User`

# 1.4.3 - Thu 7 May 2020

- fix type erasure of parsed collections: `LinkedTreeMap`, but not `List<Reaction>`

# 1.4.2 - Mon 4 May 2020

- add `reactionScores` to `Message`
- fix null write crash of CustomObject nullable field
- fix extraData duplicated fields

# 1.4.0 - Fri 1 May 2020

- fix `QueryChannelRequest` when `withMessages/withMembers` is called, but messages were not returned
- add `unreadMessages` to `ChannelUserRead`. Add extension for channel to count total unread messages: `channel.getUnreadMessagesCount()`

# 1.3.0 - Wed 30 Apr 2020

🚨 Breaking changes:
- `TokenProvider` signature enforces async execution
- make socket related classes internal

✅ Other changes
- fix endlessly hanging request in case setUser is not called
- fix expired token case on socket connection
- fix client crash if TokenProvider throws an exception

# 1.2.2 - Wed 29 Apr 2020

🚨 Breaking changes:
- fields of models are moved to constructors: `io.getstream.chat.android.client.models`
- field of Device `push_provider` renamed to `pushProvider` and moved to constructor

✅ Other changes
- added local error codes with descriptions: `io.getstream.chat.android.client.errors.ChatErrorCode`
- fix uncaught java.lang.ExceptionInInitializerError while parsing custom object<|MERGE_RESOLUTION|>--- conflicted
+++ resolved
@@ -1,12 +1,10 @@
 # To be released:
 
-<<<<<<< HEAD
 - Update events fields related to read status - remove "unread_messages" field and add "unread_channels" to NewMessageEvent, NotificationMarkReadEvent, and NotificationMessageNewEvent
-=======
+
 # 1.15.5 - Fri 18 Sep 2020
 
 - Fix Socket Connection/Reconnection
->>>>>>> 80384966
 
 # 1.15.4 - Fri 11 Sep 2020
 
