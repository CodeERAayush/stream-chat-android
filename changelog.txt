--- conflicted
+++ resolved
@@ -1,11 +1,8 @@
 # To be released:
 
 - Fix Socket Disconnection
-<<<<<<< HEAD
+- Remove useless message's properties (isStartDay, isYesterday, isToday, date, time and commandInfo)
 - Forbid setting new user when previous one wasn't disconnected
-=======
-- Remove useless message's properties (isStartDay, isYesterday, isToday, date, time and commandInfo)
->>>>>>> 809a0cc1
 
 # 1.15.3 - Tue 7 Sep 2020
 
