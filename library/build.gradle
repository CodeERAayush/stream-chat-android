apply plugin: 'com.android.library'

apply plugin: 'com.github.dcendents.android-maven'

group = 'com.github.GetStream'

def DEFAULT_COMPILE_SDK_VERSION   = 28
def DEFAULT_TARGET_SDK_VERSION    = 28
def DEFAULT_MIN_SDK_VERSION       = 21

android {
    compileSdkVersion rootProject.hasProperty('compileSdkVersion') ? rootProject.compileSdkVersion : DEFAULT_COMPILE_SDK_VERSION
    defaultConfig {
        minSdkVersion rootProject.hasProperty('minSdkVersion') ? rootProject.minSdkVersion : DEFAULT_MIN_SDK_VERSION
        targetSdkVersion rootProject.hasProperty('targetSdkVersion') ? rootProject.targetSdkVersion : DEFAULT_TARGET_SDK_VERSION
        vectorDrawables.useSupportLibrary = true
    }

    dataBinding {
        enabled = true
    }
    compileOptions {
        sourceCompatibility JavaVersion.VERSION_1_8
        targetCompatibility JavaVersion.VERSION_1_8
    }
}

dependencies {
    implementation fileTree(dir: 'libs', include: ['*.jar'])
    implementation 'com.android.support:appcompat-v7:28.0.0'
    implementation 'com.android.support.constraint:constraint-layout:1.1.3'
    implementation 'com.android.support:support-v4:28.0.0'
    implementation 'com.android.support:recyclerview-v7:28.0.0'
    implementation 'android.arch.lifecycle:extensions:1.1.1'

    implementation 'com.squareup.okhttp3:okhttp:3.8.0'
    implementation 'com.squareup.okhttp3:logging-interceptor:3.8.0'

    implementation 'com.squareup.retrofit2:retrofit:2.5.0'
    implementation 'com.squareup.retrofit2:converter-gson:2.5.0'

    implementation 'com.google.code.gson:gson:2.8.5'
    implementation 'com.github.bumptech.glide:glide:3.7.0'

    implementation 'ru.noties.markwon:core:3.0.0'
    implementation 'ru.noties.markwon:ext-strikethrough:3.0.0'
    implementation 'ru.noties.markwon:image-gif:3.0.0'
    implementation 'ru.noties.markwon:ext-latex:3.0.0'
    implementation 'com.github.PierfrancescoSoffritti:AndroidYouTubePlayer:7.0.1'

    implementation 'com.facebook.fresco:fresco:1.2.0'
    implementation 'me.relex:photodraweeview:1.1.0'
    implementation 'net.yslibrary.keyboardvisibilityevent:keyboardvisibilityevent:2.3.0'

    implementation 'com.google.firebase:firebase-messaging:17.6.0'

    implementation 'com.android.support:support-media-compat:28.0.0'
    implementation 'com.android.support:appcompat-v7:28.0.0'
    // ExoPlayer
    api 'com.google.android.exoplayer:exoplayer-core:2.9.6'
    api 'com.google.android.exoplayer:exoplayer-dash:2.9.6'
    api 'com.google.android.exoplayer:exoplayer-hls:2.9.6'
    api 'com.google.android.exoplayer:exoplayer-smoothstreaming:2.9.6'
<<<<<<< HEAD

//    testImplementation 'junit:junit:4.12'
//    androidTestImplementation 'com.android.support.test:runner:1.0.2'
//    androidTestImplementation 'com.android.support.test.espresso:espresso-core:3.0.2'
=======
    testImplementation 'com.github.junit-team.junit5:junit-jupiter:r5.5.1'
    testImplementation 'com.github.junit-team.junit5:junit-bom:r5.5.1'
>>>>>>> 28b91d41
    // JWT TOKEN
//    implementation 'io.jsonwebtoken:jjwt-api:0.10.5'
//    implementation 'io.jsonwebtoken:jjwt-impl:0.10.5'
//    implementation('io.jsonwebtoken:jjwt-orgjson:0.10.5') {
//        exclude group: 'org.json', module: 'json'
//    }
}

task javadoc(type: Javadoc) {
    source = android.sourceSets.main.java.srcDirs
    classpath += project.files(android.getBootClasspath().join(File.pathSeparator))
    destinationDir = file("../docs/")
    exclude '**/utils'
    exclude '**/adapter'
    exclude '**/function'
    exclude '**/interfaces'
    exclude '**/rest'
//    exclude '**/activity'
//    exclude '**/fragment'
    exclude '**/BaseActivity.java'
    exclude '**/viewmodel'
    exclude '**/Location.java'
    exclude '**/Command.java'
    exclude '**/Device.java'
    exclude '**/TokenService.java'
    exclude '**/ModelType.java'
    exclude '**/MessageTagModel.java'
    exclude '**/SelectAttachmentModel.java'
    failOnError false
}<|MERGE_RESOLUTION|>--- conflicted
+++ resolved
@@ -61,15 +61,8 @@
     api 'com.google.android.exoplayer:exoplayer-dash:2.9.6'
     api 'com.google.android.exoplayer:exoplayer-hls:2.9.6'
     api 'com.google.android.exoplayer:exoplayer-smoothstreaming:2.9.6'
-<<<<<<< HEAD
-
-//    testImplementation 'junit:junit:4.12'
-//    androidTestImplementation 'com.android.support.test:runner:1.0.2'
-//    androidTestImplementation 'com.android.support.test.espresso:espresso-core:3.0.2'
-=======
     testImplementation 'com.github.junit-team.junit5:junit-jupiter:r5.5.1'
     testImplementation 'com.github.junit-team.junit5:junit-bom:r5.5.1'
->>>>>>> 28b91d41
     // JWT TOKEN
 //    implementation 'io.jsonwebtoken:jjwt-api:0.10.5'
 //    implementation 'io.jsonwebtoken:jjwt-impl:0.10.5'
