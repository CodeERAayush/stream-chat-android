apply plugin: 'com.android.library'
apply plugin: 'kotlin-android'
apply plugin: 'kotlin-android-extensions'
apply plugin: 'kotlin-kapt'
apply plugin: 'jacoco-android'

group = 'com.github.getstream'

android {
    compileSdkVersion 29
    buildToolsVersion "29.0.2"
    defaultConfig {
        minSdkVersion 24
        targetSdkVersion 29
        versionCode 1
        versionName "1.0"
        testInstrumentationRunner "androidx.test.runner.AndroidJUnitRunner"
    }
    buildTypes {
        release {
            minifyEnabled false
            proguardFiles getDefaultProguardFile('proguard-android-optimize.txt'), 'proguard-rules.pro'
        }
        debug {
            testCoverageEnabled true
        }
    }
    compileOptions {
        sourceCompatibility JavaVersion.VERSION_1_8
        targetCompatibility JavaVersion.VERSION_1_8
    }

    kotlinOptions {
        jvmTarget = '1.8'
        noStdlib = true
    }
}

dependencies {
    implementation fileTree(dir: 'libs', include: ['*.jar'])
    implementation "org.jetbrains.kotlin:kotlin-stdlib-jdk7:$kotlin_version"
    implementation 'androidx.appcompat:appcompat:1.1.0'
    implementation 'androidx.core:core-ktx:1.1.0'
    implementation 'androidx.constraintlayout:constraintlayout:1.1.3'

    testImplementation 'junit:junit:4.13'
    testImplementation 'org.mockito:mockito-core:1.10.19'
    testImplementation 'org.assertj:assertj-core:3.15.0'
    androidTestImplementation 'androidx.test.ext:junit:1.1.1'
    androidTestImplementation 'androidx.test.espresso:espresso-core:3.2.0'

    //Retrofit
    implementation 'com.squareup.retrofit2:retrofit:2.7.1'
    implementation 'com.squareup.retrofit2:converter-gson:2.7.1'
    implementation 'com.squareup.okhttp3:logging-interceptor:4.3.1'

    //Gson
    implementation 'com.google.code.gson:gson:2.8.6'

    //Stetho
    implementation 'com.facebook.stetho:stetho:1.5.1'
    implementation 'com.facebook.stetho:stetho-okhttp3:1.5.1'

    //Firebase
    implementation 'com.google.firebase:firebase-messaging:20.1.0'

    //Lifecycle
    implementation 'androidx.lifecycle:lifecycle-extensions:2.2.0'
<<<<<<< HEAD

    // Tests
    testImplementation "org.junit.jupiter:junit-jupiter-api:$jupiter_version"
    testRuntimeOnly "org.junit.jupiter:junit-jupiter-engine:$jupiter_version"
    testImplementation "org.junit.jupiter:junit-jupiter-params:$jupiter_version"
    testImplementation "com.squareup.okhttp3:mockwebserver:4.2.1"
    testImplementation "org.mockito:mockito-core:2.23.0"
    testImplementation "org.json:json:20190722"
}
=======
}

apply from: 'scripts/docs.gradle'
>>>>>>> 94afd780
<|MERGE_RESOLUTION|>--- conflicted
+++ resolved
@@ -66,7 +66,6 @@
 
     //Lifecycle
     implementation 'androidx.lifecycle:lifecycle-extensions:2.2.0'
-<<<<<<< HEAD
 
     // Tests
     testImplementation "org.junit.jupiter:junit-jupiter-api:$jupiter_version"
@@ -76,8 +75,5 @@
     testImplementation "org.mockito:mockito-core:2.23.0"
     testImplementation "org.json:json:20190722"
 }
-=======
-}
 
-apply from: 'scripts/docs.gradle'
->>>>>>> 94afd780
+apply from: 'scripts/docs.gradle'