package com.getstream.sdk.chat.rest;

import android.text.TextUtils;

import androidx.annotation.Nullable;

import com.getstream.sdk.chat.enums.MessageStatus;
import com.getstream.sdk.chat.interfaces.UserEntity;
import com.getstream.sdk.chat.model.Attachment;
import com.getstream.sdk.chat.model.Reaction;
import com.getstream.sdk.chat.utils.Utils;
import com.google.gson.annotations.Expose;
import com.google.gson.annotations.SerializedName;

import java.text.DateFormat;
import java.text.ParseException;
import java.text.SimpleDateFormat;
import java.util.ArrayList;
import java.util.Calendar;
import java.util.Date;
import java.util.List;
import java.util.Map;
import java.util.Objects;
import java.util.TimeZone;

/**
 * A message
 */
public class Message implements UserEntity {
    @SerializedName("id")
    @Expose
    private String id;

    @SerializedName("text")
    @Expose
    private String text;

    @SerializedName("html")
    @Expose
    private String html;

    @SerializedName("type")
    @Expose
    private String type;

    @SerializedName("user")
    @Expose
    private User user;

    @SerializedName("attachments")
    @Expose
    private List<Attachment> attachments;

    @SerializedName("latest_reactions")
    @Expose
    private List<Reaction> latestReactions;

    @SerializedName("own_reactions")
    @Expose
    private List<Reaction> ownReactions;

    @SerializedName("reply_count")
    @Expose
    private int replyCount;

    @SerializedName("created_at")
    @Expose
    private Date createdAt;

    @SerializedName("updated_at")
    @Expose
    private Date updatedAt;

    @SerializedName("deleted_at")
    @Expose
    private Date deletedAt;

    @SerializedName("mentioned_users")
    @Expose
    private List<User> mentionedUsers;

    @SerializedName("reaction_counts")
    @Expose
    private Map<String, Integer> reactionCounts;

    @SerializedName("parent_id")
    @Expose
    private String parentId;

    @SerializedName("command")
    @Expose
    private String command;

    @SerializedName("command_info")
    @Expose
    private Map<String, String> commandInfo;

    public MessageStatus getStatus() {
        return status;
    }

    private MessageStatus status = MessageStatus.RECEIVED;

    @Override
    public boolean equals(@Nullable Object obj) {
        if (getClass() != obj.getClass()) {
            return false;
        }
        Message otherMessage = (Message) obj;
        if (!TextUtils.equals(this.getId(), otherMessage.getId())) {
            return false;
        }
        if (!Objects.equals(updatedAt, otherMessage.updatedAt)) {
            return false;
        }
        if (!Objects.equals(deletedAt, otherMessage.deletedAt)) {
            return false;
        }
        if (replyCount != otherMessage.replyCount) {
            return false;
        }
        return true;
    }

    public Message copy() {
        Message clone = new Message();
        clone.id = id;
        clone.text = text;
        clone.html = html;
        clone.type = type;
        clone.user = user;
        clone.attachments = attachments;
        clone.latestReactions = latestReactions;
        clone.ownReactions = ownReactions;
        clone.replyCount = replyCount;
        clone.updatedAt = new Date(updatedAt.getTime());
        clone.deletedAt = new Date(deletedAt.getTime());
        clone.mentionedUsers = mentionedUsers;
        clone.parentId = parentId;
        clone.command = command;
        clone.commandInfo = commandInfo;
        clone.status = status;
        return clone;
    }

    // Additional Params
    private Map<String, Object> extraData;
    private boolean isStartDay = false;
    private boolean isYesterday = false;
    private boolean isToday = false;

    private String date, time;

    // region Set Date and Time
    public static void setStartDay(List<Message> messages, @Nullable Message preMessage0) {
        if (messages == null) return;
        if (messages.size() == 0) return;

        Message preMessage = (preMessage0 != null) ? preMessage0 : messages.get(0);
        setFormattedDate(preMessage);
        int startIndex = (preMessage0 != null) ? 0 : 1;
        for (int i = startIndex; i < messages.size(); i++) {
            if (i != startIndex) {
                preMessage = messages.get(i - 1);
            }

            Message message = messages.get(i);
            setFormattedDate(message);
            message.setStartDay(!message.getDate().equals(preMessage.getDate()));
        }
    }

    private static void setFormattedDate(Message message) {
        if (message == null || message.getDate() != null) return;
        Utils.messageDateFormat.setTimeZone(TimeZone.getTimeZone("GMT"));

        Calendar smsTime = Calendar.getInstance();
        smsTime.setTimeInMillis(message.getCreatedAt().getTime());

        Calendar now = Calendar.getInstance();

        final String timeFormatString = "h:mm aa";
        final String dateTimeFormatString = "EEEE";

        DateFormat timeFormat = new SimpleDateFormat(timeFormatString, Utils.locale);
        DateFormat dateFormat1 = new SimpleDateFormat(dateTimeFormatString, Utils.locale);
        DateFormat dateFormat2 = new SimpleDateFormat("MMMM dd yyyy", Utils.locale);

        if (now.get(Calendar.DATE) == smsTime.get(Calendar.DATE)) {
            message.setToday(true);
            message.setDate("Today");
        } else if (now.get(Calendar.DATE) - smsTime.get(Calendar.DATE) == 1) {
            message.setYesterday(true);
            message.setDate("Yesterday");
        } else if (now.get(Calendar.WEEK_OF_YEAR) == smsTime.get(Calendar.WEEK_OF_YEAR)) {
            message.setDate(dateFormat1.format(message.getCreatedAt()));
        } else {
            message.setDate(dateFormat2.format(message.getCreatedAt()));
        }
        message.setTime(timeFormat.format(message.getCreatedAt()));
    }

    public static String convertDateToString(Date date) {
        Utils.messageDateFormat.setTimeZone(TimeZone.getTimeZone("GMT"));
        String timeStr = Utils.messageDateFormat.format(date);
        return timeStr;
    }

    public static boolean isCommandMessage(Message message) {
        return message.getText().startsWith("/");
    }

    public static String differentTime(String dateStr) {
        if (TextUtils.isEmpty(dateStr)) return null;
        Date lastActiveDate = null;
        try {
            lastActiveDate = Utils.messageDateFormat.parse(dateStr);
        } catch (ParseException e) {
            e.printStackTrace();
            return null;
        }

        Date dateTwo = new Date();
        long timeDiff = Math.abs(lastActiveDate.getTime() - dateTwo.getTime()) / 1000;
        String timeElapsed = TimeElapsed(timeDiff);
        String differTime = "";
        if (timeElapsed.contains("Just now"))
            differTime = "Active: " + timeElapsed;
        else
            differTime = "Active: " + timeElapsed + " ago";

        return differTime;
    }

    public static String TimeElapsed(long seconds) {
        String elapsed;
        if (seconds < 60) {
            elapsed = "Just now";
        } else if (seconds < 60 * 60) {
            int minutes = (int) (seconds / 60);
            elapsed = String.valueOf(minutes) + " " + ((minutes > 1) ? "mins" : "min");
        } else if (seconds < 24 * 60 * 60) {
            int hours = (int) (seconds / (60 * 60));
            elapsed = String.valueOf(hours) + " " + ((hours > 1) ? "hours" : "hour");
        } else {
            int days = (int) (seconds / (24 * 60 * 60));
            elapsed = String.valueOf(days) + " " + ((days > 1) ? "days" : "day");
        }
        return elapsed;
    }

    public boolean isYesterday() {
        return isYesterday;
    }

    public void setYesterday(boolean yesterday) {
        isYesterday = yesterday;
    }

    public boolean isToday() {
        return isToday;
    }

    public void setToday(boolean today) {
        isToday = today;
    }

    public boolean isStartDay() {
        return isStartDay;
    }

    public void setStartDay(boolean startDay) {
        isStartDay = startDay;
    }

    public String getDate() {
        return date;
    }

    public void setDate(String date) {
        this.date = date;
    }

    public String getTime() {
        return time;
    }

    public void setTime(String time) {
        this.time = time;
    }

    public boolean isDelivered() {
        return status == MessageStatus.RECEIVED;
    }

    public void setStatus(MessageStatus status) {
        this.status = status;
    }

    public String getId() {
        return id;
    }

    public void setId(String id) {
        this.id = id;
    }

    public void setText(String text) {
        this.text = text;
    }

    public String getText() {
        return text;
    }

    public String getHtml() {
        return html;
    }

    public void setHtml(String html) {
        this.html = html;
    }

    public String getType() {
        return type;
    }

    public void setType(String type) {
        this.type = type;
    }

    public User getUser() {
        return user;
    }

    public void setUser(User user) {
        this.user = user;
    }

    public List<Attachment> getAttachments() {
        if (attachments == null) {
            return new ArrayList<Attachment>();
        }
        return attachments;
    }

    public void setAttachments(List<Attachment> attachments) {
        this.attachments = attachments;
    }

    public List<Reaction> getLatestReactions() {
        return latestReactions;
    }

    public void setLatestReactions(List<Reaction> latestReactions) {
        this.latestReactions = latestReactions;
    }

    public List<Reaction> getOwnReactions() {
        return ownReactions;
    }

    public void setOwnReactions(List<Reaction> ownReactions) {
        this.ownReactions = ownReactions;
    }

    public int getReplyCount() {
        return replyCount;
    }

    public void setReplyCount(int replyCount) {
        this.replyCount = replyCount;
    }


    public List<User> getMentionedUsers() {
        return mentionedUsers;
    }

    public void setMentionedUsers(List<User> mentionedUsers) {
        this.mentionedUsers = mentionedUsers;
    }

    public Map<String, Integer> getReactionCounts() {
        return reactionCounts;
    }

    public void setReactionCounts(Map<String, Integer> reactionCounts) {
        this.reactionCounts = reactionCounts;
    }

    public Date getCreatedAt() {
        return createdAt;
    }

    public void setCreatedAt(Date createdAt) {
        this.createdAt = createdAt;
    }

    public void setUpdatedAt(Date updatedAt) {
        this.updatedAt = updatedAt;
    }

    public Date getUpdatedAt() {
        return updatedAt;
    }

    public Date getDeletedAt() {
        return deletedAt;
    }

    public void setDeletedAt(Date deletedAt) {
        this.deletedAt = deletedAt;
    }

    public void setParentId(String parentId) {
        this.parentId = parentId;
    }

    public String getParentId() {
        return parentId;
    }

    public void setParent_id(String parentId) {
        this.parentId = parentId;
    }

    public String getCommand() {
        return command;
    }

    public void setCommand(String command) {
        this.command = command;
    }

    public Map<String, String> getCommandInfo() {
        return commandInfo;
    }

    public void setCommandInfo(Map<String, String> commandInfo) {
        this.commandInfo = commandInfo;
    }

    @Override
    public String getUserId() {
        if (user == null) {
            return null;
        }
        return user.getId();
    }

<<<<<<< HEAD
//    public Message clone() {
//        Message cloned = new Message();
//        cloned.setId(id);
//        cloned.setText(text);
//        cloned.setUser(user);
//        cloned.setHtml(html);
//        cloned.setType(type);
//        cloned.setAttachments(attachments);
//        cloned.setLatestReactions(latestReactions);
//        cloned.setOwnReactions(ownReactions);
//        cloned.setReplyCount(replyCount);
//        cloned.setCreatedAt(createdAt);
//        cloned.setUpdatedAt(updatedAt);
//        cloned.setDeletedAt(deletedAt);
//        cloned.setMentionedUsers(mentionedUsers);
//        cloned.setReactionCounts(reactionCounts);
//        cloned.setParent_id(parentId);
//        cloned.setCommand(command);
//        cloned.setCommandInfo(commandInfo);
//        cloned.setDelivered(isDelivered);
//        cloned.setToday(isToday);
//        cloned.setYesterday(isYesterday);
//        cloned.setDate(date);
//        cloned.setTime(time);
//        return cloned;
//    }
=======
>>>>>>> 5687df13
}<|MERGE_RESOLUTION|>--- conflicted
+++ resolved
@@ -449,33 +449,4 @@
         return user.getId();
     }
 
-<<<<<<< HEAD
-//    public Message clone() {
-//        Message cloned = new Message();
-//        cloned.setId(id);
-//        cloned.setText(text);
-//        cloned.setUser(user);
-//        cloned.setHtml(html);
-//        cloned.setType(type);
-//        cloned.setAttachments(attachments);
-//        cloned.setLatestReactions(latestReactions);
-//        cloned.setOwnReactions(ownReactions);
-//        cloned.setReplyCount(replyCount);
-//        cloned.setCreatedAt(createdAt);
-//        cloned.setUpdatedAt(updatedAt);
-//        cloned.setDeletedAt(deletedAt);
-//        cloned.setMentionedUsers(mentionedUsers);
-//        cloned.setReactionCounts(reactionCounts);
-//        cloned.setParent_id(parentId);
-//        cloned.setCommand(command);
-//        cloned.setCommandInfo(commandInfo);
-//        cloned.setDelivered(isDelivered);
-//        cloned.setToday(isToday);
-//        cloned.setYesterday(isYesterday);
-//        cloned.setDate(date);
-//        cloned.setTime(time);
-//        return cloned;
-//    }
-=======
->>>>>>> 5687df13
 }