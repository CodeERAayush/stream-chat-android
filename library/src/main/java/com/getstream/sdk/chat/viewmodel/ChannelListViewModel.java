--- conflicted
+++ resolved
@@ -476,14 +476,10 @@
 
     public boolean deleteChannel(Channel channel) {
         List<Channel> channelCopy = channels.getValue();
-<<<<<<< HEAD
-        boolean removed = channelCopy.remove(channel);
-=======
         if (channelCopy == null) {
             channelCopy = new ArrayList<>();
         }
-        Boolean removed = channelCopy.remove(channel);
->>>>>>> 4164e234
+        boolean removed = channelCopy.remove(channel);
         channels.postValue(channelCopy);
         return removed;
     }
