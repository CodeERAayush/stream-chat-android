--- conflicted
+++ resolved
@@ -47,24 +47,14 @@
     }
 
     private void applyStyle() {
-<<<<<<< HEAD
-        tv_file_title.setTextSize(TypedValue.COMPLEX_UNIT_PX, style.getAttachmentTitleTextSize());
-        tv_file_title.setTextColor(style.getAttachmentTitleTextColor());
-        TextViewUtils.setCustomTextFont(tv_file_title, style.getAttachmentTitleTextFontPath(), style.getAttachmentTitleTextStyle(), context);
-
-        tv_file_size.setTextSize(TypedValue.COMPLEX_UNIT_PX, style.getAttachmentFileSizeTextSize());
-        tv_file_size.setTextColor(style.getAttachmentFileSizeTextColor());
-        TextViewUtils.setCustomTextFont(tv_file_size, style.getAttachmentFileSizeTextFontPath(), style.getAttachmentFileSizeTextStyle(), context);
-=======
         boolean isMine = getMessageListItem().isMine();
         tv_file_title.setTextSize(TypedValue.COMPLEX_UNIT_PX, style.getAttachmentTitleTextSize(isMine));
         tv_file_title.setTextColor(style.getAttachmentTitleTextColor(isMine));
-        tv_file_title.setTypeface(Typeface.DEFAULT_BOLD, style.getAttachmentTitleTextStyle(isMine));
+        TextViewUtils.setCustomTextFont(tv_file_title, style.getAttachmentTitleTextFontPath(), style.getAttachmentTitleTextStyle(isMine), context);
 
         tv_file_size.setTextSize(TypedValue.COMPLEX_UNIT_PX, style.getAttachmentFileSizeTextSize(isMine));
         tv_file_size.setTextColor(style.getAttachmentFileSizeTextColor(isMine));
-        tv_file_size.setTypeface(Typeface.DEFAULT_BOLD, style.getAttachmentFileSizeTextStyle(isMine));
->>>>>>> b68bfc94
+        TextViewUtils.setCustomTextFont(tv_file_size, style.getAttachmentFileSizeTextFontPath(), style.getAttachmentFileSizeTextStyle(isMine), context);
     }
 
     private void configAttachment() {
