package com.getstream.sdk.chat;

import android.content.Context;
import android.graphics.Color;
import android.graphics.drawable.Drawable;
import android.text.TextUtils;

import com.getstream.sdk.chat.adapter.MessageViewHolderFactory;
import com.getstream.sdk.chat.model.Attachment;
import com.getstream.sdk.chat.model.ModelType;
import com.getstream.sdk.chat.rest.Message;
import com.getstream.sdk.chat.storage.Sync;
import com.getstream.sdk.chat.view.MessageListView;
import com.getstream.sdk.chat.view.MessageListViewStyle;

import java.util.List;

import top.defaults.drawabletoolbox.DrawableBuilder;

public class DefaultBubbleHelper {
    private static int topLeftRadius, topRightRadius, bottomRightRadius, bottomLeftRadius;
    private static int bgColor, strokeColor, strokeWidth;

    public static MessageListView.BubbleHelper initDefaultBubbleHelper(MessageListViewStyle style, Context context) {
        return new MessageListView.BubbleHelper() {
            @Override
            public Drawable getDrawableForMessage(Message message, Boolean mine, List<MessageViewHolderFactory.Position> positions) {
                if (style.getMessageBubbleDrawable(mine) != -1)
                    return context.getDrawable(style.getMessageBubbleDrawable(mine));

<<<<<<< HEAD
                configParams(style, mine);
=======
                configParams(style, mine, false);
>>>>>>> 8ce3e559
                if (isDefaultBubble(style, mine, context))
                    applyStyleDefault(positions, mine, context);
                if (mine) {
                    // set background for Failed or Error message
                    if (message.getSyncStatus() == Sync.LOCAL_FAILED
                            || message.getType().equals(ModelType.message_error))
                        bgColor = context.getResources().getColor(R.color.stream_message_failed);
                }
                return getBubbleDrawable();
            }

            @Override
            public Drawable getDrawableForAttachment(Message message, Boolean mine, List<MessageViewHolderFactory.Position> positions, Attachment attachment) {
                if (attachment == null
                        || attachment.getType().equals(ModelType.attach_unknown))
                    return null;

                if (style.getMessageBubbleDrawable(mine) != -1)
                    return context.getDrawable(style.getMessageBubbleDrawable(mine));

<<<<<<< HEAD
                configParams(style, mine);
                if (isDefaultBubble(style, mine, context))
                    applyStyleDefault(positions, mine, context);
                if (mine) {
                    // set corner radius if the attachment has title or description
                    if (!TextUtils.isEmpty(attachment.getTitle()) && !attachment.getType().equals(ModelType.attach_file))
                        bottomLeftRadius = context.getResources().getDimensionPixelSize(R.dimen.stream_message_corner_radius2);
                }else {
                    // set corner radius if the attachment has title or description
                    if (!TextUtils.isEmpty(attachment.getTitle()) && !attachment.getType().equals(ModelType.attach_file))
                        bottomRightRadius = context.getResources().getDimensionPixelSize(R.dimen.stream_message_corner_radius2);
                }
                bgColor = Color.WHITE;
=======
                configParams(style, mine, true);
                if (isDefaultBubble(style, mine, context))
                    applyStyleDefault(positions, mine, context);

                // set corner radius if the attachment has title or description
                if (!TextUtils.isEmpty(attachment.getTitle()) && !attachment.getType().equals(ModelType.attach_file))
                    bottomLeftRadius = bottomRightRadius = 0;
>>>>>>> 8ce3e559
                return getBubbleDrawable();
            }

            @Override
            public Drawable getDrawableForAttachmentDescription(Message message, Boolean mine, List<MessageViewHolderFactory.Position> positions){
<<<<<<< HEAD
                if (style.getMessageBubbleDrawable(mine)!= -1)
                    return context.getDrawable(style.getMessageBubbleDrawable(mine));

                configParams(style, mine);
                if (isDefaultBubble(style, mine, context))
                    applyStyleDefault(positions, mine, context);

                topLeftRadius = 0;
                topRightRadius = 0;
=======
                if (style.getMessageBubbleDrawable(mine) != -1)
                    return context.getDrawable(style.getMessageBubbleDrawable(mine));

                configParams(style, mine, true);
                if (isDefaultBubble(style, mine, context))
                    applyStyleDefault(positions, mine, context);

                topLeftRadius = topRightRadius = 0;
>>>>>>> 8ce3e559
                return getBubbleDrawable();
            }
        };
    }

<<<<<<< HEAD
    private static void configParams(MessageListViewStyle style, boolean isMine){
        bgColor = style.getMessageBackgroundColor(isMine);
=======
    private static void configParams(MessageListViewStyle style, boolean isMine, boolean isAttachment){
        bgColor = isAttachment ? style.getAttachmentBackgroundColor(isMine) : style.getMessageBackgroundColor(isMine);
>>>>>>> 8ce3e559
        strokeColor = style.getMessageBorderColor(isMine);
        strokeWidth = style.getMessageBorderWidth(isMine);
        topLeftRadius = style.getMessageTopLeftCornerRadius(isMine);
        topRightRadius = style.getMessageTopRightCornerRadius(isMine);
        bottomRightRadius = style.getMessageBottomRightCornerRadius(isMine);
        bottomLeftRadius = style.getMessageBottomLeftCornerRadius(isMine);
    }

    private static void applyStyleDefault(List<MessageViewHolderFactory.Position> positions, boolean isMine, Context context){
        if (isMine){
            topLeftRadius = context.getResources().getDimensionPixelSize(R.dimen.stream_message_corner_radius1);
            bottomLeftRadius = context.getResources().getDimensionPixelSize(R.dimen.stream_message_corner_radius1);
            if (positions.contains(MessageViewHolderFactory.Position.TOP)) {
                topRightRadius = context.getResources().getDimensionPixelSize(R.dimen.stream_message_corner_radius1);
                bottomRightRadius = context.getResources().getDimensionPixelSize(R.dimen.stream_message_corner_radius2);
            } else {
                topRightRadius = context.getResources().getDimensionPixelSize(R.dimen.stream_message_corner_radius2);
                bottomRightRadius = context.getResources().getDimensionPixelSize(R.dimen.stream_message_corner_radius2);
            }
        }else{
            topRightRadius = context.getResources().getDimensionPixelSize(R.dimen.stream_message_corner_radius1);
            bottomRightRadius = context.getResources().getDimensionPixelSize(R.dimen.stream_message_corner_radius1);
            if (positions.contains(MessageViewHolderFactory.Position.TOP)) {
                topLeftRadius = context.getResources().getDimensionPixelSize(R.dimen.stream_message_corner_radius1);
                bottomLeftRadius = context.getResources().getDimensionPixelSize(R.dimen.stream_message_corner_radius2);
            } else {
                topLeftRadius = context.getResources().getDimensionPixelSize(R.dimen.stream_message_corner_radius2);
                bottomLeftRadius = context.getResources().getDimensionPixelSize(R.dimen.stream_message_corner_radius2);
            }
        }
    }

    private static boolean isDefaultBubble(MessageListViewStyle style, boolean isMine, Context context) {
        if (isMine)
            return (style.getMessageTopLeftCornerRadius(isMine) == context.getResources().getDimensionPixelSize(R.dimen.stream_message_corner_radius1)) &&
                    (style.getMessageTopRightCornerRadius(isMine) == context.getResources().getDimensionPixelSize(R.dimen.stream_message_corner_radius1)) &&
                    (style.getMessageBottomRightCornerRadius(isMine) == context.getResources().getDimensionPixelSize(R.dimen.stream_message_corner_radius2)) &&
                    (style.getMessageBottomLeftCornerRadius(isMine) == context.getResources().getDimensionPixelSize(R.dimen.stream_message_corner_radius1));

        return (style.getMessageTopLeftCornerRadius(isMine) == context.getResources().getDimensionPixelSize(R.dimen.stream_message_corner_radius1)) &&
                (style.getMessageTopRightCornerRadius(isMine) == context.getResources().getDimensionPixelSize(R.dimen.stream_message_corner_radius1)) &&
                (style.getMessageBottomRightCornerRadius(isMine) == context.getResources().getDimensionPixelSize(R.dimen.stream_message_corner_radius1)) &&
                (style.getMessageBottomLeftCornerRadius(isMine) == context.getResources().getDimensionPixelSize(R.dimen.stream_message_corner_radius2));
    }

    private static Drawable getBubbleDrawable(){
        return new DrawableBuilder()
                .rectangle()
                .strokeColor(strokeColor)
                .strokeWidth(strokeWidth)
                .solidColor(bgColor)
                .cornerRadii(topLeftRadius, topRightRadius, bottomRightRadius, bottomLeftRadius)
                .build();
    }
}<|MERGE_RESOLUTION|>--- conflicted
+++ resolved
@@ -1,7 +1,6 @@
 package com.getstream.sdk.chat;
 
 import android.content.Context;
-import android.graphics.Color;
 import android.graphics.drawable.Drawable;
 import android.text.TextUtils;
 
@@ -28,11 +27,7 @@
                 if (style.getMessageBubbleDrawable(mine) != -1)
                     return context.getDrawable(style.getMessageBubbleDrawable(mine));
 
-<<<<<<< HEAD
-                configParams(style, mine);
-=======
                 configParams(style, mine, false);
->>>>>>> 8ce3e559
                 if (isDefaultBubble(style, mine, context))
                     applyStyleDefault(positions, mine, context);
                 if (mine) {
@@ -53,21 +48,6 @@
                 if (style.getMessageBubbleDrawable(mine) != -1)
                     return context.getDrawable(style.getMessageBubbleDrawable(mine));
 
-<<<<<<< HEAD
-                configParams(style, mine);
-                if (isDefaultBubble(style, mine, context))
-                    applyStyleDefault(positions, mine, context);
-                if (mine) {
-                    // set corner radius if the attachment has title or description
-                    if (!TextUtils.isEmpty(attachment.getTitle()) && !attachment.getType().equals(ModelType.attach_file))
-                        bottomLeftRadius = context.getResources().getDimensionPixelSize(R.dimen.stream_message_corner_radius2);
-                }else {
-                    // set corner radius if the attachment has title or description
-                    if (!TextUtils.isEmpty(attachment.getTitle()) && !attachment.getType().equals(ModelType.attach_file))
-                        bottomRightRadius = context.getResources().getDimensionPixelSize(R.dimen.stream_message_corner_radius2);
-                }
-                bgColor = Color.WHITE;
-=======
                 configParams(style, mine, true);
                 if (isDefaultBubble(style, mine, context))
                     applyStyleDefault(positions, mine, context);
@@ -75,23 +55,11 @@
                 // set corner radius if the attachment has title or description
                 if (!TextUtils.isEmpty(attachment.getTitle()) && !attachment.getType().equals(ModelType.attach_file))
                     bottomLeftRadius = bottomRightRadius = 0;
->>>>>>> 8ce3e559
                 return getBubbleDrawable();
             }
 
             @Override
             public Drawable getDrawableForAttachmentDescription(Message message, Boolean mine, List<MessageViewHolderFactory.Position> positions){
-<<<<<<< HEAD
-                if (style.getMessageBubbleDrawable(mine)!= -1)
-                    return context.getDrawable(style.getMessageBubbleDrawable(mine));
-
-                configParams(style, mine);
-                if (isDefaultBubble(style, mine, context))
-                    applyStyleDefault(positions, mine, context);
-
-                topLeftRadius = 0;
-                topRightRadius = 0;
-=======
                 if (style.getMessageBubbleDrawable(mine) != -1)
                     return context.getDrawable(style.getMessageBubbleDrawable(mine));
 
@@ -100,19 +68,13 @@
                     applyStyleDefault(positions, mine, context);
 
                 topLeftRadius = topRightRadius = 0;
->>>>>>> 8ce3e559
                 return getBubbleDrawable();
             }
         };
     }
 
-<<<<<<< HEAD
-    private static void configParams(MessageListViewStyle style, boolean isMine){
-        bgColor = style.getMessageBackgroundColor(isMine);
-=======
     private static void configParams(MessageListViewStyle style, boolean isMine, boolean isAttachment){
         bgColor = isAttachment ? style.getAttachmentBackgroundColor(isMine) : style.getMessageBackgroundColor(isMine);
->>>>>>> 8ce3e559
         strokeColor = style.getMessageBorderColor(isMine);
         strokeWidth = style.getMessageBorderWidth(isMine);
         topLeftRadius = style.getMessageTopLeftCornerRadius(isMine);
