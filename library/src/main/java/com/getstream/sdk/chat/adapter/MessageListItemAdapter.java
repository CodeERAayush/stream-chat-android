--- conflicted
+++ resolved
@@ -27,11 +27,8 @@
     private MessageListView.MessageLongClickListener messageLongClickListener;
     private MessageListView.AttachmentClickListener attachmentClickListener;
     private MessageListView.UserClickListener userClickListener;
-<<<<<<< HEAD
     private MessageListView.ReadStateClickListener readStateClickListener;
-=======
     private MessageListView.GiphySendListener giphySendListener;
->>>>>>> 8ae29f9e
     private List<MessageListItem> messageListItemList;
     private boolean isThread;
     private MessageListViewStyle style;
