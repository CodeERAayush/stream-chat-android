--- conflicted
+++ resolved
@@ -1,10 +1,7 @@
 package com.getstream.sdk.chat.adapter;
 
 import android.content.Context;
-<<<<<<< HEAD
-=======
 import android.view.ViewGroup;
->>>>>>> a8801ea7
 
 import androidx.annotation.NonNull;
 import androidx.recyclerview.widget.DiffUtil;
@@ -36,7 +33,7 @@
     private MessageListView.MessageLongClickListener messageLongClickListener;
     private MessageListView.AttachmentClickListener attachmentClickListener;
     private MessageListView.UserClickListener userClickListener;
-    private ArrayList<MessageListItem> messageListItemArrayList = new ArrayList<>();
+    private List<MessageListItem> messageListItemList;
     private boolean isThread;
     private MessageListViewStyle style;
 
@@ -54,15 +51,20 @@
         this.viewHolderFactory = factory;
     }
 
+    public MessageListItemAdapter(Context context, ChannelState channelState, @NonNull List<MessageListItem> messageListItemList) {
+        this.context = context;
+        this.viewHolderFactory = new MessageViewHolderFactory();
+        this.channelState = channelState;
+        this.messageListItemList = messageListItemList;
+    }
 
 
-
-//    public MessageListItemAdapter(Context context, ChannelState channelState, @NonNull List<MessageListItem> messageListItemArrayList, MessageViewHolderFactory factory) {
-//        this.context = context;
-//        this.channelState = channelState;
-//        this.messageListItemArrayList = messageListItemArrayList;
-//        this.viewHolderFactory = factory;
-//    }
+    public MessageListItemAdapter(Context context, ChannelState channelState, @NonNull List<MessageListItem> messageListItemList, MessageViewHolderFactory factory) {
+        this.context = context;
+        this.channelState = channelState;
+        this.messageListItemList = messageListItemList;
+        this.viewHolderFactory = factory;
+    }
 
     @Override
     public long getItemId(int position) {
@@ -72,7 +74,7 @@
     public MessageListItemAdapter(Context context) {
         this.context = context;
         this.viewHolderFactory = new MessageViewHolderFactory();
-//        this.messageListItemArrayList = new ArrayList<>();
+        this.messageListItemList = new ArrayList<>();
     }
 
     public void setStyle(MessageListViewStyle s) {
@@ -80,22 +82,21 @@
     }
 
     public void replaceEntities(List<MessageListItem> newEntities) {
-
         final DiffUtil.DiffResult result = DiffUtil.calculateDiff(
-                new MessageListItemDiffCallback(messageListItemArrayList, newEntities), true);
+                new MessageListItemDiffCallback(messageListItemList, newEntities), true);
 
         // only update those rows that change...
         result.dispatchUpdatesTo(this);
-        messageListItemArrayList.clear();
-        messageListItemArrayList.addAll(newEntities);
+        messageListItemList = newEntities;
+
     }
 
     @Override
     public int getItemViewType(int position) {
         try {
-            MessageListItem messageListItem = messageListItemArrayList.get(position);
+            MessageListItem messageListItem = messageListItemList.get(position);
             return viewHolderFactory.getEntityViewType(messageListItem, messageListItem.isMine(), messageListItem.getPositions());
-        } catch (IndexOutOfBoundsException e) {
+        } catch(IndexOutOfBoundsException e) {
             return 0;
         }
     }
@@ -110,7 +111,7 @@
 
     @Override
     public void onBindViewHolder(RecyclerView.ViewHolder holder, int position) {
-        MessageListItem messageListItem = messageListItemArrayList.get(position);
+        MessageListItem messageListItem = messageListItemList.get(position);
         ((BaseMessageListItemViewHolder) holder).setBubbleHelper(bubbleHelper);
         ((BaseMessageListItemViewHolder) holder).bind(this.context,
                 this.channelState,
@@ -121,21 +122,18 @@
                 attachmentClickListener,
                 userClickListener);
 
+
     }
-
     public void setChannelState(ChannelState channelState) {
         this.channelState = channelState;
     }
-
     public void setMessageClickListener(MessageListView.MessageClickListener messageClickListener) {
         if (style.isEnableReaction())
             this.messageClickListener = messageClickListener;
     }
-
-    public void setMessageLongClickListener(MessageListView.MessageLongClickListener messageLongClickListener) {
+    public void setMessageLongClickListener(MessageListView.MessageLongClickListener messageLongClickListener){
         this.messageLongClickListener = messageLongClickListener;
     }
-
     public void setAttachmentClickListener(MessageListView.AttachmentClickListener attachmentClickListener) {
         this.attachmentClickListener = attachmentClickListener;
     }
@@ -146,6 +144,7 @@
 
     @Override
     public int getItemCount() {
-        return messageListItemArrayList.size();
+
+        return messageListItemList.size();
     }
 }