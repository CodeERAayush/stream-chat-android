//package com.getstream.sdk.chat.view.fragment;
//
//import android.content.BroadcastReceiver;
//import android.content.Context;
//import android.content.Intent;
//import android.content.IntentFilter;
//import android.content.pm.PackageManager;
//import android.graphics.Bitmap;
//import android.net.Uri;
//import android.os.Bundle;
//import android.os.Handler;
//import android.text.TextUtils;
//import android.util.Log;
//import android.view.KeyEvent;
//import android.view.LayoutInflater;
//import android.view.View;
//import android.view.ViewGroup;
//
//import androidx.annotation.NonNull;
//import androidx.annotation.Nullable;
//import androidx.appcompat.app.AppCompatActivity;
//import androidx.fragment.app.Fragment;
//import androidx.lifecycle.ViewModelProviders;
//import androidx.recyclerview.widget.LinearLayoutManager;
//import androidx.recyclerview.widget.RecyclerView;
//
//import com.facebook.drawee.backends.pipeline.Fresco;
//import com.getstream.sdk.chat.StreamChat;
//import com.getstream.sdk.chat.adapter.Entity;
//import com.getstream.sdk.chat.adapter.MessageListItemAdapter;
//import com.getstream.sdk.chat.databinding.ChannelFragmentBinding;
//import com.getstream.sdk.chat.databinding.ViewThreadBinding;
//import com.getstream.sdk.chat.enums.EventType;
//import com.getstream.sdk.chat.function.AttachmentFunction;
//import com.getstream.sdk.chat.function.ReactionFunction;
//import com.getstream.sdk.chat.function.SendFileFunction;
//import com.getstream.sdk.chat.interfaces.ClientConnectionCallback;
//import com.getstream.sdk.chat.model.Attachment;
//import com.getstream.sdk.chat.model.Channel;
//import com.getstream.sdk.chat.model.Event;
//import com.getstream.sdk.chat.model.MessageTagModel;
//import com.getstream.sdk.chat.model.ModelType;
//import com.getstream.sdk.chat.model.SelectAttachmentModel;
//import com.getstream.sdk.chat.rest.Message;
//import com.getstream.sdk.chat.rest.User;
//import com.getstream.sdk.chat.rest.core.ChatChannelEventHandler;
//import com.getstream.sdk.chat.rest.core.Client;
//import com.getstream.sdk.chat.rest.interfaces.EventCallback;
//import com.getstream.sdk.chat.rest.interfaces.GetRepliesCallback;
//import com.getstream.sdk.chat.rest.interfaces.MessageCallback;
//import com.getstream.sdk.chat.rest.request.MarkReadRequest;
//import com.getstream.sdk.chat.rest.request.SendActionRequest;
//import com.getstream.sdk.chat.rest.response.ChannelState;
//import com.getstream.sdk.chat.rest.response.EventResponse;
//import com.getstream.sdk.chat.rest.response.GetRepliesResponse;
//import com.getstream.sdk.chat.rest.response.MessageResponse;
//import com.getstream.sdk.chat.utils.Constant;
//import com.getstream.sdk.chat.utils.Global;
//import com.getstream.sdk.chat.utils.PermissionChecker;
//import com.getstream.sdk.chat.utils.Utils;
//import com.getstream.sdk.chat.view.MessageInputView;
//import com.getstream.sdk.chat.viewmodel.ChannelFragmentViewModelFactory;
//import com.getstream.sdk.chat.viewmodel.ChannelViewModelOld;
//
//import net.yslibrary.android.keyboardvisibilityevent.KeyboardVisibilityEvent;
//
//import java.util.ArrayList;
//import java.util.Arrays;
//import java.util.Date;
//import java.util.HashMap;
//import java.util.List;
//import java.util.Map;
//
//import static com.getstream.sdk.chat.utils.Utils.TAG;
//
//public class ChannelFragment extends Fragment {
//
//    private Client client;
//    public String channelType;
//    public String channelID;
//    public HashMap<String, Object> channelExtraData;
//
//    private Channel channel;
//
//    // ViewModel & Binding
//    private ChannelViewModelOld mViewModel;
//    private ChannelFragmentBinding binding;
//    private ViewThreadBinding threadBinding;
//    // Arguments for Channel
//    String channelIdFromChannelList = null;
//    private ChannelState channelState;
//    private List<Message> channelMessages, threadMessages;
//    // Adapter & LayoutManager
//    private MessageListItemAdapter mChannelMessageAdapter, mThreadAdapter;
//    private RecyclerView.LayoutManager mLayoutManager = new LinearLayoutManager(getContext(), RecyclerView.VERTICAL, false);
//    private RecyclerView.LayoutManager mLayoutManager_thread = new LinearLayoutManager(getContext(), RecyclerView.VERTICAL, false);
//    private RecyclerView.LayoutManager mLayoutManager_thread_header = new LinearLayoutManager(getContext(), RecyclerView.VERTICAL, false);
//    // Functions
//    private SendFileFunction sendFileFunction;
//    private ReactionFunction reactionFunction;
//    // Customization MessageItemView
//    private int messageItemLayoutId;
//    private String messageItemViewHolderName;
//    // Misc
//    public boolean singleConversation;
//    private boolean isShowLastMessage;
//    private int scrollPosition = 0;
//    private static int fVPosition, lVPosition;
//    private boolean noHistory, noHistoryThread;
//
//    private int channelSubscriptionId;
//
//    public void unsubscribeFromChannelEvents(){
//        channel.removeEventHandler(channelSubscriptionId);
//        channelSubscriptionId = 0;
//    }
//
//    public Client client(){
//        return StreamChat.getInstance(getActivity().getApplication());
//    }
//
//    public void subscribeToChannelEvents(){
//        if (channelSubscriptionId != 0) {
//            return;
//        }
//
//        channelSubscriptionId = channel.addEventHandler(new ChatChannelEventHandler(){
//            @Override
//            public void onTypingStart(Event event) {
//                footerEvent(event);
//            }
//            @Override
//            public void onTypingStop(Event event) {
//                footerEvent(event);
//            }
////            @Override
////            public void onMessageNew(Event event) {
////                messageEvent(event);
////            }
////            @Override
////            public void onMessageUpdated(Event event) {
////                messageEvent(event);
////            }
////            @Override
////            public void onMessageDeleted(Event event) {
////                messageEvent(event);
////            }
//            @Override
//            public void onMessageRead(Event event) {
//                if (!channelState.getLastMessage().isIncoming()) {
//                    mChannelMessageAdapter.notifyItemChanged(channelMessages.size() - 1);
//                }
//            }
//            @Override
//            public void onReactionNew(Event event) {
//                reactionEvent(event);
//            }
//            @Override
//            public void onReactionDeleted(Event event) {
//               reactionEvent(event);
//            }
//            @Override
//            public void onChannelDeleted(Event event) {
//                getActivity().runOnUiThread(() -> {
//                    Utils.showMessage(getContext(), "Channel Owner just removed this channel!");
//                });
//            }
//        });
//    }
//
//    // region LifeCycle
//    @Override
//    public View onCreateView(@NonNull LayoutInflater inflater, @Nullable ViewGroup container,
//                             @Nullable Bundle savedInstanceState) {
//
//        client = StreamChat.getInstance(getActivity().getApplication());
//        channel = client.channel(channelType, channelID, channelExtraData);
//
//        // set binding
//        binding = ChannelFragmentBinding.inflate(inflater, container, false);
//        return binding.getRoot();
//    }
//
//    @Override
//    public void onActivityCreated(@Nullable Bundle savedInstanceState) {
//        super.onActivityCreated(savedInstanceState);
//        ChannelFragmentViewModelFactory factory = new ChannelFragmentViewModelFactory(channelState);
//        mViewModel = ViewModelProviders.of(this, factory).get(ChannelViewModelOld.class);
//
//        // set WS handler
//        subscribeToChannelEvents();
//
//        // Permission Check
//        PermissionChecker.permissionCheck(getActivity(), null);
//        try {
//            Fresco.initialize(getContext().getApplicationContext());
//        } catch (Exception e) {
//        }
//
//        threadBinding = binding.clThread;
//        onBackPressed();
//
//        if (singleConversation) {
//            client.waitForConnection(new ClientConnectionCallback() {
//                @Override
//                public void onSuccess() {
//                    //getChannel();
//                }
//                @Override
//                public void onError(String errMsg, int errCode) {
//                    binding.setShowMainProgressbar(false);
//                }
//            });
//        } else {
//            initReconnection();
//            setDeliverLastMessage();
//            configUIs();
//        }
//    }
//
//    @Override
//    public void onResume() {
//        super.onResume();
//
//        client = StreamChat.getInstance(getActivity().getApplication());
//        channel = client.channel(channelType, channelID);
//
//        subscribeToChannelEvents();
//
//        IntentFilter filter = new IntentFilter();
//        filter.addAction(Constant.BC_RECONNECT_CHANNEL);
//        filter.addCategory(Intent.CATEGORY_DEFAULT);
//        getContext().registerReceiver(receiver, filter);
//    }
//
//    @Override
//    public void onDestroy() {
//        super.onDestroy();
//
//        unsubscribeFromChannelEvents();
//
//        try {
//            getContext().unregisterReceiver(receiver);
//        } catch (IllegalArgumentException e) {
//            if (e.getMessage().contains("Receiver not registered")) {
//                Log.w(TAG, "Tried to unregister the reciver when it's not registered");
//            } else {
//                throw e;
//            }
//        }
//    }
//
//    @Override
//    public void onActivityResult(int requestCode, int resultCode, Intent data) {
//        if (requestCode == Constant.CAPTURE_IMAGE_REQUEST_CODE) {
//            try {
//                Object object = data.getExtras().get("data");
//                if (object.getClass().equals(Bitmap.class)) {
//                    Bitmap bitmap = (Bitmap) object;
//                    Uri uri = Utils.getUriFromBitmap(getContext(), bitmap);
//                    sendFileFunction.progressCapturedMedia(getContext(), uri, true);
//                }
//            } catch (Exception e) {
//                Uri uri = data.getData();
//                if (uri == null) return;
//                sendFileFunction.progressCapturedMedia(getContext(), uri, false);
//            }
//        }
//    }
//
//
//    @Override
//    public void onAttach(Context context) {
//        super.onAttach(context);
//    }
//
//    private void onBackPressed() {
//        getView().setFocusableInTouchMode(true);
//        getView().requestFocus();
//        getView().setOnKeyListener((View v, int keyCode, KeyEvent event) -> {
//            if (event.getAction() == KeyEvent.ACTION_UP && keyCode == KeyEvent.KEYCODE_BACK) {
//                // Close if File Attach View is opened.
////                if (binding.clAddFile.getVisibility() == View.VISIBLE) {
////                    sendFileFunction.onClickAttachmentViewClose(null);
////                    return true;
////                }
////                // Close if Selecting Photo View is opened.
////                if (binding.clSelectPhoto.getVisibility() == View.VISIBLE) {
////                    sendFileFunction.onClickSelectMediaViewClose(null);
////                    return true;
////                }
//                // Close if Thread View is opened.
//                if (isThreadMode()) {
//                    onClickCloseThread(null);
//                    return true;
//                }
//                // Cancel if editing message.
////                if (binding.etMessage.getTag() != null) {
////                    cancelEditMessage();
////                    return true;
////                }
//                if (!singleConversation) {
//                    //finish();
//                    return true;
//                }
//                return false;
//            }
//            return false;
//        });
//    }
//
//
//    private void initReconnection() {
//        binding.setViewModel(mViewModel);
//        threadBinding.setViewModel(mViewModel);
//        channelMessages = channelState.getMessages();
//        channel.setChannelState(this.channelState);
//
//        reactionFunction = new ReactionFunction(channel);
//
//        checkReadMark();
//        noHistory = channelMessages.size() < Constant.CHANNEL_MESSAGE_LIMIT;
//        noHistoryThread = false;
//    }
//
//    private boolean lockRVScrollListener = false;
//
//
//    private List<Message> messages() {
//        return isThreadMode() ? threadMessages : channelMessages;
//    }
//
//    private RecyclerView recyclerView() {
//        return isThreadMode() ? threadBinding.rvThread : binding.mlvMessageList;
//    }
//
//    private boolean isNoHistory() {
//        return isThreadMode() ? noHistoryThread : noHistory;
//    }
//
//    // endregion
//
//    // region Config UIs
//    private void configUIs() {
//        configActionBar(); // Hides Action Bar
//        configMessageInputView();
//        configMessageRecyclerView(); // Message RecyclerView
//        // Bottom View
////        binding.tvNewMessage.setVisibility(View.GONE);
////        binding.tvNewMessage.setOnClickListener((View v) -> {
////            scrollPosition = 0;
////            recyclerView().scrollToPosition(messages().size());
////            binding.tvNewMessage.setVisibility(View.GONE);
////        });
//        // File Attachment
//    }
//
//    private void configActionBar() {
//        try {
//            ((AppCompatActivity) getActivity()).getSupportActionBar().hide();
//        } catch (Exception e) {
//            e.printStackTrace();
//        }
//    }
//
//
//    private void configMessageRecyclerView() {
//        mLayoutManager.scrollToPosition(channelMessages.size());
//        binding.mlvMessageList.setLayoutManager(mLayoutManager);
//        setScrollDownHideKeyboard(binding.mlvMessageList);
//
//    }
//
//
//
//    private void setScrollDownHideKeyboard(RecyclerView recyclerView) {
//        fVPosition = ((LinearLayoutManager) recyclerView.getLayoutManager()).findFirstVisibleItemPosition();
//        recyclerView.setOnScrollListener(new RecyclerView.OnScrollListener() {
//            @Override
//            public void onScrollStateChanged(@NonNull RecyclerView recyclerView, int newState) {
//                super.onScrollStateChanged(recyclerView, newState);
//            }
//
//            @Override
//            public void onScrolled(@NonNull RecyclerView recyclerView, int dx, int dy) {
//                super.onScrolled(recyclerView, dx, dy);
//                if (lockRVScrollListener) return;
//                int currentFirstVisible = ((LinearLayoutManager) recyclerView.getLayoutManager()).findFirstVisibleItemPosition();
//                int currentLastVisible = ((LinearLayoutManager) recyclerView.getLayoutManager()).findLastVisibleItemPosition();
//                if (!isThreadMode()) {
//                    if (currentLastVisible >= messages().size() - 1) isShowLastMessage = true;
//                    else isShowLastMessage = false;
//                }
//
//                if (currentFirstVisible < fVPosition) {
//                    Utils.hideSoftKeyboard(getActivity());
//                    binding.messageInput.clearFocus();
//                    //if (currentFirstVisible == 0 && !isNoHistory()) loadMore();
//
//                }
//
//                new Handler().postDelayed(() -> {
//                    lVPosition = ((LinearLayoutManager) recyclerView.getLayoutManager()).findLastVisibleItemPosition();
//                }, 500);
//                fVPosition = currentFirstVisible;
//            }
//        });
//    }
//
//    // endregion
//
//    // region Send Message
//    private Message ephemeralMessage = null;
//
//    /**
//     * Send Message - Send a message to this channel
//     */
//    public void sendMessage(String messageText) {
//        if (binding.messageInput.IsEditing()) {
//            updateMessage(binding.messageInput.getMessageText());
//        } else {
//            sendNewMessage(messageText, binding.messageInput.GetAttachments(), null);
//        }
//    }
//
//    public void sendNewMessage(String text, List<Attachment> attachments, String resendMessageId) {
//        if (!client.isConnected()) {
//            sendOfflineMessage();
//            return;
//        }
//        if (resendMessageId == null) {
//            ephemeralMessage = createEphemeralMessage(false);
//            handleAction(ephemeralMessage);
//        }
//        binding.messageInput.setEnabled(false);
//        channel.sendMessage(text,
//                attachments,
//                isThreadMode() ? thread_parentMessage.getId() : null,
//                new MessageCallback() {
//                    @Override
//                    public void onSuccess(MessageResponse response) {
//                        binding.messageInput.setEnabled(true);
//                        progressSendMessage(response.getMessage(), resendMessageId);
//                    }
//
//                    @Override
//                    public void onError(String errMsg, int errCode) {
//                        binding.messageInput.setEnabled(true);
//                        Utils.showMessage(getContext(), errMsg);
//                    }
//                });
//    }
//
//    public void updateMessage(String messageText) {
//        if (!client.isConnected()) {
//            Utils.showMessage(getContext(), "No internet connection!");
//            return;
//        }
//        binding.messageInput.setEnabled(false);
//        channel.updateMessage(binding.messageInput.getMessageText(),
//                (Message) binding.messageInput.GetEditMessage(),
//                sendFileFunction.getSelectedAttachments(),
//                new MessageCallback() {
//                    @Override
//                    public void onSuccess(MessageResponse response) {
//                        response.getMessage().setDelivered(true);
//                        binding.messageInput.CancelEditMessage();
//                        binding.messageInput.setEnabled(true);
//                    }
//
//                    @Override
//                    public void onError(String errMsg, int errCode) {
//                        binding.messageInput.setEnabled(true);
//                        Utils.showMessage(getContext(), errMsg);
//                    }
//                });
//    }
//
//    private void configMessageInputView() {
//
//        binding.setShowLoadMoreProgressbar(false);
//        binding.setNoConnection(!StreamChat.getInstance(getActivity().getApplication()).isConnected());
//        binding.messageInput.setOnFocusChangeListener((View view, boolean hasFocus) -> {
//            lockRVScrollListener = hasFocus;
//        });
//
//        // TODO: move this
//        KeyboardVisibilityEvent.setEventListener(
//                getActivity(), (boolean isOpen) -> {
//                    if (!isOpen) {
//                        binding.messageInput.clearFocus();
//                    } else {
//                        lockRVScrollListener = true;
//                        new Handler().postDelayed(() -> {
//                            lockRVScrollListener = false;
//                        }, 500);
//                    }
//                    if (lVPosition > messages().size() - 2)
//                        recyclerView().scrollToPosition(lVPosition);
//
//                });
//
//        ChannelFragment a = this;
//
//        binding.messageInput.setOnSendMessageListener(new MessageInputView.SendMessageListener() {
//            @Override
//            public void onSendMessage(Message message) {
//                // TODO send the message
//                Log.i(TAG, "actually sending a message, epic");
//                a.sendMessage(message.getText());
//            }
//        });
//
//        binding.messageInput.setTypingListener(new MessageInputView.TypingListener() {
//            @Override
//            public void onKeystroke() {
//                // TODO: forward to the client
//                Log.i(TAG, "i entered a letter, awesome");
//            }
//
//            @Override
//            public void onStopTyping() {
//                // TODO:  forward to the client
//                Log.i(TAG, "stop typing");
//            }
//        });
//    }
//
//    public void resendMessage(Message message) {
//        if (!client.isConnected()) {
//            Utils.showMessage(getContext(), Constant.NO_INTERNET);
//            return;
//        }
//        handleAction(message);
//        sendNewMessage(message.getText(), null, message.getId());
//    }
//
//    public void sendGiphy(String type, Message message) {
//        Map<String, String> map = new HashMap<>();
//        if (type.equals(Constant.TAG_ACTION_SEND))
//            map.put("image_action", ModelType.action_send);
//        else
//            map.put("image_action", ModelType.action_shuffle);
//
//        SendActionRequest request = new SendActionRequest(channel.getId(), message.getId(), ModelType.channel_messaging, map);
//        client.sendAction(message.getId(), request, new MessageCallback() {
//            @Override
//            public void onSuccess(MessageResponse response) {
//                handleAction(message);
//                response.getMessage().setDelivered(true);
//                handleAction(response.getMessage());
//            }
//
//            @Override
//            public void onError(String errMsg, int errCode) {
//                Log.d(TAG, errMsg);
//            }
//        });
//    }
//
//    public void progressSendMessage(Message message, String resendMessageId) {
//        if (resendMessageId != null) {
//            Global.removeEphemeralMessage(channel.getId(), resendMessageId);
//            //initSendMessage();
//        } else {
//            if (Message.isCommandMessage(message) ||
//                    message.getType().equals(ModelType.message_error)) {
//                channelMessages.remove(ephemeralMessage);
//                message.setDelivered(true);
//            } else {
//                ephemeralMessage.setId(message.getId());
//            }
//
//            handleAction(message);
//        }
//    }
//
//    private void setDeliverLastMessage() {
//        if (messages() == null || messages().isEmpty()) return;
//        if (!messages().get(messages().size() - 1).isIncoming())
//            messages().get(messages().size() - 1).setDelivered(true);
//    }
//
//    private void sendOfflineMessage() {
//        handleAction(createEphemeralMessage(true));
//    }
//
//    private Message createEphemeralMessage(boolean isOffle) {
//        Message message = new Message();
//        message.setId(message.convertDateToString(new Date()));
//        message.setText(binding.messageInput.getMessageText());
//        message.setType(isOffle ? ModelType.message_error : ModelType.message_ephemeral);
//        message.setCreatedAt(new Date());
//        message.setStartDay(Arrays.asList(message), getLastMessage());
////        message.setUser(StreamChat.getInstance().getUser());
//        if (isThreadMode())
//            message.setParent_id(thread_parentMessage.getId());
//        if (isOffle)
//            Global.setEphemeralMessage(channel.getId(), message);
//        return message;
//    }
//
//    private Message getLastMessage() {
//        return messages().isEmpty() ? null : messages().get(messages().size() - 1);
//    }
//
//    // Edit
//    private void editMessage(Message message) {
//        binding.messageInput.EditMessage(message);
//        binding.messageInput.requestInputFocus();
//        if (!TextUtils.isEmpty(message.getText())) {
//            // TODO: figure out what this does...
////            binding.etMessage.setText(message.getText());
////            binding.etMessage.setSelection(binding.etMessage.getText().length());
//        }
//        if (message.getAttachments() != null && !message.getAttachments().isEmpty()) {
//            for (Attachment attachment : message.getAttachments())
//                attachment.config.setUploaded(true);
//
//            if (message.getAttachments().get(0).getType().equals(ModelType.attach_file)) {
//                String fileType = message.getAttachments().get(0).getMime_type();
//                if (fileType.equals(ModelType.attach_mime_mov) ||
//                        fileType.equals(ModelType.attach_mime_mp4)) {
//                    sendFileFunction.onClickSelectMediaViewOpen(null, message.getAttachments());
//                } else {
//                    sendFileFunction.onClickSelectFileViewOpen(null, message.getAttachments());
//                }
//            } else {
//                sendFileFunction.onClickSelectMediaViewOpen(null, message.getAttachments());
//            }
//        }
//    }
//
//    private void cancelEditMessage() {
//        binding.messageInput.CancelEditMessage();
//    }
//
//    // endregion
//
//    // region Message Item Touch Action
//    private void messageItemClickListener(Object object) {
//        if (isCallingThread) return;
//        if (object.getClass().equals(SelectAttachmentModel.class)) {
//            new AttachmentFunction().progressAttachment((SelectAttachmentModel) object, getActivity());
//            return;
//        }
//
//        if (object.getClass().equals(MessageTagModel.class)) {
//            MessageTagModel tag = (MessageTagModel) object;
//            Message message = messages().get(tag.position);
//            switch (tag.type) {
//                case Constant.TAG_MOREACTION_REPLY:
//                    configThread(channelMessages.get(tag.position));
//                    break;
//                case Constant.TAG_ACTION_SEND:
//                case Constant.TAG_ACTION_SHUFFLE:
//                    sendGiphy(tag.type, message);
//                    break;
//                case Constant.TAG_ACTION_CANCEL:
//                    handleAction(messages().get(tag.position));
//                    break;
//                case Constant.TAG_MESSAGE_REACTION:
//                    int firstListItemPosition = ((LinearLayoutManager) recyclerView().getLayoutManager()).findFirstVisibleItemPosition();
//                    final int lastListItemPosition = firstListItemPosition + recyclerView().getChildCount() - 1;
//                    int childIndex;
//                    if (tag.position < firstListItemPosition || tag.position > lastListItemPosition) {
//                        childIndex = tag.position;
//                    } else {
//                        childIndex = tag.position - firstListItemPosition;
//                    }
//                    int originY = recyclerView().getChildAt(childIndex).getBottom();
//                    reactionFunction.showReactionDialog(getContext(), message, originY);
//                    break;
//                case Constant.TAG_MESSAGE_RESEND:
//                    resendMessage(message);
//                    break;
//                case Constant.TAG_MESSAGE_INVALID_COMMAND:
//                    handleAction(message);
//                    //binding.etMessage.setText("/");
//                    break;
//                case Constant.TAG_MESSAGE_CHECK_DELIVERED:
//                    showAlertReadUsers(message);
//                    break;
//                default:
//                    break;
//            }
//        }
//    }
//
//    private void messageItemLongClickListener(Object object) {
//        final int position = Integer.parseInt(object.toString());
//        final Message message = messages().get(position);
//
//        reactionFunction.showMoreActionDialog(getContext(), message, (View v) -> {
//            String type = (String) v.getTag();
//            switch (type) {
//                case Constant.TAG_MOREACTION_EDIT:
//                    editMessage(message);
//                    break;
//                case Constant.TAG_MOREACTION_DELETE:
//                    channel.deleteMessage(message,
//                            new MessageCallback() {
//                                @Override
//                                public void onSuccess(MessageResponse response) {
//                                    Utils.showMessage(getContext(), "Deleted Successfully");
//                                }
//
//                                @Override
//                                public void onError(String errMsg, int errCode) {
//                                    Log.d(TAG, "Failed DeleteMessage : " + errMsg);
//                                }
//                            });
//                    break;
//                case Constant.TAG_MOREACTION_REPLY:
//                    if (!isThreadMode())
//                        configThread(message);
//                    break;
//                default:
//                    break;
//            }
//        });
//    }
//
//    private void showAlertReadUsers(Message message) {
//        List<User> readUsers = Global.getReadUsers(channelState, message);
//        if (readUsers == null) return;
//        String msg = "";
//        if (readUsers.size() > 0) {
//            if (readUsers.size() == 1) msg = readUsers.get(0).getName();
//            else {
//                for (int i = 0; i < readUsers.size(); i++) {
//                    User user = readUsers.get(i);
//                    if (i == readUsers.size() - 2) msg += user.getName() + " and ";
//                    else if (i == readUsers.size() - 1) msg += user.getName();
//                    else msg += user.getName() + ", ";
//                }
//            }
//        } else {
//            if (message.isDelivered()) {
//                msg = "Delivered";
//            } else {
//                msg = "sending...";
//            }
//        }
//        Utils.showMessage(getContext(), msg);
//    }
//
//
//
//
//    // refresh Current Typing users in this channel
//    private Handler clearTyingUserHandler = new Handler();
//    private Runnable runnableTypingClear = new Runnable() {
//        @Override
//        public void run() {
//            try {
//                Global.typingUsers = new ArrayList<>();
//                try {
//                    mChannelMessageAdapter.notifyItemChanged(channelMessages.size());
//                } catch (Exception e) {
//                    e.printStackTrace();
//                }
//            } finally {
////                eventFunction.sendEvent(Event.typing_stop);
//                clearTyingUserHandler.postDelayed(runnableTypingClear, Constant.TYPYING_CLEAN_INTERVAL);
//            }
//        }
//    };
//
//    // endregion
//
//    // region Action
//    private void handleAction(Message message) {
//        switch (message.getType()) {
//            case ModelType.message_ephemeral:
//            case ModelType.message_error:
//                Event event = new Event();
//                event.setType(EventType.MESSAGE_NEW);
//                event.setMessage(message);
//                //messageEvent(event);
//                break;
//            default:
//                break;
//        }
//    }
//    // endregion
//
//    // region Thread
//    private Message thread_parentMessage = null;
//    private boolean isCallingThread = false;
//
//    private void configThread(@NonNull Message message) {
//
//        mViewModel.setReplyCount(message.getReplyCount());
//        cleanEditView();
//
//        thread_parentMessage = message;
//        threadMessages = new ArrayList<>();
//
//        threadBinding.rvHeader.setLayoutManager(mLayoutManager_thread_header);
//        MessageListItemAdapter mThreadHeaderAdapter = new MessageListItemAdapter(getContext(), this.channelState, new ArrayList<Entity>());
//        threadBinding.rvHeader.setAdapter(mThreadHeaderAdapter);
//
//        if (message.getReplyCount() == 0) {
//            setThreadAdapter();
//            threadBinding.setShowThread(true);
//        } else {
//            binding.setShowMainProgressbar(true);
//
//            if (isCallingThread) return;
//            isCallingThread = true;
//            client.getReplies(message.getId(), String.valueOf(Constant.THREAD_MESSAGE_LIMIT), null, new GetRepliesCallback() {
//                @Override
//                public void onSuccess(GetRepliesResponse response) {
//                    threadMessages = response.getMessages();
//
//                    List<Message> ephemeralThreadMessages = Global.getEphemeralMessages(channel.getId(), thread_parentMessage.getId());
//                    if (ephemeralThreadMessages != null && !ephemeralThreadMessages.isEmpty()) {
//                        for (int i = 0; i < ephemeralThreadMessages.size(); i++) {
//                            threadMessages.add(ephemeralThreadMessages.get(i));
//                        }
//                    }
//
//                    Message.setStartDay(threadMessages, null);
//                    setThreadAdapter();
//                    threadBinding.setShowThread(true);
//                    binding.setShowMainProgressbar(false);
//                    if (threadMessages.size() < Constant.THREAD_MESSAGE_LIMIT)
//                        noHistoryThread = true;
//                    isCallingThread = false;
//                }
//
//                @Override
//                public void onError(String errMsg, int errCode) {
//                    Utils.showMessage(getContext(), errMsg);
//                    thread_parentMessage = null;
//                    binding.setShowMainProgressbar(false);
//                    isCallingThread = false;
//                }
//            });
//        }
//        // Clean RecyclerView
//    }
//
//    /**
//     * Hide thread view
//     */
//    private void onClickCloseThread(View v) {
//        threadBinding.setShowThread(false);
//        cleanEditView();
//        setScrollDownHideKeyboard(binding.mlvMessageList);
//        isCallingThread = false;
//    }
//
//    private void setThreadAdapter() {
//        if (threadMessages.size() > 0)
//            mLayoutManager_thread.scrollToPosition(threadMessages.size() - 1);
//
//        threadBinding.rvThread.setLayoutManager(mLayoutManager_thread);
//        mThreadAdapter = new MessageListItemAdapter(getContext(), this.channelState, new ArrayList<Entity>());
//        threadBinding.rvThread.setAdapter(mThreadAdapter);
//        setScrollDownHideKeyboard(threadBinding.rvThread);
//    }
//
//    private boolean isThreadMode() {
//        if (thread_parentMessage == null) return false;
//        return true;
//    }
//
//    private void cleanEditView() {
//        binding.messageInput.CancelEditMessage();
//        thread_parentMessage = null;
//        threadMessages = null;
//        lVPosition = 0;
//        fVPosition = 0;
//        noHistoryThread = false;
//        binding.mlvMessageList.clearOnScrollListeners();
//        threadBinding.rvThread.clearOnScrollListeners();
//        Utils.hideSoftKeyboard(getActivity());
//    }
//    // region Listener
//
//    // Event Listener
//
//
//
//
//
//    private void updateOrDeleteMessageEvent(Event event, Message message) {
//        if (!message.isIncoming())
//            message.setDelivered(true);
//        int changedIndex_ = 0;
//        if (message.getType().equals(ModelType.message_reply)) {
//            if (!isThreadMode()) return;
//            for (int i = 0; i < threadMessages.size(); i++) {
//                if (message.getId().equals(threadMessages.get(i).getId())) {
//                    if (event.getType().equals(EventType.MESSAGE_DELETED))
//                        message.setText(Constant.MESSAGE_DELETED);
//                    changedIndex_ = i;
//                    threadMessages.set(i, message);
//                    break;
//                }
//            }
//            final int changedIndex = changedIndex_;
//            mThreadAdapter.notifyItemChanged(changedIndex);
//        } else {
//            for (int i = 0; i < channelMessages.size(); i++) {
//                if (message.getId().equals(channelMessages.get(i).getId())) {
//                    if (event.getType().equals(EventType.MESSAGE_DELETED))
//                        message.setText(Constant.MESSAGE_DELETED);
//                    changedIndex_ = i;
//                    channelMessages.set(i, message);
//                    break;
//                }
//            }
//            final int changedIndex = changedIndex_;
//            scrollPosition = -1;
//            mViewModel.setChannelMessages(channelMessages);
//            mChannelMessageAdapter.notifyItemChanged(changedIndex);
//        }
//    }
//
//    private void reactionEvent(Event event) {
//        Message message = event.getMessage();
//        if (message == null) return;
//        int changedIndex_ = 0;
//        if (message.getType().equals(ModelType.message_regular)) {
//            for (int i = 0; i < channelMessages.size(); i++) {
//                if (message.getId().equals(channelMessages.get(i).getId())) {
//                    changedIndex_ = i;
//                    channelMessages.set(i, message);
//                    break;
//                }
//            }
//            final int changedIndex = changedIndex_;
//            getActivity().runOnUiThread(() -> {
//                scrollPosition = -1;
//                mViewModel.setChannelMessages(channelMessages);
//                mChannelMessageAdapter.notifyItemChanged(changedIndex);
//            });
//        } else if (message.getType().equals(ModelType.message_reply)) {
//            if (thread_parentMessage == null) return;
//            if (!message.getParentId().equals(thread_parentMessage.getId())) return;
//
//            for (int i = 0; i < threadMessages.size(); i++) {
//                if (message.getId().equals(threadMessages.get(i).getId())) {
//                    changedIndex_ = i;
//                    threadMessages.set(i, message);
//                    break;
//                }
//            }
//            final int changedIndex = changedIndex_;
//            getActivity().runOnUiThread(() -> {
//                mThreadAdapter.notifyItemChanged(changedIndex);
//            });
//        }
//    }
//
//    private BroadcastReceiver receiver = new BroadcastReceiver() {
//        @Override
//        public void onReceive(Context context, Intent intent) {
//            if (!intent.getAction().equals(Constant.BC_RECONNECT_CHANNEL))
//                return;
//
//            Log.d(TAG, "Reconnection!");
//            channelState = client.getChannelByCid(channel.getCid()).getChannelState();
//            Message.setStartDay(channelState.getMessages(), null);
//            initReconnection();
//            // Check Ephemeral Messages
//            getActivity().runOnUiThread(() -> {
//                setDeliverLastMessage();
//                configUIs();
//                if (isThreadMode())
//                    configThread(thread_parentMessage);
//            });
//        }
//    };
//    // endregion
//
//    // region Footer Event
//
//    private void footerEvent(Event event) {
//        User user = event.getUser();
//        if (user == null) return;
//        if (user.getId().equals(client.getUserId())) return;
//
//        switch (event.getType()) {
//            case TYPING_START:
//                boolean isAdded = false; // If user already exits in typingUsers
//                for (int i = 0; i < Global.typingUsers.size(); i++) {
//                    User user1 = Global.typingUsers.get(i);
//                    if (user1.getId().equals(user.getId())) {
//                        isAdded = true;
//                        break;
//                    }
//                }
//                if (!isAdded)
//                    Global.typingUsers.add(user);
//
//                break;
//            case TYPING_STOP:
//                int index1 = -1; // If user already exits in typingUsers
//                for (int i = 0; i < Global.typingUsers.size(); i++) {
//                    User user1 = Global.typingUsers.get(i);
//                    if (user1.getId().equals(user.getId())) {
//                        index1 = i;
//                        break;
//                    }
//                }
//                if (index1 != -1)
//                    Global.typingUsers.remove(index1);
//                break;
//            default:
//                break;
//        }
//        mChannelMessageAdapter.notifyItemChanged(channelMessages.size());
//    }
//
//    // endregion
//
//    // endregion
//
//    // region Pagination
//
//
//
//
//    // endregion
//
//    // region Check Message Read
//
//    private void checkReadMark() {
//        if (channelState.getLastMessage() == null) return;
////        if (!Global.readMessage(channelState.getReadDateOfChannelLastMessage(StreamChat.getInstance().getUserId()),
////                channelState.getLastMessage().getCreatedAt___OLD())) {
////            messageMarkRead();
////        }
//    }
//
//    private void messageMarkRead() {
//        MarkReadRequest request = new MarkReadRequest(channelMessages.get(channelMessages.size() - 1).getId());
//        client.markRead(channel.getId(), request, new EventCallback() {
//            @Override
//            public void onSuccess(EventResponse response) {
//
//            }
//
//            @Override
//            public void onError(String errMsg, int errCode) {
//                Utils.showMessage(getContext(), errMsg);
//            }
//        });
<<<<<<< HEAD
        // File Attachment
    }

    private void configActionBar() {
        try {
            ((AppCompatActivity) getActivity()).getSupportActionBar().hide();
        } catch (Exception e) {
            e.printStackTrace();
        }
    }


    private void configMessageRecyclerView() {
        mLayoutManager.scrollToPosition(channelMessages.size());
        binding.mlvMessageList.setLayoutManager(mLayoutManager);
        setScrollDownHideKeyboard(binding.mlvMessageList);
        setChannelMessageRecyclerViewAdapder();
    }


    private void setChannelMessageRecyclerViewAdapder() {
        mChannelMessageAdapter = new MessageListItemAdapter(getContext(), channelState, channelMessages,
                false, messageItemViewHolderName, messageItemLayoutId,
                (View v) -> {
                    Object object = v.getTag();
                    messageItemClickListener(object);
                }, (View v) -> {
            try {
                messageItemLongClickListener(v.getTag());
            } catch (Exception e) {
            }
            return true;
        });
        binding.mlvMessageList.setAdapterWithStyle(mChannelMessageAdapter);
        mViewModel.getChannelMessages().observe(this, (@Nullable List<Message> messageList) -> {
            if (scrollPosition == -1) return;

            mChannelMessageAdapter.notifyDataSetChanged();
            if (scrollPosition > 0) {
                binding.mlvMessageList.scrollToPosition(scrollPosition);
                scrollPosition = 0;
                return;
            }
            binding.mlvMessageList.scrollToPosition(channelMessages.size());
        });
        mViewModel.setChannelMessages(channelMessages);
    }

    private void setScrollDownHideKeyboard(RecyclerView recyclerView) {
        fVPosition = ((LinearLayoutManager) recyclerView.getLayoutManager()).findFirstVisibleItemPosition();
        recyclerView.setOnScrollListener(new RecyclerView.OnScrollListener() {
            @Override
            public void onScrollStateChanged(@NonNull RecyclerView recyclerView, int newState) {
                super.onScrollStateChanged(recyclerView, newState);
            }

            @Override
            public void onScrolled(@NonNull RecyclerView recyclerView, int dx, int dy) {
                super.onScrolled(recyclerView, dx, dy);
                if (lockRVScrollListener) return;
                int currentFirstVisible = ((LinearLayoutManager) recyclerView.getLayoutManager()).findFirstVisibleItemPosition();
                int currentLastVisible = ((LinearLayoutManager) recyclerView.getLayoutManager()).findLastVisibleItemPosition();
                if (!isThreadMode()) {
                    if (currentLastVisible >= messages().size() - 1) isShowLastMessage = true;
                    else isShowLastMessage = false;
                }

                if (currentFirstVisible < fVPosition) {
                    Utils.hideSoftKeyboard(getActivity());
                    binding.messageInput.clearFocus();
                    //if (currentFirstVisible == 0 && !isNoHistory()) loadMore();

                }

                new Handler().postDelayed(() -> {
                    lVPosition = ((LinearLayoutManager) recyclerView.getLayoutManager()).findLastVisibleItemPosition();
                }, 500);
                fVPosition = currentFirstVisible;
            }
        });
    }

    // endregion

    // region Send Message
    private Message ephemeralMessage = null;

    /**
     * Send Message - Send a message to this channel
     */
    public void sendMessage(String messageText) {
        if (binding.messageInput.isEditing()) {
            updateMessage(binding.messageInput.getMessageText());
        } else {
            sendNewMessage(messageText, binding.messageInput.getAttachments(), null);
        }
    }

    public void sendNewMessage(String text, List<Attachment> attachments, String resendMessageId) {
        if (!client.isConnected()) {
            sendOfflineMessage();
            return;
        }
        if (resendMessageId == null) {
            ephemeralMessage = createEphemeralMessage(false);
            handleAction(ephemeralMessage);
        }
        binding.messageInput.setEnabled(false);
        channel.sendMessage(text,
                attachments,
                isThreadMode() ? thread_parentMessage.getId() : null,
                new MessageCallback() {
                    @Override
                    public void onSuccess(MessageResponse response) {
                        binding.messageInput.setEnabled(true);
                        progressSendMessage(response.getMessage(), resendMessageId);
                    }

                    @Override
                    public void onError(String errMsg, int errCode) {
                        binding.messageInput.setEnabled(true);
                        Utils.showMessage(getContext(), errMsg);
                    }
                });
    }

    public void updateMessage(String messageText) {
        if (!client.isConnected()) {
            Utils.showMessage(getContext(), "No internet connection!");
            return;
        }
        binding.messageInput.setEnabled(false);
        channel.updateMessage(binding.messageInput.getMessageText(),
                (Message) binding.messageInput.getEditMessage(),
                sendFileFunction.getSelectedAttachments(),
                new MessageCallback() {
                    @Override
                    public void onSuccess(MessageResponse response) {
                        response.getMessage().setDelivered(true);
                        binding.messageInput.cancelEditMessage();
                        binding.messageInput.setEnabled(true);
                    }

                    @Override
                    public void onError(String errMsg, int errCode) {
                        binding.messageInput.setEnabled(true);
                        Utils.showMessage(getContext(), errMsg);
                    }
                });
    }

    private void configMessageInputView() {

        binding.setShowLoadMoreProgressbar(false);
        binding.setNoConnection(!StreamChat.getInstance(getActivity().getApplication()).isConnected());
        binding.messageInput.setOnFocusChangeListener((View view, boolean hasFocus) -> {
            lockRVScrollListener = hasFocus;
        });

        // TODO: move this
        KeyboardVisibilityEvent.setEventListener(
                getActivity(), (boolean isOpen) -> {
                    if (!isOpen) {
                        binding.messageInput.clearFocus();
                    } else {
                        lockRVScrollListener = true;
                        new Handler().postDelayed(() -> {
                            lockRVScrollListener = false;
                        }, 500);
                    }
                    if (lVPosition > messages().size() - 2)
                        recyclerView().scrollToPosition(lVPosition);

                });

        ChannelFragment a = this;

        binding.messageInput.setOnSendMessageListener(new MessageInputView.SendMessageListener() {
            @Override
            public void onSendMessage(Message message) {
                // TODO send the message
                Log.i(TAG, "actually sending a message, epic");
                a.sendMessage(message.getText());
            }
        });

        binding.messageInput.setTypingListener(new MessageInputView.TypingListener() {
            @Override
            public void onKeystroke() {
                // TODO: forward to the client
                Log.i(TAG, "i entered a letter, awesome");
            }

            @Override
            public void onStopTyping() {
                // TODO:  forward to the client
                Log.i(TAG, "stop typing");
            }
        });
    }

    public void resendMessage(Message message) {
        if (!client.isConnected()) {
            Utils.showMessage(getContext(), Constant.NO_INTERNET);
            return;
        }
        handleAction(message);
        sendNewMessage(message.getText(), null, message.getId());
    }

    public void sendGiphy(String type, Message message) {
        Map<String, String> map = new HashMap<>();
        if (type.equals(Constant.TAG_ACTION_SEND))
            map.put("image_action", ModelType.action_send);
        else
            map.put("image_action", ModelType.action_shuffle);

        SendActionRequest request = new SendActionRequest(channel.getId(), message.getId(), ModelType.channel_messaging, map);
        client.sendAction(message.getId(), request, new MessageCallback() {
            @Override
            public void onSuccess(MessageResponse response) {
                handleAction(message);
                response.getMessage().setDelivered(true);
                handleAction(response.getMessage());
            }

            @Override
            public void onError(String errMsg, int errCode) {
                Log.d(TAG, errMsg);
            }
        });
    }

    public void progressSendMessage(Message message, String resendMessageId) {
        if (resendMessageId != null) {
            Global.removeEphemeralMessage(channel.getId(), resendMessageId);
            //initSendMessage();
        } else {
            if (Message.isCommandMessage(message) ||
                    message.getType().equals(ModelType.message_error)) {
                channelMessages.remove(ephemeralMessage);
                message.setDelivered(true);
            } else {
                ephemeralMessage.setId(message.getId());
            }

            handleAction(message);
        }
    }

    private void setDeliverLastMessage() {
        if (messages() == null || messages().isEmpty()) return;
        if (!messages().get(messages().size() - 1).isIncoming())
            messages().get(messages().size() - 1).setDelivered(true);
    }

    private void sendOfflineMessage() {
        handleAction(createEphemeralMessage(true));
    }

    private Message createEphemeralMessage(boolean isOffle) {
        Message message = new Message();
        message.setId(message.convertDateToString(new Date()));
        message.setText(binding.messageInput.getMessageText());
        message.setType(isOffle ? ModelType.message_error : ModelType.message_ephemeral);
        message.setCreatedAt(new Date());
        message.setStartDay(Arrays.asList(message), getLastMessage());
//        message.setUser(StreamChat.getInstance().getUser());
        if (isThreadMode())
            message.setParent_id(thread_parentMessage.getId());
        if (isOffle)
            Global.setEphemeralMessage(channel.getId(), message);
        return message;
    }

    private Message getLastMessage() {
        return messages().isEmpty() ? null : messages().get(messages().size() - 1);
    }

    // Edit
    private void editMessage(Message message) {
        binding.messageInput.editMessage(message);
        binding.messageInput.requestInputFocus();
        if (!TextUtils.isEmpty(message.getText())) {
            // TODO: figure out what this does...
//            binding.etMessage.setText(message.getText());
//            binding.etMessage.setSelection(binding.etMessage.getText().length());
        }
        if (message.getAttachments() != null && !message.getAttachments().isEmpty()) {
            for (Attachment attachment : message.getAttachments())
                attachment.config.setUploaded(true);

            if (message.getAttachments().get(0).getType().equals(ModelType.attach_file)) {
                String fileType = message.getAttachments().get(0).getMime_type();
                if (fileType.equals(ModelType.attach_mime_mov) ||
                        fileType.equals(ModelType.attach_mime_mp4)) {
                    sendFileFunction.onClickSelectMediaViewOpen(null, message.getAttachments());
                } else {
                    sendFileFunction.onClickSelectFileViewOpen(null, message.getAttachments());
                }
            } else {
                sendFileFunction.onClickSelectMediaViewOpen(null, message.getAttachments());
            }
        }
    }

    private void cancelEditMessage() {
        binding.messageInput.cancelEditMessage();
    }

    // endregion

    // region Message Item Touch Action
    private void messageItemClickListener(Object object) {
        if (isCallingThread) return;
        if (object.getClass().equals(SelectAttachmentModel.class)) {
            new AttachmentFunction().progressAttachment((SelectAttachmentModel) object, getActivity());
            return;
        }

        if (object.getClass().equals(MessageTagModel.class)) {
            MessageTagModel tag = (MessageTagModel) object;
            Message message = messages().get(tag.position);
            switch (tag.type) {
                case Constant.TAG_MOREACTION_REPLY:
                    configThread(channelMessages.get(tag.position));
                    break;
                case Constant.TAG_ACTION_SEND:
                case Constant.TAG_ACTION_SHUFFLE:
                    sendGiphy(tag.type, message);
                    break;
                case Constant.TAG_ACTION_CANCEL:
                    handleAction(messages().get(tag.position));
                    break;
                case Constant.TAG_MESSAGE_REACTION:
                    int firstListItemPosition = ((LinearLayoutManager) recyclerView().getLayoutManager()).findFirstVisibleItemPosition();
                    final int lastListItemPosition = firstListItemPosition + recyclerView().getChildCount() - 1;
                    int childIndex;
                    if (tag.position < firstListItemPosition || tag.position > lastListItemPosition) {
                        childIndex = tag.position;
                    } else {
                        childIndex = tag.position - firstListItemPosition;
                    }
                    int originY = recyclerView().getChildAt(childIndex).getBottom();
                    reactionFunction.showReactionDialog(getContext(), message, originY);
                    break;
                case Constant.TAG_MESSAGE_RESEND:
                    resendMessage(message);
                    break;
                case Constant.TAG_MESSAGE_INVALID_COMMAND:
                    handleAction(message);
                    //binding.etMessage.setText("/");
                    break;
                case Constant.TAG_MESSAGE_CHECK_DELIVERED:
                    showAlertReadUsers(message);
                    break;
                default:
                    break;
            }
        }
    }

    private void messageItemLongClickListener(Object object) {
        final int position = Integer.parseInt(object.toString());
        final Message message = messages().get(position);

        reactionFunction.showMoreActionDialog(getContext(), message, (View v) -> {
            String type = (String) v.getTag();
            switch (type) {
                case Constant.TAG_MOREACTION_EDIT:
                    editMessage(message);
                    break;
                case Constant.TAG_MOREACTION_DELETE:
                    channel.deleteMessage(message,
                            new MessageCallback() {
                                @Override
                                public void onSuccess(MessageResponse response) {
                                    Utils.showMessage(getContext(), "Deleted Successfully");
                                }

                                @Override
                                public void onError(String errMsg, int errCode) {
                                    Log.d(TAG, "Failed DeleteMessage : " + errMsg);
                                }
                            });
                    break;
                case Constant.TAG_MOREACTION_REPLY:
                    if (!isThreadMode())
                        configThread(message);
                    break;
                default:
                    break;
            }
        });
    }

    private void showAlertReadUsers(Message message) {
        List<User> readUsers = Global.getReadUsers(channelState, message);
        if (readUsers == null) return;
        String msg = "";
        if (readUsers.size() > 0) {
            if (readUsers.size() == 1) msg = readUsers.get(0).getName();
            else {
                for (int i = 0; i < readUsers.size(); i++) {
                    User user = readUsers.get(i);
                    if (i == readUsers.size() - 2) msg += user.getName() + " and ";
                    else if (i == readUsers.size() - 1) msg += user.getName();
                    else msg += user.getName() + ", ";
                }
            }
        } else {
            if (message.isDelivered()) {
                msg = "Delivered";
            } else {
                msg = "sending...";
            }
        }
        Utils.showMessage(getContext(), msg);
    }




    // refresh Current Typing users in this channel
    private Handler clearTyingUserHandler = new Handler();
    private Runnable runnableTypingClear = new Runnable() {
        @Override
        public void run() {
            try {
                Global.typingUsers = new ArrayList<>();
                try {
                    mChannelMessageAdapter.notifyItemChanged(channelMessages.size());
                } catch (Exception e) {
                    e.printStackTrace();
                }
            } finally {
//                eventFunction.sendEvent(Event.typing_stop);
                clearTyingUserHandler.postDelayed(runnableTypingClear, Constant.TYPYING_CLEAN_INTERVAL);
            }
        }
    };

    // endregion

    // region Action
    private void handleAction(Message message) {
        switch (message.getType()) {
            case ModelType.message_ephemeral:
            case ModelType.message_error:
                Event event = new Event();
                event.setType(EventType.MESSAGE_NEW);
                event.setMessage(message);
                //messageEvent(event);
                break;
            default:
                break;
        }
    }
    // endregion

    // region Thread
    private Message thread_parentMessage = null;
    private boolean isCallingThread = false;

    private void configThread(@NonNull Message message) {

        mViewModel.setReplyCount(message.getReplyCount());
        cleanEditView();

        thread_parentMessage = message;
        threadMessages = new ArrayList<>();

        threadBinding.rvHeader.setLayoutManager(mLayoutManager_thread_header);
        MessageListItemAdapter mThreadHeaderAdapter = new MessageListItemAdapter(getContext(), this.channelState, Arrays.asList(thread_parentMessage), isThreadMode(), messageItemViewHolderName, messageItemLayoutId, null, null);
        threadBinding.rvHeader.setAdapter(mThreadHeaderAdapter);

        if (message.getReplyCount() == 0) {
            setThreadAdapter();
            threadBinding.setShowThread(true);
        } else {
            binding.setShowMainProgressbar(true);

            if (isCallingThread) return;
            isCallingThread = true;
            client.getReplies(message.getId(), String.valueOf(Constant.THREAD_MESSAGE_LIMIT), null, new GetRepliesCallback() {
                @Override
                public void onSuccess(GetRepliesResponse response) {
                    threadMessages = response.getMessages();

                    List<Message> ephemeralThreadMessages = Global.getEphemeralMessages(channel.getId(), thread_parentMessage.getId());
                    if (ephemeralThreadMessages != null && !ephemeralThreadMessages.isEmpty()) {
                        for (int i = 0; i < ephemeralThreadMessages.size(); i++) {
                            threadMessages.add(ephemeralThreadMessages.get(i));
                        }
                    }

                    Message.setStartDay(threadMessages, null);
                    setThreadAdapter();
                    threadBinding.setShowThread(true);
                    binding.setShowMainProgressbar(false);
                    if (threadMessages.size() < Constant.THREAD_MESSAGE_LIMIT)
                        noHistoryThread = true;
                    isCallingThread = false;
                }

                @Override
                public void onError(String errMsg, int errCode) {
                    Utils.showMessage(getContext(), errMsg);
                    thread_parentMessage = null;
                    binding.setShowMainProgressbar(false);
                    isCallingThread = false;
                }
            });
        }
        // Clean RecyclerView
    }

    /**
     * Hide thread view
     */
    private void onClickCloseThread(View v) {
        threadBinding.setShowThread(false);
        cleanEditView();
        setScrollDownHideKeyboard(binding.mlvMessageList);
        isCallingThread = false;
    }

    private void setThreadAdapter() {
        if (threadMessages.size() > 0)
            mLayoutManager_thread.scrollToPosition(threadMessages.size() - 1);

        threadBinding.rvThread.setLayoutManager(mLayoutManager_thread);
        mThreadAdapter = new MessageListItemAdapter(getContext(), this.channelState, threadMessages, isThreadMode(), messageItemViewHolderName, messageItemLayoutId, (View v) -> {
            Object object = v.getTag();
            messageItemClickListener(object);
        }, (View v) -> {
            try {
                messageItemLongClickListener(v.getTag());
            } catch (Exception e) {
            }
            return true;
        });
        threadBinding.rvThread.setAdapter(mThreadAdapter);
        setScrollDownHideKeyboard(threadBinding.rvThread);
    }

    private boolean isThreadMode() {
        if (thread_parentMessage == null) return false;
        return true;
    }

    private void cleanEditView() {
        binding.messageInput.cancelEditMessage();
        thread_parentMessage = null;
        threadMessages = null;
        lVPosition = 0;
        fVPosition = 0;
        noHistoryThread = false;
        binding.mlvMessageList.clearOnScrollListeners();
        threadBinding.rvThread.clearOnScrollListeners();
        Utils.hideSoftKeyboard(getActivity());
    }
    // region Listener

    // Event Listener





    private void updateOrDeleteMessageEvent(Event event, Message message) {
        if (!message.isIncoming())
            message.setDelivered(true);
        int changedIndex_ = 0;
        if (message.getType().equals(ModelType.message_reply)) {
            if (!isThreadMode()) return;
            for (int i = 0; i < threadMessages.size(); i++) {
                if (message.getId().equals(threadMessages.get(i).getId())) {
                    if (event.getType().equals(EventType.MESSAGE_DELETED))
                        message.setText(Constant.MESSAGE_DELETED);
                    changedIndex_ = i;
                    threadMessages.set(i, message);
                    break;
                }
            }
            final int changedIndex = changedIndex_;
            mThreadAdapter.notifyItemChanged(changedIndex);
        } else {
            for (int i = 0; i < channelMessages.size(); i++) {
                if (message.getId().equals(channelMessages.get(i).getId())) {
                    if (event.getType().equals(EventType.MESSAGE_DELETED))
                        message.setText(Constant.MESSAGE_DELETED);
                    changedIndex_ = i;
                    channelMessages.set(i, message);
                    break;
                }
            }
            final int changedIndex = changedIndex_;
            scrollPosition = -1;
            mViewModel.setChannelMessages(channelMessages);
            mChannelMessageAdapter.notifyItemChanged(changedIndex);
        }
    }

    private void reactionEvent(Event event) {
        Message message = event.getMessage();
        if (message == null) return;
        int changedIndex_ = 0;
        if (message.getType().equals(ModelType.message_regular)) {
            for (int i = 0; i < channelMessages.size(); i++) {
                if (message.getId().equals(channelMessages.get(i).getId())) {
                    changedIndex_ = i;
                    channelMessages.set(i, message);
                    break;
                }
            }
            final int changedIndex = changedIndex_;
            getActivity().runOnUiThread(() -> {
                scrollPosition = -1;
                mViewModel.setChannelMessages(channelMessages);
                mChannelMessageAdapter.notifyItemChanged(changedIndex);
            });
        } else if (message.getType().equals(ModelType.message_reply)) {
            if (thread_parentMessage == null) return;
            if (!message.getParentId().equals(thread_parentMessage.getId())) return;

            for (int i = 0; i < threadMessages.size(); i++) {
                if (message.getId().equals(threadMessages.get(i).getId())) {
                    changedIndex_ = i;
                    threadMessages.set(i, message);
                    break;
                }
            }
            final int changedIndex = changedIndex_;
            getActivity().runOnUiThread(() -> {
                mThreadAdapter.notifyItemChanged(changedIndex);
            });
        }
    }

    private BroadcastReceiver receiver = new BroadcastReceiver() {
        @Override
        public void onReceive(Context context, Intent intent) {
            if (!intent.getAction().equals(Constant.BC_RECONNECT_CHANNEL))
                return;

            Log.d(TAG, "Reconnection!");
            channelState = client.getChannelByCid(channel.getCid()).getChannelState();
            Message.setStartDay(channelState.getMessages(), null);
            initReconnection();
            // Check Ephemeral Messages
            getActivity().runOnUiThread(() -> {
                setDeliverLastMessage();
                configUIs();
                if (isThreadMode())
                    configThread(thread_parentMessage);
            });
        }
    };
    // endregion

    // region Footer Event

    private void footerEvent(Event event) {
        User user = event.getUser();
        if (user == null) return;
        if (user.getId().equals(client.getUserId())) return;

        switch (event.getType()) {
            case TYPING_START:
                boolean isAdded = false; // If user already exits in typingUsers
                for (int i = 0; i < Global.typingUsers.size(); i++) {
                    User user1 = Global.typingUsers.get(i);
                    if (user1.getId().equals(user.getId())) {
                        isAdded = true;
                        break;
                    }
                }
                if (!isAdded)
                    Global.typingUsers.add(user);

                break;
            case TYPING_STOP:
                int index1 = -1; // If user already exits in typingUsers
                for (int i = 0; i < Global.typingUsers.size(); i++) {
                    User user1 = Global.typingUsers.get(i);
                    if (user1.getId().equals(user.getId())) {
                        index1 = i;
                        break;
                    }
                }
                if (index1 != -1)
                    Global.typingUsers.remove(index1);
                break;
            default:
                break;
        }
        mChannelMessageAdapter.notifyItemChanged(channelMessages.size());
    }

    // endregion

    // endregion

    // region Pagination




    // endregion

    // region Check Message Read

    private void checkReadMark() {
        if (channelState.getLastMessage() == null) return;
//        if (!Global.readMessage(channelState.getReadDateOfChannelLastMessage(StreamChat.getInstance().getUserId()),
//                channelState.getLastMessage().getCreatedAt___OLD())) {
//            messageMarkRead();
=======
//    }
//
//    // endregion
//
//    /**
//     * Permission check
//     */
//    @Override
//    public void onRequestPermissionsResult(int requestCode, @NonNull String[] permissions,
//                                           @NonNull int[] grantResults) {
//        if (requestCode == Constant.PERMISSIONS_REQUEST) {
//            boolean granted = true;
//            for (int grantResult : grantResults)
//                if (grantResult != PackageManager.PERMISSION_GRANTED) {
//                    granted = false;
//                    break;
//                }
//            if (!granted) PermissionChecker.showRationalDialog(getContext(), this);
>>>>>>> 8132aa01
//        }
//    }
//
//    // endregion
//}<|MERGE_RESOLUTION|>--- conflicted
+++ resolved
@@ -1,357 +1,1056 @@
-//package com.getstream.sdk.chat.view.fragment;
-//
-//import android.content.BroadcastReceiver;
-//import android.content.Context;
-//import android.content.Intent;
-//import android.content.IntentFilter;
-//import android.content.pm.PackageManager;
-//import android.graphics.Bitmap;
-//import android.net.Uri;
-//import android.os.Bundle;
-//import android.os.Handler;
-//import android.text.TextUtils;
-//import android.util.Log;
-//import android.view.KeyEvent;
-//import android.view.LayoutInflater;
-//import android.view.View;
-//import android.view.ViewGroup;
-//
-//import androidx.annotation.NonNull;
-//import androidx.annotation.Nullable;
-//import androidx.appcompat.app.AppCompatActivity;
-//import androidx.fragment.app.Fragment;
-//import androidx.lifecycle.ViewModelProviders;
-//import androidx.recyclerview.widget.LinearLayoutManager;
-//import androidx.recyclerview.widget.RecyclerView;
-//
-//import com.facebook.drawee.backends.pipeline.Fresco;
-//import com.getstream.sdk.chat.StreamChat;
-//import com.getstream.sdk.chat.adapter.Entity;
-//import com.getstream.sdk.chat.adapter.MessageListItemAdapter;
-//import com.getstream.sdk.chat.databinding.ChannelFragmentBinding;
-//import com.getstream.sdk.chat.databinding.ViewThreadBinding;
-//import com.getstream.sdk.chat.enums.EventType;
-//import com.getstream.sdk.chat.function.AttachmentFunction;
-//import com.getstream.sdk.chat.function.ReactionFunction;
-//import com.getstream.sdk.chat.function.SendFileFunction;
-//import com.getstream.sdk.chat.interfaces.ClientConnectionCallback;
-//import com.getstream.sdk.chat.model.Attachment;
-//import com.getstream.sdk.chat.model.Channel;
-//import com.getstream.sdk.chat.model.Event;
-//import com.getstream.sdk.chat.model.MessageTagModel;
-//import com.getstream.sdk.chat.model.ModelType;
-//import com.getstream.sdk.chat.model.SelectAttachmentModel;
-//import com.getstream.sdk.chat.rest.Message;
-//import com.getstream.sdk.chat.rest.User;
-//import com.getstream.sdk.chat.rest.core.ChatChannelEventHandler;
-//import com.getstream.sdk.chat.rest.core.Client;
-//import com.getstream.sdk.chat.rest.interfaces.EventCallback;
-//import com.getstream.sdk.chat.rest.interfaces.GetRepliesCallback;
-//import com.getstream.sdk.chat.rest.interfaces.MessageCallback;
-//import com.getstream.sdk.chat.rest.request.MarkReadRequest;
-//import com.getstream.sdk.chat.rest.request.SendActionRequest;
-//import com.getstream.sdk.chat.rest.response.ChannelState;
-//import com.getstream.sdk.chat.rest.response.EventResponse;
-//import com.getstream.sdk.chat.rest.response.GetRepliesResponse;
-//import com.getstream.sdk.chat.rest.response.MessageResponse;
-//import com.getstream.sdk.chat.utils.Constant;
-//import com.getstream.sdk.chat.utils.Global;
-//import com.getstream.sdk.chat.utils.PermissionChecker;
-//import com.getstream.sdk.chat.utils.Utils;
-//import com.getstream.sdk.chat.view.MessageInputView;
-//import com.getstream.sdk.chat.viewmodel.ChannelFragmentViewModelFactory;
-//import com.getstream.sdk.chat.viewmodel.ChannelViewModelOld;
-//
-//import net.yslibrary.android.keyboardvisibilityevent.KeyboardVisibilityEvent;
-//
-//import java.util.ArrayList;
-//import java.util.Arrays;
-//import java.util.Date;
-//import java.util.HashMap;
-//import java.util.List;
-//import java.util.Map;
-//
-//import static com.getstream.sdk.chat.utils.Utils.TAG;
-//
-//public class ChannelFragment extends Fragment {
-//
-//    private Client client;
-//    public String channelType;
-//    public String channelID;
-//    public HashMap<String, Object> channelExtraData;
-//
-//    private Channel channel;
-//
-//    // ViewModel & Binding
-//    private ChannelViewModelOld mViewModel;
-//    private ChannelFragmentBinding binding;
-//    private ViewThreadBinding threadBinding;
-//    // Arguments for Channel
-//    String channelIdFromChannelList = null;
-//    private ChannelState channelState;
-//    private List<Message> channelMessages, threadMessages;
-//    // Adapter & LayoutManager
-//    private MessageListItemAdapter mChannelMessageAdapter, mThreadAdapter;
-//    private RecyclerView.LayoutManager mLayoutManager = new LinearLayoutManager(getContext(), RecyclerView.VERTICAL, false);
-//    private RecyclerView.LayoutManager mLayoutManager_thread = new LinearLayoutManager(getContext(), RecyclerView.VERTICAL, false);
-//    private RecyclerView.LayoutManager mLayoutManager_thread_header = new LinearLayoutManager(getContext(), RecyclerView.VERTICAL, false);
-//    // Functions
-//    private SendFileFunction sendFileFunction;
-//    private ReactionFunction reactionFunction;
-//    // Customization MessageItemView
-//    private int messageItemLayoutId;
-//    private String messageItemViewHolderName;
-//    // Misc
-//    public boolean singleConversation;
-//    private boolean isShowLastMessage;
-//    private int scrollPosition = 0;
-//    private static int fVPosition, lVPosition;
-//    private boolean noHistory, noHistoryThread;
-//
-//    private int channelSubscriptionId;
-//
-//    public void unsubscribeFromChannelEvents(){
-//        channel.removeEventHandler(channelSubscriptionId);
-//        channelSubscriptionId = 0;
-//    }
-//
-//    public Client client(){
-//        return StreamChat.getInstance(getActivity().getApplication());
-//    }
-//
-//    public void subscribeToChannelEvents(){
-//        if (channelSubscriptionId != 0) {
-//            return;
-//        }
-//
-//        channelSubscriptionId = channel.addEventHandler(new ChatChannelEventHandler(){
-//            @Override
-//            public void onTypingStart(Event event) {
-//                footerEvent(event);
-//            }
-//            @Override
-//            public void onTypingStop(Event event) {
-//                footerEvent(event);
-//            }
+////package com.getstream.sdk.chat.view.fragment;
+////
+////import android.content.BroadcastReceiver;
+////import android.content.Context;
+////import android.content.Intent;
+////import android.content.IntentFilter;
+////import android.content.pm.PackageManager;
+////import android.graphics.Bitmap;
+////import android.net.Uri;
+////import android.os.Bundle;
+////import android.os.Handler;
+////import android.text.TextUtils;
+////import android.util.Log;
+////import android.view.KeyEvent;
+////import android.view.LayoutInflater;
+////import android.view.View;
+////import android.view.ViewGroup;
+////
+////import androidx.annotation.NonNull;
+////import androidx.annotation.Nullable;
+////import androidx.appcompat.app.AppCompatActivity;
+////import androidx.fragment.app.Fragment;
+////import androidx.lifecycle.ViewModelProviders;
+////import androidx.recyclerview.widget.LinearLayoutManager;
+////import androidx.recyclerview.widget.RecyclerView;
+////
+////import com.facebook.drawee.backends.pipeline.Fresco;
+////import com.getstream.sdk.chat.StreamChat;
+////import com.getstream.sdk.chat.adapter.Entity;
+////import com.getstream.sdk.chat.adapter.MessageListItemAdapter;
+////import com.getstream.sdk.chat.databinding.ChannelFragmentBinding;
+////import com.getstream.sdk.chat.databinding.ViewThreadBinding;
+////import com.getstream.sdk.chat.enums.EventType;
+////import com.getstream.sdk.chat.function.AttachmentFunction;
+////import com.getstream.sdk.chat.function.ReactionFunction;
+////import com.getstream.sdk.chat.function.SendFileFunction;
+////import com.getstream.sdk.chat.interfaces.ClientConnectionCallback;
+////import com.getstream.sdk.chat.model.Attachment;
+////import com.getstream.sdk.chat.model.Channel;
+////import com.getstream.sdk.chat.model.Event;
+////import com.getstream.sdk.chat.model.MessageTagModel;
+////import com.getstream.sdk.chat.model.ModelType;
+////import com.getstream.sdk.chat.model.SelectAttachmentModel;
+////import com.getstream.sdk.chat.rest.Message;
+////import com.getstream.sdk.chat.rest.User;
+////import com.getstream.sdk.chat.rest.core.ChatChannelEventHandler;
+////import com.getstream.sdk.chat.rest.core.Client;
+////import com.getstream.sdk.chat.rest.interfaces.EventCallback;
+////import com.getstream.sdk.chat.rest.interfaces.GetRepliesCallback;
+////import com.getstream.sdk.chat.rest.interfaces.MessageCallback;
+////import com.getstream.sdk.chat.rest.request.MarkReadRequest;
+////import com.getstream.sdk.chat.rest.request.SendActionRequest;
+////import com.getstream.sdk.chat.rest.response.ChannelState;
+////import com.getstream.sdk.chat.rest.response.EventResponse;
+////import com.getstream.sdk.chat.rest.response.GetRepliesResponse;
+////import com.getstream.sdk.chat.rest.response.MessageResponse;
+////import com.getstream.sdk.chat.utils.Constant;
+////import com.getstream.sdk.chat.utils.Global;
+////import com.getstream.sdk.chat.utils.PermissionChecker;
+////import com.getstream.sdk.chat.utils.Utils;
+////import com.getstream.sdk.chat.view.MessageInputView;
+////import com.getstream.sdk.chat.viewmodel.ChannelFragmentViewModelFactory;
+////import com.getstream.sdk.chat.viewmodel.ChannelViewModelOld;
+////
+////import net.yslibrary.android.keyboardvisibilityevent.KeyboardVisibilityEvent;
+////
+////import java.util.ArrayList;
+////import java.util.Arrays;
+////import java.util.Date;
+////import java.util.HashMap;
+////import java.util.List;
+////import java.util.Map;
+////
+////import static com.getstream.sdk.chat.utils.Utils.TAG;
+////
+////public class ChannelFragment extends Fragment {
+////
+////    private Client client;
+////    public String channelType;
+////    public String channelID;
+////    public HashMap<String, Object> channelExtraData;
+////
+////    private Channel channel;
+////
+////    // ViewModel & Binding
+////    private ChannelViewModelOld mViewModel;
+////    private ChannelFragmentBinding binding;
+////    private ViewThreadBinding threadBinding;
+////    // Arguments for Channel
+////    String channelIdFromChannelList = null;
+////    private ChannelState channelState;
+////    private List<Message> channelMessages, threadMessages;
+////    // Adapter & LayoutManager
+////    private MessageListItemAdapter mChannelMessageAdapter, mThreadAdapter;
+////    private RecyclerView.LayoutManager mLayoutManager = new LinearLayoutManager(getContext(), RecyclerView.VERTICAL, false);
+////    private RecyclerView.LayoutManager mLayoutManager_thread = new LinearLayoutManager(getContext(), RecyclerView.VERTICAL, false);
+////    private RecyclerView.LayoutManager mLayoutManager_thread_header = new LinearLayoutManager(getContext(), RecyclerView.VERTICAL, false);
+////    // Functions
+////    private SendFileFunction sendFileFunction;
+////    private ReactionFunction reactionFunction;
+////    // Customization MessageItemView
+////    private int messageItemLayoutId;
+////    private String messageItemViewHolderName;
+////    // Misc
+////    public boolean singleConversation;
+////    private boolean isShowLastMessage;
+////    private int scrollPosition = 0;
+////    private static int fVPosition, lVPosition;
+////    private boolean noHistory, noHistoryThread;
+////
+////    private int channelSubscriptionId;
+////
+////    public void unsubscribeFromChannelEvents(){
+////        channel.removeEventHandler(channelSubscriptionId);
+////        channelSubscriptionId = 0;
+////    }
+////
+////    public Client client(){
+////        return StreamChat.getInstance(getActivity().getApplication());
+////    }
+////
+////    public void subscribeToChannelEvents(){
+////        if (channelSubscriptionId != 0) {
+////            return;
+////        }
+////
+////        channelSubscriptionId = channel.addEventHandler(new ChatChannelEventHandler(){
 ////            @Override
-////            public void onMessageNew(Event event) {
-////                messageEvent(event);
+////            public void onTypingStart(Event event) {
+////                footerEvent(event);
 ////            }
 ////            @Override
-////            public void onMessageUpdated(Event event) {
-////                messageEvent(event);
-////            }
+////            public void onTypingStop(Event event) {
+////                footerEvent(event);
+////            }
+//////            @Override
+//////            public void onMessageNew(Event event) {
+//////                messageEvent(event);
+//////            }
+//////            @Override
+//////            public void onMessageUpdated(Event event) {
+//////                messageEvent(event);
+//////            }
+//////            @Override
+//////            public void onMessageDeleted(Event event) {
+//////                messageEvent(event);
+//////            }
 ////            @Override
-////            public void onMessageDeleted(Event event) {
-////                messageEvent(event);
-////            }
-//            @Override
-//            public void onMessageRead(Event event) {
-//                if (!channelState.getLastMessage().isIncoming()) {
-//                    mChannelMessageAdapter.notifyItemChanged(channelMessages.size() - 1);
-//                }
-//            }
-//            @Override
-//            public void onReactionNew(Event event) {
-//                reactionEvent(event);
-//            }
-//            @Override
-//            public void onReactionDeleted(Event event) {
-//               reactionEvent(event);
-//            }
-//            @Override
-//            public void onChannelDeleted(Event event) {
-//                getActivity().runOnUiThread(() -> {
-//                    Utils.showMessage(getContext(), "Channel Owner just removed this channel!");
-//                });
-//            }
-//        });
-//    }
-//
-//    // region LifeCycle
-//    @Override
-//    public View onCreateView(@NonNull LayoutInflater inflater, @Nullable ViewGroup container,
-//                             @Nullable Bundle savedInstanceState) {
-//
-//        client = StreamChat.getInstance(getActivity().getApplication());
-//        channel = client.channel(channelType, channelID, channelExtraData);
-//
-//        // set binding
-//        binding = ChannelFragmentBinding.inflate(inflater, container, false);
-//        return binding.getRoot();
-//    }
-//
-//    @Override
-//    public void onActivityCreated(@Nullable Bundle savedInstanceState) {
-//        super.onActivityCreated(savedInstanceState);
-//        ChannelFragmentViewModelFactory factory = new ChannelFragmentViewModelFactory(channelState);
-//        mViewModel = ViewModelProviders.of(this, factory).get(ChannelViewModelOld.class);
-//
-//        // set WS handler
-//        subscribeToChannelEvents();
-//
-//        // Permission Check
-//        PermissionChecker.permissionCheck(getActivity(), null);
-//        try {
-//            Fresco.initialize(getContext().getApplicationContext());
-//        } catch (Exception e) {
-//        }
-//
-//        threadBinding = binding.clThread;
-//        onBackPressed();
-//
-//        if (singleConversation) {
-//            client.waitForConnection(new ClientConnectionCallback() {
-//                @Override
-//                public void onSuccess() {
-//                    //getChannel();
-//                }
-//                @Override
-//                public void onError(String errMsg, int errCode) {
-//                    binding.setShowMainProgressbar(false);
-//                }
-//            });
-//        } else {
-//            initReconnection();
-//            setDeliverLastMessage();
-//            configUIs();
-//        }
-//    }
-//
-//    @Override
-//    public void onResume() {
-//        super.onResume();
-//
-//        client = StreamChat.getInstance(getActivity().getApplication());
-//        channel = client.channel(channelType, channelID);
-//
-//        subscribeToChannelEvents();
-//
-//        IntentFilter filter = new IntentFilter();
-//        filter.addAction(Constant.BC_RECONNECT_CHANNEL);
-//        filter.addCategory(Intent.CATEGORY_DEFAULT);
-//        getContext().registerReceiver(receiver, filter);
-//    }
-//
-//    @Override
-//    public void onDestroy() {
-//        super.onDestroy();
-//
-//        unsubscribeFromChannelEvents();
-//
-//        try {
-//            getContext().unregisterReceiver(receiver);
-//        } catch (IllegalArgumentException e) {
-//            if (e.getMessage().contains("Receiver not registered")) {
-//                Log.w(TAG, "Tried to unregister the reciver when it's not registered");
-//            } else {
-//                throw e;
-//            }
-//        }
-//    }
-//
-//    @Override
-//    public void onActivityResult(int requestCode, int resultCode, Intent data) {
-//        if (requestCode == Constant.CAPTURE_IMAGE_REQUEST_CODE) {
-//            try {
-//                Object object = data.getExtras().get("data");
-//                if (object.getClass().equals(Bitmap.class)) {
-//                    Bitmap bitmap = (Bitmap) object;
-//                    Uri uri = Utils.getUriFromBitmap(getContext(), bitmap);
-//                    sendFileFunction.progressCapturedMedia(getContext(), uri, true);
-//                }
-//            } catch (Exception e) {
-//                Uri uri = data.getData();
-//                if (uri == null) return;
-//                sendFileFunction.progressCapturedMedia(getContext(), uri, false);
-//            }
-//        }
-//    }
-//
-//
-//    @Override
-//    public void onAttach(Context context) {
-//        super.onAttach(context);
-//    }
-//
-//    private void onBackPressed() {
-//        getView().setFocusableInTouchMode(true);
-//        getView().requestFocus();
-//        getView().setOnKeyListener((View v, int keyCode, KeyEvent event) -> {
-//            if (event.getAction() == KeyEvent.ACTION_UP && keyCode == KeyEvent.KEYCODE_BACK) {
-//                // Close if File Attach View is opened.
-////                if (binding.clAddFile.getVisibility() == View.VISIBLE) {
-////                    sendFileFunction.onClickAttachmentViewClose(null);
+////            public void onMessageRead(Event event) {
+////                if (!channelState.getLastMessage().isIncoming()) {
+////                    mChannelMessageAdapter.notifyItemChanged(channelMessages.size() - 1);
+////                }
+////            }
+////            @Override
+////            public void onReactionNew(Event event) {
+////                reactionEvent(event);
+////            }
+////            @Override
+////            public void onReactionDeleted(Event event) {
+////               reactionEvent(event);
+////            }
+////            @Override
+////            public void onChannelDeleted(Event event) {
+////                getActivity().runOnUiThread(() -> {
+////                    Utils.showMessage(getContext(), "Channel Owner just removed this channel!");
+////                });
+////            }
+////        });
+////    }
+////
+////    // region LifeCycle
+////    @Override
+////    public View onCreateView(@NonNull LayoutInflater inflater, @Nullable ViewGroup container,
+////                             @Nullable Bundle savedInstanceState) {
+////
+////        client = StreamChat.getInstance(getActivity().getApplication());
+////        channel = client.channel(channelType, channelID, channelExtraData);
+////
+////        // set binding
+////        binding = ChannelFragmentBinding.inflate(inflater, container, false);
+////        return binding.getRoot();
+////    }
+////
+////    @Override
+////    public void onActivityCreated(@Nullable Bundle savedInstanceState) {
+////        super.onActivityCreated(savedInstanceState);
+////        ChannelFragmentViewModelFactory factory = new ChannelFragmentViewModelFactory(channelState);
+////        mViewModel = ViewModelProviders.of(this, factory).get(ChannelViewModelOld.class);
+////
+////        // set WS handler
+////        subscribeToChannelEvents();
+////
+////        // Permission Check
+////        PermissionChecker.permissionCheck(getActivity(), null);
+////        try {
+////            Fresco.initialize(getContext().getApplicationContext());
+////        } catch (Exception e) {
+////        }
+////
+////        threadBinding = binding.clThread;
+////        onBackPressed();
+////
+////        if (singleConversation) {
+////            client.waitForConnection(new ClientConnectionCallback() {
+////                @Override
+////                public void onSuccess() {
+////                    //getChannel();
+////                }
+////                @Override
+////                public void onError(String errMsg, int errCode) {
+////                    binding.setShowMainProgressbar(false);
+////                }
+////            });
+////        } else {
+////            initReconnection();
+////            setDeliverLastMessage();
+////            configUIs();
+////        }
+////    }
+////
+////    @Override
+////    public void onResume() {
+////        super.onResume();
+////
+////        client = StreamChat.getInstance(getActivity().getApplication());
+////        channel = client.channel(channelType, channelID);
+////
+////        subscribeToChannelEvents();
+////
+////        IntentFilter filter = new IntentFilter();
+////        filter.addAction(Constant.BC_RECONNECT_CHANNEL);
+////        filter.addCategory(Intent.CATEGORY_DEFAULT);
+////        getContext().registerReceiver(receiver, filter);
+////    }
+////
+////    @Override
+////    public void onDestroy() {
+////        super.onDestroy();
+////
+////        unsubscribeFromChannelEvents();
+////
+////        try {
+////            getContext().unregisterReceiver(receiver);
+////        } catch (IllegalArgumentException e) {
+////            if (e.getMessage().contains("Receiver not registered")) {
+////                Log.w(TAG, "Tried to unregister the reciver when it's not registered");
+////            } else {
+////                throw e;
+////            }
+////        }
+////    }
+////
+////    @Override
+////    public void onActivityResult(int requestCode, int resultCode, Intent data) {
+////        if (requestCode == Constant.CAPTURE_IMAGE_REQUEST_CODE) {
+////            try {
+////                Object object = data.getExtras().get("data");
+////                if (object.getClass().equals(Bitmap.class)) {
+////                    Bitmap bitmap = (Bitmap) object;
+////                    Uri uri = Utils.getUriFromBitmap(getContext(), bitmap);
+////                    sendFileFunction.progressCapturedMedia(getContext(), uri, true);
+////                }
+////            } catch (Exception e) {
+////                Uri uri = data.getData();
+////                if (uri == null) return;
+////                sendFileFunction.progressCapturedMedia(getContext(), uri, false);
+////            }
+////        }
+////    }
+////
+////
+////    @Override
+////    public void onAttach(Context context) {
+////        super.onAttach(context);
+////    }
+////
+////    private void onBackPressed() {
+////        getView().setFocusableInTouchMode(true);
+////        getView().requestFocus();
+////        getView().setOnKeyListener((View v, int keyCode, KeyEvent event) -> {
+////            if (event.getAction() == KeyEvent.ACTION_UP && keyCode == KeyEvent.KEYCODE_BACK) {
+////                // Close if File Attach View is opened.
+//////                if (binding.clAddFile.getVisibility() == View.VISIBLE) {
+//////                    sendFileFunction.onClickAttachmentViewClose(null);
+//////                    return true;
+//////                }
+//////                // Close if Selecting Photo View is opened.
+//////                if (binding.clSelectPhoto.getVisibility() == View.VISIBLE) {
+//////                    sendFileFunction.onClickSelectMediaViewClose(null);
+//////                    return true;
+//////                }
+////                // Close if Thread View is opened.
+////                if (isThreadMode()) {
+////                    onClickCloseThread(null);
 ////                    return true;
 ////                }
-////                // Close if Selecting Photo View is opened.
-////                if (binding.clSelectPhoto.getVisibility() == View.VISIBLE) {
-////                    sendFileFunction.onClickSelectMediaViewClose(null);
+////                // Cancel if editing message.
+//////                if (binding.etMessage.getTag() != null) {
+//////                    cancelEditMessage();
+//////                    return true;
+//////                }
+////                if (!singleConversation) {
+////                    //finish();
 ////                    return true;
 ////                }
-//                // Close if Thread View is opened.
-//                if (isThreadMode()) {
-//                    onClickCloseThread(null);
-//                    return true;
-//                }
-//                // Cancel if editing message.
-////                if (binding.etMessage.getTag() != null) {
-////                    cancelEditMessage();
-////                    return true;
-////                }
-//                if (!singleConversation) {
-//                    //finish();
-//                    return true;
-//                }
-//                return false;
-//            }
-//            return false;
-//        });
-//    }
-//
-//
-//    private void initReconnection() {
-//        binding.setViewModel(mViewModel);
-//        threadBinding.setViewModel(mViewModel);
-//        channelMessages = channelState.getMessages();
-//        channel.setChannelState(this.channelState);
-//
-//        reactionFunction = new ReactionFunction(channel);
-//
-//        checkReadMark();
-//        noHistory = channelMessages.size() < Constant.CHANNEL_MESSAGE_LIMIT;
-//        noHistoryThread = false;
-//    }
-//
-//    private boolean lockRVScrollListener = false;
-//
-//
-//    private List<Message> messages() {
-//        return isThreadMode() ? threadMessages : channelMessages;
-//    }
-//
-//    private RecyclerView recyclerView() {
-//        return isThreadMode() ? threadBinding.rvThread : binding.mlvMessageList;
-//    }
-//
-//    private boolean isNoHistory() {
-//        return isThreadMode() ? noHistoryThread : noHistory;
-//    }
-//
-//    // endregion
-//
-//    // region Config UIs
-//    private void configUIs() {
-//        configActionBar(); // Hides Action Bar
-//        configMessageInputView();
-//        configMessageRecyclerView(); // Message RecyclerView
-//        // Bottom View
-////        binding.tvNewMessage.setVisibility(View.GONE);
-////        binding.tvNewMessage.setOnClickListener((View v) -> {
-////            scrollPosition = 0;
-////            recyclerView().scrollToPosition(messages().size());
-////            binding.tvNewMessage.setVisibility(View.GONE);
+////                return false;
+////            }
+////            return false;
 ////        });
+////    }
+////
+////
+////    private void initReconnection() {
+////        binding.setViewModel(mViewModel);
+////        threadBinding.setViewModel(mViewModel);
+////        channelMessages = channelState.getMessages();
+////        channel.setChannelState(this.channelState);
+////
+////        reactionFunction = new ReactionFunction(channel);
+////
+////        checkReadMark();
+////        noHistory = channelMessages.size() < Constant.CHANNEL_MESSAGE_LIMIT;
+////        noHistoryThread = false;
+////    }
+////
+////    private boolean lockRVScrollListener = false;
+////
+////
+////    private List<Message> messages() {
+////        return isThreadMode() ? threadMessages : channelMessages;
+////    }
+////
+////    private RecyclerView recyclerView() {
+////        return isThreadMode() ? threadBinding.rvThread : binding.mlvMessageList;
+////    }
+////
+////    private boolean isNoHistory() {
+////        return isThreadMode() ? noHistoryThread : noHistory;
+////    }
+////
+////    // endregion
+////
+////    // region Config UIs
+////    private void configUIs() {
+////        configActionBar(); // Hides Action Bar
+////        configMessageInputView();
+////        configMessageRecyclerView(); // Message RecyclerView
+////        // Bottom View
+//////        binding.tvNewMessage.setVisibility(View.GONE);
+//////        binding.tvNewMessage.setOnClickListener((View v) -> {
+//////            scrollPosition = 0;
+//////            recyclerView().scrollToPosition(messages().size());
+//////            binding.tvNewMessage.setVisibility(View.GONE);
+//////        });
+////        // File Attachment
+////    }
+////
+////    private void configActionBar() {
+////        try {
+////            ((AppCompatActivity) getActivity()).getSupportActionBar().hide();
+////        } catch (Exception e) {
+////            e.printStackTrace();
+////        }
+////    }
+////
+////
+////    private void configMessageRecyclerView() {
+////        mLayoutManager.scrollToPosition(channelMessages.size());
+////        binding.mlvMessageList.setLayoutManager(mLayoutManager);
+////        setScrollDownHideKeyboard(binding.mlvMessageList);
+////
+////    }
+////
+////
+////
+////    private void setScrollDownHideKeyboard(RecyclerView recyclerView) {
+////        fVPosition = ((LinearLayoutManager) recyclerView.getLayoutManager()).findFirstVisibleItemPosition();
+////        recyclerView.setOnScrollListener(new RecyclerView.OnScrollListener() {
+////            @Override
+////            public void onScrollStateChanged(@NonNull RecyclerView recyclerView, int newState) {
+////                super.onScrollStateChanged(recyclerView, newState);
+////            }
+////
+////            @Override
+////            public void onScrolled(@NonNull RecyclerView recyclerView, int dx, int dy) {
+////                super.onScrolled(recyclerView, dx, dy);
+////                if (lockRVScrollListener) return;
+////                int currentFirstVisible = ((LinearLayoutManager) recyclerView.getLayoutManager()).findFirstVisibleItemPosition();
+////                int currentLastVisible = ((LinearLayoutManager) recyclerView.getLayoutManager()).findLastVisibleItemPosition();
+////                if (!isThreadMode()) {
+////                    if (currentLastVisible >= messages().size() - 1) isShowLastMessage = true;
+////                    else isShowLastMessage = false;
+////                }
+////
+////                if (currentFirstVisible < fVPosition) {
+////                    Utils.hideSoftKeyboard(getActivity());
+////                    binding.messageInput.clearFocus();
+////                    //if (currentFirstVisible == 0 && !isNoHistory()) loadMore();
+////
+////                }
+////
+////                new Handler().postDelayed(() -> {
+////                    lVPosition = ((LinearLayoutManager) recyclerView.getLayoutManager()).findLastVisibleItemPosition();
+////                }, 500);
+////                fVPosition = currentFirstVisible;
+////            }
+////        });
+////    }
+////
+////    // endregion
+////
+////    // region Send Message
+////    private Message ephemeralMessage = null;
+////
+////    /**
+////     * Send Message - Send a message to this channel
+////     */
+////    public void sendMessage(String messageText) {
+////        if (binding.messageInput.IsEditing()) {
+////            updateMessage(binding.messageInput.getMessageText());
+////        } else {
+////            sendNewMessage(messageText, binding.messageInput.GetAttachments(), null);
+////        }
+////    }
+////
+////    public void sendNewMessage(String text, List<Attachment> attachments, String resendMessageId) {
+////        if (!client.isConnected()) {
+////            sendOfflineMessage();
+////            return;
+////        }
+////        if (resendMessageId == null) {
+////            ephemeralMessage = createEphemeralMessage(false);
+////            handleAction(ephemeralMessage);
+////        }
+////        binding.messageInput.setEnabled(false);
+////        channel.sendMessage(text,
+////                attachments,
+////                isThreadMode() ? thread_parentMessage.getId() : null,
+////                new MessageCallback() {
+////                    @Override
+////                    public void onSuccess(MessageResponse response) {
+////                        binding.messageInput.setEnabled(true);
+////                        progressSendMessage(response.getMessage(), resendMessageId);
+////                    }
+////
+////                    @Override
+////                    public void onError(String errMsg, int errCode) {
+////                        binding.messageInput.setEnabled(true);
+////                        Utils.showMessage(getContext(), errMsg);
+////                    }
+////                });
+////    }
+////
+////    public void updateMessage(String messageText) {
+////        if (!client.isConnected()) {
+////            Utils.showMessage(getContext(), "No internet connection!");
+////            return;
+////        }
+////        binding.messageInput.setEnabled(false);
+////        channel.updateMessage(binding.messageInput.getMessageText(),
+////                (Message) binding.messageInput.GetEditMessage(),
+////                sendFileFunction.getSelectedAttachments(),
+////                new MessageCallback() {
+////                    @Override
+////                    public void onSuccess(MessageResponse response) {
+////                        response.getMessage().setDelivered(true);
+////                        binding.messageInput.CancelEditMessage();
+////                        binding.messageInput.setEnabled(true);
+////                    }
+////
+////                    @Override
+////                    public void onError(String errMsg, int errCode) {
+////                        binding.messageInput.setEnabled(true);
+////                        Utils.showMessage(getContext(), errMsg);
+////                    }
+////                });
+////    }
+////
+////    private void configMessageInputView() {
+////
+////        binding.setShowLoadMoreProgressbar(false);
+////        binding.setNoConnection(!StreamChat.getInstance(getActivity().getApplication()).isConnected());
+////        binding.messageInput.setOnFocusChangeListener((View view, boolean hasFocus) -> {
+////            lockRVScrollListener = hasFocus;
+////        });
+////
+////        // TODO: move this
+////        KeyboardVisibilityEvent.setEventListener(
+////                getActivity(), (boolean isOpen) -> {
+////                    if (!isOpen) {
+////                        binding.messageInput.clearFocus();
+////                    } else {
+////                        lockRVScrollListener = true;
+////                        new Handler().postDelayed(() -> {
+////                            lockRVScrollListener = false;
+////                        }, 500);
+////                    }
+////                    if (lVPosition > messages().size() - 2)
+////                        recyclerView().scrollToPosition(lVPosition);
+////
+////                });
+////
+////        ChannelFragment a = this;
+////
+////        binding.messageInput.setOnSendMessageListener(new MessageInputView.SendMessageListener() {
+////            @Override
+////            public void onSendMessage(Message message) {
+////                // TODO send the message
+////                Log.i(TAG, "actually sending a message, epic");
+////                a.sendMessage(message.getText());
+////            }
+////        });
+////
+////        binding.messageInput.setTypingListener(new MessageInputView.TypingListener() {
+////            @Override
+////            public void onKeystroke() {
+////                // TODO: forward to the client
+////                Log.i(TAG, "i entered a letter, awesome");
+////            }
+////
+////            @Override
+////            public void onStopTyping() {
+////                // TODO:  forward to the client
+////                Log.i(TAG, "stop typing");
+////            }
+////        });
+////    }
+////
+////    public void resendMessage(Message message) {
+////        if (!client.isConnected()) {
+////            Utils.showMessage(getContext(), Constant.NO_INTERNET);
+////            return;
+////        }
+////        handleAction(message);
+////        sendNewMessage(message.getText(), null, message.getId());
+////    }
+////
+////    public void sendGiphy(String type, Message message) {
+////        Map<String, String> map = new HashMap<>();
+////        if (type.equals(Constant.TAG_ACTION_SEND))
+////            map.put("image_action", ModelType.action_send);
+////        else
+////            map.put("image_action", ModelType.action_shuffle);
+////
+////        SendActionRequest request = new SendActionRequest(channel.getId(), message.getId(), ModelType.channel_messaging, map);
+////        client.sendAction(message.getId(), request, new MessageCallback() {
+////            @Override
+////            public void onSuccess(MessageResponse response) {
+////                handleAction(message);
+////                response.getMessage().setDelivered(true);
+////                handleAction(response.getMessage());
+////            }
+////
+////            @Override
+////            public void onError(String errMsg, int errCode) {
+////                Log.d(TAG, errMsg);
+////            }
+////        });
+////    }
+////
+////    public void progressSendMessage(Message message, String resendMessageId) {
+////        if (resendMessageId != null) {
+////            Global.removeEphemeralMessage(channel.getId(), resendMessageId);
+////            //initSendMessage();
+////        } else {
+////            if (Message.isCommandMessage(message) ||
+////                    message.getType().equals(ModelType.message_error)) {
+////                channelMessages.remove(ephemeralMessage);
+////                message.setDelivered(true);
+////            } else {
+////                ephemeralMessage.setId(message.getId());
+////            }
+////
+////            handleAction(message);
+////        }
+////    }
+////
+////    private void setDeliverLastMessage() {
+////        if (messages() == null || messages().isEmpty()) return;
+////        if (!messages().get(messages().size() - 1).isIncoming())
+////            messages().get(messages().size() - 1).setDelivered(true);
+////    }
+////
+////    private void sendOfflineMessage() {
+////        handleAction(createEphemeralMessage(true));
+////    }
+////
+////    private Message createEphemeralMessage(boolean isOffle) {
+////        Message message = new Message();
+////        message.setId(message.convertDateToString(new Date()));
+////        message.setText(binding.messageInput.getMessageText());
+////        message.setType(isOffle ? ModelType.message_error : ModelType.message_ephemeral);
+////        message.setCreatedAt(new Date());
+////        message.setStartDay(Arrays.asList(message), getLastMessage());
+//////        message.setUser(StreamChat.getInstance().getUser());
+////        if (isThreadMode())
+////            message.setParent_id(thread_parentMessage.getId());
+////        if (isOffle)
+////            Global.setEphemeralMessage(channel.getId(), message);
+////        return message;
+////    }
+////
+////    private Message getLastMessage() {
+////        return messages().isEmpty() ? null : messages().get(messages().size() - 1);
+////    }
+////
+////    // Edit
+////    private void editMessage(Message message) {
+////        binding.messageInput.EditMessage(message);
+////        binding.messageInput.requestInputFocus();
+////        if (!TextUtils.isEmpty(message.getText())) {
+////            // TODO: figure out what this does...
+//////            binding.etMessage.setText(message.getText());
+//////            binding.etMessage.setSelection(binding.etMessage.getText().length());
+////        }
+////        if (message.getAttachments() != null && !message.getAttachments().isEmpty()) {
+////            for (Attachment attachment : message.getAttachments())
+////                attachment.config.setUploaded(true);
+////
+////            if (message.getAttachments().get(0).getType().equals(ModelType.attach_file)) {
+////                String fileType = message.getAttachments().get(0).getMime_type();
+////                if (fileType.equals(ModelType.attach_mime_mov) ||
+////                        fileType.equals(ModelType.attach_mime_mp4)) {
+////                    sendFileFunction.onClickSelectMediaViewOpen(null, message.getAttachments());
+////                } else {
+////                    sendFileFunction.onClickSelectFileViewOpen(null, message.getAttachments());
+////                }
+////            } else {
+////                sendFileFunction.onClickSelectMediaViewOpen(null, message.getAttachments());
+////            }
+////        }
+////    }
+////
+////    private void cancelEditMessage() {
+////        binding.messageInput.CancelEditMessage();
+////    }
+////
+////    // endregion
+////
+////    // region Message Item Touch Action
+////    private void messageItemClickListener(Object object) {
+////        if (isCallingThread) return;
+////        if (object.getClass().equals(SelectAttachmentModel.class)) {
+////            new AttachmentFunction().progressAttachment((SelectAttachmentModel) object, getActivity());
+////            return;
+////        }
+////
+////        if (object.getClass().equals(MessageTagModel.class)) {
+////            MessageTagModel tag = (MessageTagModel) object;
+////            Message message = messages().get(tag.position);
+////            switch (tag.type) {
+////                case Constant.TAG_MOREACTION_REPLY:
+////                    configThread(channelMessages.get(tag.position));
+////                    break;
+////                case Constant.TAG_ACTION_SEND:
+////                case Constant.TAG_ACTION_SHUFFLE:
+////                    sendGiphy(tag.type, message);
+////                    break;
+////                case Constant.TAG_ACTION_CANCEL:
+////                    handleAction(messages().get(tag.position));
+////                    break;
+////                case Constant.TAG_MESSAGE_REACTION:
+////                    int firstListItemPosition = ((LinearLayoutManager) recyclerView().getLayoutManager()).findFirstVisibleItemPosition();
+////                    final int lastListItemPosition = firstListItemPosition + recyclerView().getChildCount() - 1;
+////                    int childIndex;
+////                    if (tag.position < firstListItemPosition || tag.position > lastListItemPosition) {
+////                        childIndex = tag.position;
+////                    } else {
+////                        childIndex = tag.position - firstListItemPosition;
+////                    }
+////                    int originY = recyclerView().getChildAt(childIndex).getBottom();
+////                    reactionFunction.showReactionDialog(getContext(), message, originY);
+////                    break;
+////                case Constant.TAG_MESSAGE_RESEND:
+////                    resendMessage(message);
+////                    break;
+////                case Constant.TAG_MESSAGE_INVALID_COMMAND:
+////                    handleAction(message);
+////                    //binding.etMessage.setText("/");
+////                    break;
+////                case Constant.TAG_MESSAGE_CHECK_DELIVERED:
+////                    showAlertReadUsers(message);
+////                    break;
+////                default:
+////                    break;
+////            }
+////        }
+////    }
+////
+////    private void messageItemLongClickListener(Object object) {
+////        final int position = Integer.parseInt(object.toString());
+////        final Message message = messages().get(position);
+////
+////        reactionFunction.showMoreActionDialog(getContext(), message, (View v) -> {
+////            String type = (String) v.getTag();
+////            switch (type) {
+////                case Constant.TAG_MOREACTION_EDIT:
+////                    editMessage(message);
+////                    break;
+////                case Constant.TAG_MOREACTION_DELETE:
+////                    channel.deleteMessage(message,
+////                            new MessageCallback() {
+////                                @Override
+////                                public void onSuccess(MessageResponse response) {
+////                                    Utils.showMessage(getContext(), "Deleted Successfully");
+////                                }
+////
+////                                @Override
+////                                public void onError(String errMsg, int errCode) {
+////                                    Log.d(TAG, "Failed DeleteMessage : " + errMsg);
+////                                }
+////                            });
+////                    break;
+////                case Constant.TAG_MOREACTION_REPLY:
+////                    if (!isThreadMode())
+////                        configThread(message);
+////                    break;
+////                default:
+////                    break;
+////            }
+////        });
+////    }
+////
+////    private void showAlertReadUsers(Message message) {
+////        List<User> readUsers = Global.getReadUsers(channelState, message);
+////        if (readUsers == null) return;
+////        String msg = "";
+////        if (readUsers.size() > 0) {
+////            if (readUsers.size() == 1) msg = readUsers.get(0).getName();
+////            else {
+////                for (int i = 0; i < readUsers.size(); i++) {
+////                    User user = readUsers.get(i);
+////                    if (i == readUsers.size() - 2) msg += user.getName() + " and ";
+////                    else if (i == readUsers.size() - 1) msg += user.getName();
+////                    else msg += user.getName() + ", ";
+////                }
+////            }
+////        } else {
+////            if (message.isDelivered()) {
+////                msg = "Delivered";
+////            } else {
+////                msg = "sending...";
+////            }
+////        }
+////        Utils.showMessage(getContext(), msg);
+////    }
+////
+////
+////
+////
+////    // refresh Current Typing users in this channel
+////    private Handler clearTyingUserHandler = new Handler();
+////    private Runnable runnableTypingClear = new Runnable() {
+////        @Override
+////        public void run() {
+////            try {
+////                Global.typingUsers = new ArrayList<>();
+////                try {
+////                    mChannelMessageAdapter.notifyItemChanged(channelMessages.size());
+////                } catch (Exception e) {
+////                    e.printStackTrace();
+////                }
+////            } finally {
+//////                eventFunction.sendEvent(Event.typing_stop);
+////                clearTyingUserHandler.postDelayed(runnableTypingClear, Constant.TYPYING_CLEAN_INTERVAL);
+////            }
+////        }
+////    };
+////
+////    // endregion
+////
+////    // region Action
+////    private void handleAction(Message message) {
+////        switch (message.getType()) {
+////            case ModelType.message_ephemeral:
+////            case ModelType.message_error:
+////                Event event = new Event();
+////                event.setType(EventType.MESSAGE_NEW);
+////                event.setMessage(message);
+////                //messageEvent(event);
+////                break;
+////            default:
+////                break;
+////        }
+////    }
+////    // endregion
+////
+////    // region Thread
+////    private Message thread_parentMessage = null;
+////    private boolean isCallingThread = false;
+////
+////    private void configThread(@NonNull Message message) {
+////
+////        mViewModel.setReplyCount(message.getReplyCount());
+////        cleanEditView();
+////
+////        thread_parentMessage = message;
+////        threadMessages = new ArrayList<>();
+////
+////        threadBinding.rvHeader.setLayoutManager(mLayoutManager_thread_header);
+////        MessageListItemAdapter mThreadHeaderAdapter = new MessageListItemAdapter(getContext(), this.channelState, new ArrayList<Entity>());
+////        threadBinding.rvHeader.setAdapter(mThreadHeaderAdapter);
+////
+////        if (message.getReplyCount() == 0) {
+////            setThreadAdapter();
+////            threadBinding.setShowThread(true);
+////        } else {
+////            binding.setShowMainProgressbar(true);
+////
+////            if (isCallingThread) return;
+////            isCallingThread = true;
+////            client.getReplies(message.getId(), String.valueOf(Constant.THREAD_MESSAGE_LIMIT), null, new GetRepliesCallback() {
+////                @Override
+////                public void onSuccess(GetRepliesResponse response) {
+////                    threadMessages = response.getMessages();
+////
+////                    List<Message> ephemeralThreadMessages = Global.getEphemeralMessages(channel.getId(), thread_parentMessage.getId());
+////                    if (ephemeralThreadMessages != null && !ephemeralThreadMessages.isEmpty()) {
+////                        for (int i = 0; i < ephemeralThreadMessages.size(); i++) {
+////                            threadMessages.add(ephemeralThreadMessages.get(i));
+////                        }
+////                    }
+////
+////                    Message.setStartDay(threadMessages, null);
+////                    setThreadAdapter();
+////                    threadBinding.setShowThread(true);
+////                    binding.setShowMainProgressbar(false);
+////                    if (threadMessages.size() < Constant.THREAD_MESSAGE_LIMIT)
+////                        noHistoryThread = true;
+////                    isCallingThread = false;
+////                }
+////
+////                @Override
+////                public void onError(String errMsg, int errCode) {
+////                    Utils.showMessage(getContext(), errMsg);
+////                    thread_parentMessage = null;
+////                    binding.setShowMainProgressbar(false);
+////                    isCallingThread = false;
+////                }
+////            });
+////        }
+////        // Clean RecyclerView
+////    }
+////
+////    /**
+////     * Hide thread view
+////     */
+////    private void onClickCloseThread(View v) {
+////        threadBinding.setShowThread(false);
+////        cleanEditView();
+////        setScrollDownHideKeyboard(binding.mlvMessageList);
+////        isCallingThread = false;
+////    }
+////
+////    private void setThreadAdapter() {
+////        if (threadMessages.size() > 0)
+////            mLayoutManager_thread.scrollToPosition(threadMessages.size() - 1);
+////
+////        threadBinding.rvThread.setLayoutManager(mLayoutManager_thread);
+////        mThreadAdapter = new MessageListItemAdapter(getContext(), this.channelState, new ArrayList<Entity>());
+////        threadBinding.rvThread.setAdapter(mThreadAdapter);
+////        setScrollDownHideKeyboard(threadBinding.rvThread);
+////    }
+////
+////    private boolean isThreadMode() {
+////        if (thread_parentMessage == null) return false;
+////        return true;
+////    }
+////
+////    private void cleanEditView() {
+////        binding.messageInput.CancelEditMessage();
+////        thread_parentMessage = null;
+////        threadMessages = null;
+////        lVPosition = 0;
+////        fVPosition = 0;
+////        noHistoryThread = false;
+////        binding.mlvMessageList.clearOnScrollListeners();
+////        threadBinding.rvThread.clearOnScrollListeners();
+////        Utils.hideSoftKeyboard(getActivity());
+////    }
+////    // region Listener
+////
+////    // Event Listener
+////
+////
+////
+////
+////
+////    private void updateOrDeleteMessageEvent(Event event, Message message) {
+////        if (!message.isIncoming())
+////            message.setDelivered(true);
+////        int changedIndex_ = 0;
+////        if (message.getType().equals(ModelType.message_reply)) {
+////            if (!isThreadMode()) return;
+////            for (int i = 0; i < threadMessages.size(); i++) {
+////                if (message.getId().equals(threadMessages.get(i).getId())) {
+////                    if (event.getType().equals(EventType.MESSAGE_DELETED))
+////                        message.setText(Constant.MESSAGE_DELETED);
+////                    changedIndex_ = i;
+////                    threadMessages.set(i, message);
+////                    break;
+////                }
+////            }
+////            final int changedIndex = changedIndex_;
+////            mThreadAdapter.notifyItemChanged(changedIndex);
+////        } else {
+////            for (int i = 0; i < channelMessages.size(); i++) {
+////                if (message.getId().equals(channelMessages.get(i).getId())) {
+////                    if (event.getType().equals(EventType.MESSAGE_DELETED))
+////                        message.setText(Constant.MESSAGE_DELETED);
+////                    changedIndex_ = i;
+////                    channelMessages.set(i, message);
+////                    break;
+////                }
+////            }
+////            final int changedIndex = changedIndex_;
+////            scrollPosition = -1;
+////            mViewModel.setChannelMessages(channelMessages);
+////            mChannelMessageAdapter.notifyItemChanged(changedIndex);
+////        }
+////    }
+////
+////    private void reactionEvent(Event event) {
+////        Message message = event.getMessage();
+////        if (message == null) return;
+////        int changedIndex_ = 0;
+////        if (message.getType().equals(ModelType.message_regular)) {
+////            for (int i = 0; i < channelMessages.size(); i++) {
+////                if (message.getId().equals(channelMessages.get(i).getId())) {
+////                    changedIndex_ = i;
+////                    channelMessages.set(i, message);
+////                    break;
+////                }
+////            }
+////            final int changedIndex = changedIndex_;
+////            getActivity().runOnUiThread(() -> {
+////                scrollPosition = -1;
+////                mViewModel.setChannelMessages(channelMessages);
+////                mChannelMessageAdapter.notifyItemChanged(changedIndex);
+////            });
+////        } else if (message.getType().equals(ModelType.message_reply)) {
+////            if (thread_parentMessage == null) return;
+////            if (!message.getParentId().equals(thread_parentMessage.getId())) return;
+////
+////            for (int i = 0; i < threadMessages.size(); i++) {
+////                if (message.getId().equals(threadMessages.get(i).getId())) {
+////                    changedIndex_ = i;
+////                    threadMessages.set(i, message);
+////                    break;
+////                }
+////            }
+////            final int changedIndex = changedIndex_;
+////            getActivity().runOnUiThread(() -> {
+////                mThreadAdapter.notifyItemChanged(changedIndex);
+////            });
+////        }
+////    }
+////
+////    private BroadcastReceiver receiver = new BroadcastReceiver() {
+////        @Override
+////        public void onReceive(Context context, Intent intent) {
+////            if (!intent.getAction().equals(Constant.BC_RECONNECT_CHANNEL))
+////                return;
+////
+////            Log.d(TAG, "Reconnection!");
+////            channelState = client.getChannelByCid(channel.getCid()).getChannelState();
+////            Message.setStartDay(channelState.getMessages(), null);
+////            initReconnection();
+////            // Check Ephemeral Messages
+////            getActivity().runOnUiThread(() -> {
+////                setDeliverLastMessage();
+////                configUIs();
+////                if (isThreadMode())
+////                    configThread(thread_parentMessage);
+////            });
+////        }
+////    };
+////    // endregion
+////
+////    // region Footer Event
+////
+////    private void footerEvent(Event event) {
+////        User user = event.getUser();
+////        if (user == null) return;
+////        if (user.getId().equals(client.getUserId())) return;
+////
+////        switch (event.getType()) {
+////            case TYPING_START:
+////                boolean isAdded = false; // If user already exits in typingUsers
+////                for (int i = 0; i < Global.typingUsers.size(); i++) {
+////                    User user1 = Global.typingUsers.get(i);
+////                    if (user1.getId().equals(user.getId())) {
+////                        isAdded = true;
+////                        break;
+////                    }
+////                }
+////                if (!isAdded)
+////                    Global.typingUsers.add(user);
+////
+////                break;
+////            case TYPING_STOP:
+////                int index1 = -1; // If user already exits in typingUsers
+////                for (int i = 0; i < Global.typingUsers.size(); i++) {
+////                    User user1 = Global.typingUsers.get(i);
+////                    if (user1.getId().equals(user.getId())) {
+////                        index1 = i;
+////                        break;
+////                    }
+////                }
+////                if (index1 != -1)
+////                    Global.typingUsers.remove(index1);
+////                break;
+////            default:
+////                break;
+////        }
+////        mChannelMessageAdapter.notifyItemChanged(channelMessages.size());
+////    }
+////
+////    // endregion
+////
+////    // endregion
+////
+////    // region Pagination
+////
+////
+////
+////
+////    // endregion
+////
+////    // region Check Message Read
+////
+////    private void checkReadMark() {
+////        if (channelState.getLastMessage() == null) return;
+//////        if (!Global.readMessage(channelState.getReadDateOfChannelLastMessage(StreamChat.getInstance().getUserId()),
+//////                channelState.getLastMessage().getCreatedAt___OLD())) {
+//////            messageMarkRead();
+//////        }
+////    }
+////
+////    private void messageMarkRead() {
+////        MarkReadRequest request = new MarkReadRequest(channelMessages.get(channelMessages.size() - 1).getId());
+////        client.markRead(channel.getId(), request, new EventCallback() {
+////            @Override
+////            public void onSuccess(EventResponse response) {
+////
+////            }
+////
+////            @Override
+////            public void onError(String errMsg, int errCode) {
+////                Utils.showMessage(getContext(), errMsg);
+////            }
+////        });
+//<<<<<<< HEAD
 //        // File Attachment
 //    }
 //
@@ -368,10 +1067,37 @@
 //        mLayoutManager.scrollToPosition(channelMessages.size());
 //        binding.mlvMessageList.setLayoutManager(mLayoutManager);
 //        setScrollDownHideKeyboard(binding.mlvMessageList);
-//
-//    }
-//
-//
+//        setChannelMessageRecyclerViewAdapder();
+//    }
+//
+//
+//    private void setChannelMessageRecyclerViewAdapder() {
+//        mChannelMessageAdapter = new MessageListItemAdapter(getContext(), channelState, channelMessages,
+//                false, messageItemViewHolderName, messageItemLayoutId,
+//                (View v) -> {
+//                    Object object = v.getTag();
+//                    messageItemClickListener(object);
+//                }, (View v) -> {
+//            try {
+//                messageItemLongClickListener(v.getTag());
+//            } catch (Exception e) {
+//            }
+//            return true;
+//        });
+//        binding.mlvMessageList.setAdapterWithStyle(mChannelMessageAdapter);
+//        mViewModel.getChannelMessages().observe(this, (@Nullable List<Message> messageList) -> {
+//            if (scrollPosition == -1) return;
+//
+//            mChannelMessageAdapter.notifyDataSetChanged();
+//            if (scrollPosition > 0) {
+//                binding.mlvMessageList.scrollToPosition(scrollPosition);
+//                scrollPosition = 0;
+//                return;
+//            }
+//            binding.mlvMessageList.scrollToPosition(channelMessages.size());
+//        });
+//        mViewModel.setChannelMessages(channelMessages);
+//    }
 //
 //    private void setScrollDownHideKeyboard(RecyclerView recyclerView) {
 //        fVPosition = ((LinearLayoutManager) recyclerView.getLayoutManager()).findFirstVisibleItemPosition();
@@ -416,10 +1142,10 @@
 //     * Send Message - Send a message to this channel
 //     */
 //    public void sendMessage(String messageText) {
-//        if (binding.messageInput.IsEditing()) {
+//        if (binding.messageInput.isEditing()) {
 //            updateMessage(binding.messageInput.getMessageText());
 //        } else {
-//            sendNewMessage(messageText, binding.messageInput.GetAttachments(), null);
+//            sendNewMessage(messageText, binding.messageInput.getAttachments(), null);
 //        }
 //    }
 //
@@ -458,13 +1184,13 @@
 //        }
 //        binding.messageInput.setEnabled(false);
 //        channel.updateMessage(binding.messageInput.getMessageText(),
-//                (Message) binding.messageInput.GetEditMessage(),
+//                (Message) binding.messageInput.getEditMessage(),
 //                sendFileFunction.getSelectedAttachments(),
 //                new MessageCallback() {
 //                    @Override
 //                    public void onSuccess(MessageResponse response) {
 //                        response.getMessage().setDelivered(true);
-//                        binding.messageInput.CancelEditMessage();
+//                        binding.messageInput.cancelEditMessage();
 //                        binding.messageInput.setEnabled(true);
 //                    }
 //
@@ -606,7 +1332,7 @@
 //
 //    // Edit
 //    private void editMessage(Message message) {
-//        binding.messageInput.EditMessage(message);
+//        binding.messageInput.editMessage(message);
 //        binding.messageInput.requestInputFocus();
 //        if (!TextUtils.isEmpty(message.getText())) {
 //            // TODO: figure out what this does...
@@ -632,7 +1358,7 @@
 //    }
 //
 //    private void cancelEditMessage() {
-//        binding.messageInput.CancelEditMessage();
+//        binding.messageInput.cancelEditMessage();
 //    }
 //
 //    // endregion
@@ -798,7 +1524,7 @@
 //        threadMessages = new ArrayList<>();
 //
 //        threadBinding.rvHeader.setLayoutManager(mLayoutManager_thread_header);
-//        MessageListItemAdapter mThreadHeaderAdapter = new MessageListItemAdapter(getContext(), this.channelState, new ArrayList<Entity>());
+//        MessageListItemAdapter mThreadHeaderAdapter = new MessageListItemAdapter(getContext(), this.channelState, Arrays.asList(thread_parentMessage), isThreadMode(), messageItemViewHolderName, messageItemLayoutId, null, null);
 //        threadBinding.rvHeader.setAdapter(mThreadHeaderAdapter);
 //
 //        if (message.getReplyCount() == 0) {
@@ -857,7 +1583,16 @@
 //            mLayoutManager_thread.scrollToPosition(threadMessages.size() - 1);
 //
 //        threadBinding.rvThread.setLayoutManager(mLayoutManager_thread);
-//        mThreadAdapter = new MessageListItemAdapter(getContext(), this.channelState, new ArrayList<Entity>());
+//        mThreadAdapter = new MessageListItemAdapter(getContext(), this.channelState, threadMessages, isThreadMode(), messageItemViewHolderName, messageItemLayoutId, (View v) -> {
+//            Object object = v.getTag();
+//            messageItemClickListener(object);
+//        }, (View v) -> {
+//            try {
+//                messageItemLongClickListener(v.getTag());
+//            } catch (Exception e) {
+//            }
+//            return true;
+//        });
 //        threadBinding.rvThread.setAdapter(mThreadAdapter);
 //        setScrollDownHideKeyboard(threadBinding.rvThread);
 //    }
@@ -868,7 +1603,7 @@
 //    }
 //
 //    private void cleanEditView() {
-//        binding.messageInput.CancelEditMessage();
+//        binding.messageInput.cancelEditMessage();
 //        thread_parentMessage = null;
 //        threadMessages = null;
 //        lVPosition = 0;
@@ -1034,763 +1769,28 @@
 ////        if (!Global.readMessage(channelState.getReadDateOfChannelLastMessage(StreamChat.getInstance().getUserId()),
 ////                channelState.getLastMessage().getCreatedAt___OLD())) {
 ////            messageMarkRead();
-////        }
-//    }
-//
-//    private void messageMarkRead() {
-//        MarkReadRequest request = new MarkReadRequest(channelMessages.get(channelMessages.size() - 1).getId());
-//        client.markRead(channel.getId(), request, new EventCallback() {
-//            @Override
-//            public void onSuccess(EventResponse response) {
-//
-//            }
-//
-//            @Override
-//            public void onError(String errMsg, int errCode) {
-//                Utils.showMessage(getContext(), errMsg);
-//            }
-//        });
-<<<<<<< HEAD
-        // File Attachment
-    }
-
-    private void configActionBar() {
-        try {
-            ((AppCompatActivity) getActivity()).getSupportActionBar().hide();
-        } catch (Exception e) {
-            e.printStackTrace();
-        }
-    }
-
-
-    private void configMessageRecyclerView() {
-        mLayoutManager.scrollToPosition(channelMessages.size());
-        binding.mlvMessageList.setLayoutManager(mLayoutManager);
-        setScrollDownHideKeyboard(binding.mlvMessageList);
-        setChannelMessageRecyclerViewAdapder();
-    }
-
-
-    private void setChannelMessageRecyclerViewAdapder() {
-        mChannelMessageAdapter = new MessageListItemAdapter(getContext(), channelState, channelMessages,
-                false, messageItemViewHolderName, messageItemLayoutId,
-                (View v) -> {
-                    Object object = v.getTag();
-                    messageItemClickListener(object);
-                }, (View v) -> {
-            try {
-                messageItemLongClickListener(v.getTag());
-            } catch (Exception e) {
-            }
-            return true;
-        });
-        binding.mlvMessageList.setAdapterWithStyle(mChannelMessageAdapter);
-        mViewModel.getChannelMessages().observe(this, (@Nullable List<Message> messageList) -> {
-            if (scrollPosition == -1) return;
-
-            mChannelMessageAdapter.notifyDataSetChanged();
-            if (scrollPosition > 0) {
-                binding.mlvMessageList.scrollToPosition(scrollPosition);
-                scrollPosition = 0;
-                return;
-            }
-            binding.mlvMessageList.scrollToPosition(channelMessages.size());
-        });
-        mViewModel.setChannelMessages(channelMessages);
-    }
-
-    private void setScrollDownHideKeyboard(RecyclerView recyclerView) {
-        fVPosition = ((LinearLayoutManager) recyclerView.getLayoutManager()).findFirstVisibleItemPosition();
-        recyclerView.setOnScrollListener(new RecyclerView.OnScrollListener() {
-            @Override
-            public void onScrollStateChanged(@NonNull RecyclerView recyclerView, int newState) {
-                super.onScrollStateChanged(recyclerView, newState);
-            }
-
-            @Override
-            public void onScrolled(@NonNull RecyclerView recyclerView, int dx, int dy) {
-                super.onScrolled(recyclerView, dx, dy);
-                if (lockRVScrollListener) return;
-                int currentFirstVisible = ((LinearLayoutManager) recyclerView.getLayoutManager()).findFirstVisibleItemPosition();
-                int currentLastVisible = ((LinearLayoutManager) recyclerView.getLayoutManager()).findLastVisibleItemPosition();
-                if (!isThreadMode()) {
-                    if (currentLastVisible >= messages().size() - 1) isShowLastMessage = true;
-                    else isShowLastMessage = false;
-                }
-
-                if (currentFirstVisible < fVPosition) {
-                    Utils.hideSoftKeyboard(getActivity());
-                    binding.messageInput.clearFocus();
-                    //if (currentFirstVisible == 0 && !isNoHistory()) loadMore();
-
-                }
-
-                new Handler().postDelayed(() -> {
-                    lVPosition = ((LinearLayoutManager) recyclerView.getLayoutManager()).findLastVisibleItemPosition();
-                }, 500);
-                fVPosition = currentFirstVisible;
-            }
-        });
-    }
-
-    // endregion
-
-    // region Send Message
-    private Message ephemeralMessage = null;
-
-    /**
-     * Send Message - Send a message to this channel
-     */
-    public void sendMessage(String messageText) {
-        if (binding.messageInput.isEditing()) {
-            updateMessage(binding.messageInput.getMessageText());
-        } else {
-            sendNewMessage(messageText, binding.messageInput.getAttachments(), null);
-        }
-    }
-
-    public void sendNewMessage(String text, List<Attachment> attachments, String resendMessageId) {
-        if (!client.isConnected()) {
-            sendOfflineMessage();
-            return;
-        }
-        if (resendMessageId == null) {
-            ephemeralMessage = createEphemeralMessage(false);
-            handleAction(ephemeralMessage);
-        }
-        binding.messageInput.setEnabled(false);
-        channel.sendMessage(text,
-                attachments,
-                isThreadMode() ? thread_parentMessage.getId() : null,
-                new MessageCallback() {
-                    @Override
-                    public void onSuccess(MessageResponse response) {
-                        binding.messageInput.setEnabled(true);
-                        progressSendMessage(response.getMessage(), resendMessageId);
-                    }
-
-                    @Override
-                    public void onError(String errMsg, int errCode) {
-                        binding.messageInput.setEnabled(true);
-                        Utils.showMessage(getContext(), errMsg);
-                    }
-                });
-    }
-
-    public void updateMessage(String messageText) {
-        if (!client.isConnected()) {
-            Utils.showMessage(getContext(), "No internet connection!");
-            return;
-        }
-        binding.messageInput.setEnabled(false);
-        channel.updateMessage(binding.messageInput.getMessageText(),
-                (Message) binding.messageInput.getEditMessage(),
-                sendFileFunction.getSelectedAttachments(),
-                new MessageCallback() {
-                    @Override
-                    public void onSuccess(MessageResponse response) {
-                        response.getMessage().setDelivered(true);
-                        binding.messageInput.cancelEditMessage();
-                        binding.messageInput.setEnabled(true);
-                    }
-
-                    @Override
-                    public void onError(String errMsg, int errCode) {
-                        binding.messageInput.setEnabled(true);
-                        Utils.showMessage(getContext(), errMsg);
-                    }
-                });
-    }
-
-    private void configMessageInputView() {
-
-        binding.setShowLoadMoreProgressbar(false);
-        binding.setNoConnection(!StreamChat.getInstance(getActivity().getApplication()).isConnected());
-        binding.messageInput.setOnFocusChangeListener((View view, boolean hasFocus) -> {
-            lockRVScrollListener = hasFocus;
-        });
-
-        // TODO: move this
-        KeyboardVisibilityEvent.setEventListener(
-                getActivity(), (boolean isOpen) -> {
-                    if (!isOpen) {
-                        binding.messageInput.clearFocus();
-                    } else {
-                        lockRVScrollListener = true;
-                        new Handler().postDelayed(() -> {
-                            lockRVScrollListener = false;
-                        }, 500);
-                    }
-                    if (lVPosition > messages().size() - 2)
-                        recyclerView().scrollToPosition(lVPosition);
-
-                });
-
-        ChannelFragment a = this;
-
-        binding.messageInput.setOnSendMessageListener(new MessageInputView.SendMessageListener() {
-            @Override
-            public void onSendMessage(Message message) {
-                // TODO send the message
-                Log.i(TAG, "actually sending a message, epic");
-                a.sendMessage(message.getText());
-            }
-        });
-
-        binding.messageInput.setTypingListener(new MessageInputView.TypingListener() {
-            @Override
-            public void onKeystroke() {
-                // TODO: forward to the client
-                Log.i(TAG, "i entered a letter, awesome");
-            }
-
-            @Override
-            public void onStopTyping() {
-                // TODO:  forward to the client
-                Log.i(TAG, "stop typing");
-            }
-        });
-    }
-
-    public void resendMessage(Message message) {
-        if (!client.isConnected()) {
-            Utils.showMessage(getContext(), Constant.NO_INTERNET);
-            return;
-        }
-        handleAction(message);
-        sendNewMessage(message.getText(), null, message.getId());
-    }
-
-    public void sendGiphy(String type, Message message) {
-        Map<String, String> map = new HashMap<>();
-        if (type.equals(Constant.TAG_ACTION_SEND))
-            map.put("image_action", ModelType.action_send);
-        else
-            map.put("image_action", ModelType.action_shuffle);
-
-        SendActionRequest request = new SendActionRequest(channel.getId(), message.getId(), ModelType.channel_messaging, map);
-        client.sendAction(message.getId(), request, new MessageCallback() {
-            @Override
-            public void onSuccess(MessageResponse response) {
-                handleAction(message);
-                response.getMessage().setDelivered(true);
-                handleAction(response.getMessage());
-            }
-
-            @Override
-            public void onError(String errMsg, int errCode) {
-                Log.d(TAG, errMsg);
-            }
-        });
-    }
-
-    public void progressSendMessage(Message message, String resendMessageId) {
-        if (resendMessageId != null) {
-            Global.removeEphemeralMessage(channel.getId(), resendMessageId);
-            //initSendMessage();
-        } else {
-            if (Message.isCommandMessage(message) ||
-                    message.getType().equals(ModelType.message_error)) {
-                channelMessages.remove(ephemeralMessage);
-                message.setDelivered(true);
-            } else {
-                ephemeralMessage.setId(message.getId());
-            }
-
-            handleAction(message);
-        }
-    }
-
-    private void setDeliverLastMessage() {
-        if (messages() == null || messages().isEmpty()) return;
-        if (!messages().get(messages().size() - 1).isIncoming())
-            messages().get(messages().size() - 1).setDelivered(true);
-    }
-
-    private void sendOfflineMessage() {
-        handleAction(createEphemeralMessage(true));
-    }
-
-    private Message createEphemeralMessage(boolean isOffle) {
-        Message message = new Message();
-        message.setId(message.convertDateToString(new Date()));
-        message.setText(binding.messageInput.getMessageText());
-        message.setType(isOffle ? ModelType.message_error : ModelType.message_ephemeral);
-        message.setCreatedAt(new Date());
-        message.setStartDay(Arrays.asList(message), getLastMessage());
-//        message.setUser(StreamChat.getInstance().getUser());
-        if (isThreadMode())
-            message.setParent_id(thread_parentMessage.getId());
-        if (isOffle)
-            Global.setEphemeralMessage(channel.getId(), message);
-        return message;
-    }
-
-    private Message getLastMessage() {
-        return messages().isEmpty() ? null : messages().get(messages().size() - 1);
-    }
-
-    // Edit
-    private void editMessage(Message message) {
-        binding.messageInput.editMessage(message);
-        binding.messageInput.requestInputFocus();
-        if (!TextUtils.isEmpty(message.getText())) {
-            // TODO: figure out what this does...
-//            binding.etMessage.setText(message.getText());
-//            binding.etMessage.setSelection(binding.etMessage.getText().length());
-        }
-        if (message.getAttachments() != null && !message.getAttachments().isEmpty()) {
-            for (Attachment attachment : message.getAttachments())
-                attachment.config.setUploaded(true);
-
-            if (message.getAttachments().get(0).getType().equals(ModelType.attach_file)) {
-                String fileType = message.getAttachments().get(0).getMime_type();
-                if (fileType.equals(ModelType.attach_mime_mov) ||
-                        fileType.equals(ModelType.attach_mime_mp4)) {
-                    sendFileFunction.onClickSelectMediaViewOpen(null, message.getAttachments());
-                } else {
-                    sendFileFunction.onClickSelectFileViewOpen(null, message.getAttachments());
-                }
-            } else {
-                sendFileFunction.onClickSelectMediaViewOpen(null, message.getAttachments());
-            }
-        }
-    }
-
-    private void cancelEditMessage() {
-        binding.messageInput.cancelEditMessage();
-    }
-
-    // endregion
-
-    // region Message Item Touch Action
-    private void messageItemClickListener(Object object) {
-        if (isCallingThread) return;
-        if (object.getClass().equals(SelectAttachmentModel.class)) {
-            new AttachmentFunction().progressAttachment((SelectAttachmentModel) object, getActivity());
-            return;
-        }
-
-        if (object.getClass().equals(MessageTagModel.class)) {
-            MessageTagModel tag = (MessageTagModel) object;
-            Message message = messages().get(tag.position);
-            switch (tag.type) {
-                case Constant.TAG_MOREACTION_REPLY:
-                    configThread(channelMessages.get(tag.position));
-                    break;
-                case Constant.TAG_ACTION_SEND:
-                case Constant.TAG_ACTION_SHUFFLE:
-                    sendGiphy(tag.type, message);
-                    break;
-                case Constant.TAG_ACTION_CANCEL:
-                    handleAction(messages().get(tag.position));
-                    break;
-                case Constant.TAG_MESSAGE_REACTION:
-                    int firstListItemPosition = ((LinearLayoutManager) recyclerView().getLayoutManager()).findFirstVisibleItemPosition();
-                    final int lastListItemPosition = firstListItemPosition + recyclerView().getChildCount() - 1;
-                    int childIndex;
-                    if (tag.position < firstListItemPosition || tag.position > lastListItemPosition) {
-                        childIndex = tag.position;
-                    } else {
-                        childIndex = tag.position - firstListItemPosition;
-                    }
-                    int originY = recyclerView().getChildAt(childIndex).getBottom();
-                    reactionFunction.showReactionDialog(getContext(), message, originY);
-                    break;
-                case Constant.TAG_MESSAGE_RESEND:
-                    resendMessage(message);
-                    break;
-                case Constant.TAG_MESSAGE_INVALID_COMMAND:
-                    handleAction(message);
-                    //binding.etMessage.setText("/");
-                    break;
-                case Constant.TAG_MESSAGE_CHECK_DELIVERED:
-                    showAlertReadUsers(message);
-                    break;
-                default:
-                    break;
-            }
-        }
-    }
-
-    private void messageItemLongClickListener(Object object) {
-        final int position = Integer.parseInt(object.toString());
-        final Message message = messages().get(position);
-
-        reactionFunction.showMoreActionDialog(getContext(), message, (View v) -> {
-            String type = (String) v.getTag();
-            switch (type) {
-                case Constant.TAG_MOREACTION_EDIT:
-                    editMessage(message);
-                    break;
-                case Constant.TAG_MOREACTION_DELETE:
-                    channel.deleteMessage(message,
-                            new MessageCallback() {
-                                @Override
-                                public void onSuccess(MessageResponse response) {
-                                    Utils.showMessage(getContext(), "Deleted Successfully");
-                                }
-
-                                @Override
-                                public void onError(String errMsg, int errCode) {
-                                    Log.d(TAG, "Failed DeleteMessage : " + errMsg);
-                                }
-                            });
-                    break;
-                case Constant.TAG_MOREACTION_REPLY:
-                    if (!isThreadMode())
-                        configThread(message);
-                    break;
-                default:
-                    break;
-            }
-        });
-    }
-
-    private void showAlertReadUsers(Message message) {
-        List<User> readUsers = Global.getReadUsers(channelState, message);
-        if (readUsers == null) return;
-        String msg = "";
-        if (readUsers.size() > 0) {
-            if (readUsers.size() == 1) msg = readUsers.get(0).getName();
-            else {
-                for (int i = 0; i < readUsers.size(); i++) {
-                    User user = readUsers.get(i);
-                    if (i == readUsers.size() - 2) msg += user.getName() + " and ";
-                    else if (i == readUsers.size() - 1) msg += user.getName();
-                    else msg += user.getName() + ", ";
-                }
-            }
-        } else {
-            if (message.isDelivered()) {
-                msg = "Delivered";
-            } else {
-                msg = "sending...";
-            }
-        }
-        Utils.showMessage(getContext(), msg);
-    }
-
-
-
-
-    // refresh Current Typing users in this channel
-    private Handler clearTyingUserHandler = new Handler();
-    private Runnable runnableTypingClear = new Runnable() {
-        @Override
-        public void run() {
-            try {
-                Global.typingUsers = new ArrayList<>();
-                try {
-                    mChannelMessageAdapter.notifyItemChanged(channelMessages.size());
-                } catch (Exception e) {
-                    e.printStackTrace();
-                }
-            } finally {
-//                eventFunction.sendEvent(Event.typing_stop);
-                clearTyingUserHandler.postDelayed(runnableTypingClear, Constant.TYPYING_CLEAN_INTERVAL);
-            }
-        }
-    };
-
-    // endregion
-
-    // region Action
-    private void handleAction(Message message) {
-        switch (message.getType()) {
-            case ModelType.message_ephemeral:
-            case ModelType.message_error:
-                Event event = new Event();
-                event.setType(EventType.MESSAGE_NEW);
-                event.setMessage(message);
-                //messageEvent(event);
-                break;
-            default:
-                break;
-        }
-    }
-    // endregion
-
-    // region Thread
-    private Message thread_parentMessage = null;
-    private boolean isCallingThread = false;
-
-    private void configThread(@NonNull Message message) {
-
-        mViewModel.setReplyCount(message.getReplyCount());
-        cleanEditView();
-
-        thread_parentMessage = message;
-        threadMessages = new ArrayList<>();
-
-        threadBinding.rvHeader.setLayoutManager(mLayoutManager_thread_header);
-        MessageListItemAdapter mThreadHeaderAdapter = new MessageListItemAdapter(getContext(), this.channelState, Arrays.asList(thread_parentMessage), isThreadMode(), messageItemViewHolderName, messageItemLayoutId, null, null);
-        threadBinding.rvHeader.setAdapter(mThreadHeaderAdapter);
-
-        if (message.getReplyCount() == 0) {
-            setThreadAdapter();
-            threadBinding.setShowThread(true);
-        } else {
-            binding.setShowMainProgressbar(true);
-
-            if (isCallingThread) return;
-            isCallingThread = true;
-            client.getReplies(message.getId(), String.valueOf(Constant.THREAD_MESSAGE_LIMIT), null, new GetRepliesCallback() {
-                @Override
-                public void onSuccess(GetRepliesResponse response) {
-                    threadMessages = response.getMessages();
-
-                    List<Message> ephemeralThreadMessages = Global.getEphemeralMessages(channel.getId(), thread_parentMessage.getId());
-                    if (ephemeralThreadMessages != null && !ephemeralThreadMessages.isEmpty()) {
-                        for (int i = 0; i < ephemeralThreadMessages.size(); i++) {
-                            threadMessages.add(ephemeralThreadMessages.get(i));
-                        }
-                    }
-
-                    Message.setStartDay(threadMessages, null);
-                    setThreadAdapter();
-                    threadBinding.setShowThread(true);
-                    binding.setShowMainProgressbar(false);
-                    if (threadMessages.size() < Constant.THREAD_MESSAGE_LIMIT)
-                        noHistoryThread = true;
-                    isCallingThread = false;
-                }
-
-                @Override
-                public void onError(String errMsg, int errCode) {
-                    Utils.showMessage(getContext(), errMsg);
-                    thread_parentMessage = null;
-                    binding.setShowMainProgressbar(false);
-                    isCallingThread = false;
-                }
-            });
-        }
-        // Clean RecyclerView
-    }
-
-    /**
-     * Hide thread view
-     */
-    private void onClickCloseThread(View v) {
-        threadBinding.setShowThread(false);
-        cleanEditView();
-        setScrollDownHideKeyboard(binding.mlvMessageList);
-        isCallingThread = false;
-    }
-
-    private void setThreadAdapter() {
-        if (threadMessages.size() > 0)
-            mLayoutManager_thread.scrollToPosition(threadMessages.size() - 1);
-
-        threadBinding.rvThread.setLayoutManager(mLayoutManager_thread);
-        mThreadAdapter = new MessageListItemAdapter(getContext(), this.channelState, threadMessages, isThreadMode(), messageItemViewHolderName, messageItemLayoutId, (View v) -> {
-            Object object = v.getTag();
-            messageItemClickListener(object);
-        }, (View v) -> {
-            try {
-                messageItemLongClickListener(v.getTag());
-            } catch (Exception e) {
-            }
-            return true;
-        });
-        threadBinding.rvThread.setAdapter(mThreadAdapter);
-        setScrollDownHideKeyboard(threadBinding.rvThread);
-    }
-
-    private boolean isThreadMode() {
-        if (thread_parentMessage == null) return false;
-        return true;
-    }
-
-    private void cleanEditView() {
-        binding.messageInput.cancelEditMessage();
-        thread_parentMessage = null;
-        threadMessages = null;
-        lVPosition = 0;
-        fVPosition = 0;
-        noHistoryThread = false;
-        binding.mlvMessageList.clearOnScrollListeners();
-        threadBinding.rvThread.clearOnScrollListeners();
-        Utils.hideSoftKeyboard(getActivity());
-    }
-    // region Listener
-
-    // Event Listener
-
-
-
-
-
-    private void updateOrDeleteMessageEvent(Event event, Message message) {
-        if (!message.isIncoming())
-            message.setDelivered(true);
-        int changedIndex_ = 0;
-        if (message.getType().equals(ModelType.message_reply)) {
-            if (!isThreadMode()) return;
-            for (int i = 0; i < threadMessages.size(); i++) {
-                if (message.getId().equals(threadMessages.get(i).getId())) {
-                    if (event.getType().equals(EventType.MESSAGE_DELETED))
-                        message.setText(Constant.MESSAGE_DELETED);
-                    changedIndex_ = i;
-                    threadMessages.set(i, message);
-                    break;
-                }
-            }
-            final int changedIndex = changedIndex_;
-            mThreadAdapter.notifyItemChanged(changedIndex);
-        } else {
-            for (int i = 0; i < channelMessages.size(); i++) {
-                if (message.getId().equals(channelMessages.get(i).getId())) {
-                    if (event.getType().equals(EventType.MESSAGE_DELETED))
-                        message.setText(Constant.MESSAGE_DELETED);
-                    changedIndex_ = i;
-                    channelMessages.set(i, message);
-                    break;
-                }
-            }
-            final int changedIndex = changedIndex_;
-            scrollPosition = -1;
-            mViewModel.setChannelMessages(channelMessages);
-            mChannelMessageAdapter.notifyItemChanged(changedIndex);
-        }
-    }
-
-    private void reactionEvent(Event event) {
-        Message message = event.getMessage();
-        if (message == null) return;
-        int changedIndex_ = 0;
-        if (message.getType().equals(ModelType.message_regular)) {
-            for (int i = 0; i < channelMessages.size(); i++) {
-                if (message.getId().equals(channelMessages.get(i).getId())) {
-                    changedIndex_ = i;
-                    channelMessages.set(i, message);
-                    break;
-                }
-            }
-            final int changedIndex = changedIndex_;
-            getActivity().runOnUiThread(() -> {
-                scrollPosition = -1;
-                mViewModel.setChannelMessages(channelMessages);
-                mChannelMessageAdapter.notifyItemChanged(changedIndex);
-            });
-        } else if (message.getType().equals(ModelType.message_reply)) {
-            if (thread_parentMessage == null) return;
-            if (!message.getParentId().equals(thread_parentMessage.getId())) return;
-
-            for (int i = 0; i < threadMessages.size(); i++) {
-                if (message.getId().equals(threadMessages.get(i).getId())) {
-                    changedIndex_ = i;
-                    threadMessages.set(i, message);
-                    break;
-                }
-            }
-            final int changedIndex = changedIndex_;
-            getActivity().runOnUiThread(() -> {
-                mThreadAdapter.notifyItemChanged(changedIndex);
-            });
-        }
-    }
-
-    private BroadcastReceiver receiver = new BroadcastReceiver() {
-        @Override
-        public void onReceive(Context context, Intent intent) {
-            if (!intent.getAction().equals(Constant.BC_RECONNECT_CHANNEL))
-                return;
-
-            Log.d(TAG, "Reconnection!");
-            channelState = client.getChannelByCid(channel.getCid()).getChannelState();
-            Message.setStartDay(channelState.getMessages(), null);
-            initReconnection();
-            // Check Ephemeral Messages
-            getActivity().runOnUiThread(() -> {
-                setDeliverLastMessage();
-                configUIs();
-                if (isThreadMode())
-                    configThread(thread_parentMessage);
-            });
-        }
-    };
-    // endregion
-
-    // region Footer Event
-
-    private void footerEvent(Event event) {
-        User user = event.getUser();
-        if (user == null) return;
-        if (user.getId().equals(client.getUserId())) return;
-
-        switch (event.getType()) {
-            case TYPING_START:
-                boolean isAdded = false; // If user already exits in typingUsers
-                for (int i = 0; i < Global.typingUsers.size(); i++) {
-                    User user1 = Global.typingUsers.get(i);
-                    if (user1.getId().equals(user.getId())) {
-                        isAdded = true;
-                        break;
-                    }
-                }
-                if (!isAdded)
-                    Global.typingUsers.add(user);
-
-                break;
-            case TYPING_STOP:
-                int index1 = -1; // If user already exits in typingUsers
-                for (int i = 0; i < Global.typingUsers.size(); i++) {
-                    User user1 = Global.typingUsers.get(i);
-                    if (user1.getId().equals(user.getId())) {
-                        index1 = i;
-                        break;
-                    }
-                }
-                if (index1 != -1)
-                    Global.typingUsers.remove(index1);
-                break;
-            default:
-                break;
-        }
-        mChannelMessageAdapter.notifyItemChanged(channelMessages.size());
-    }
-
-    // endregion
-
-    // endregion
-
-    // region Pagination
-
-
-
-
-    // endregion
-
-    // region Check Message Read
-
-    private void checkReadMark() {
-        if (channelState.getLastMessage() == null) return;
-//        if (!Global.readMessage(channelState.getReadDateOfChannelLastMessage(StreamChat.getInstance().getUserId()),
-//                channelState.getLastMessage().getCreatedAt___OLD())) {
-//            messageMarkRead();
-=======
-//    }
-//
-//    // endregion
-//
-//    /**
-//     * Permission check
-//     */
-//    @Override
-//    public void onRequestPermissionsResult(int requestCode, @NonNull String[] permissions,
-//                                           @NonNull int[] grantResults) {
-//        if (requestCode == Constant.PERMISSIONS_REQUEST) {
-//            boolean granted = true;
-//            for (int grantResult : grantResults)
-//                if (grantResult != PackageManager.PERMISSION_GRANTED) {
-//                    granted = false;
-//                    break;
-//                }
-//            if (!granted) PermissionChecker.showRationalDialog(getContext(), this);
->>>>>>> 8132aa01
-//        }
-//    }
-//
-//    // endregion
-//}+//=======
+////    }
+////
+////    // endregion
+////
+////    /**
+////     * Permission check
+////     */
+////    @Override
+////    public void onRequestPermissionsResult(int requestCode, @NonNull String[] permissions,
+////                                           @NonNull int[] grantResults) {
+////        if (requestCode == Constant.PERMISSIONS_REQUEST) {
+////            boolean granted = true;
+////            for (int grantResult : grantResults)
+////                if (grantResult != PackageManager.PERMISSION_GRANTED) {
+////                    granted = false;
+////                    break;
+////                }
+////            if (!granted) PermissionChecker.showRationalDialog(getContext(), this);
+//>>>>>>> 8132aa016c6d9cb21f9f8810d61abd9062a0afc8
+////        }
+////    }
+////
+////    // endregion
+////}