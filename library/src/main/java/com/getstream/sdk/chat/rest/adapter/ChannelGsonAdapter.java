--- conflicted
+++ resolved
@@ -32,6 +32,9 @@
         if (channel.getType() != null)
             data.put("type", channel.getType());
 
+        if (channel.getDeletedAt() != null)
+            data.put("deleted_at", channel.getDeletedAt());
+
         TypeAdapter adapter = GsonConverter.Gson().getAdapter(HashMap.class);
         adapter.write(writer, data);
     }
@@ -50,14 +53,9 @@
         Channel channel = new Channel();
         HashMap<String, Object> extraData = new HashMap<>();
 
-<<<<<<< HEAD
+        // TODO: is approach (like Java) is super dumb, we decode data twice
         for (HashMap.Entry<String, Object> set : value.entrySet()) {
             String json = gson.toJson(set.getValue());
-=======
-        // TODO: is approach (like Java) is super dumb, we decode data twice
-        for (HashMap.Entry<String, Object> set : value.entrySet()) {   
-            String json = gson.toJson(set.getValue());      
->>>>>>> e84b99d5
             // Set Reserved Data
             switch (set.getKey()) {
                 case "id":
