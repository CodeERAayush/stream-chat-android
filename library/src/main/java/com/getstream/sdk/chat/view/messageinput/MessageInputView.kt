--- conflicted
+++ resolved
@@ -212,14 +212,8 @@
 
     private fun configSendButtonEnableState() {
         val attachments = messageInputController.getSelectedAttachments()
-<<<<<<< HEAD
-        val notEmptyMessage =
-            !StringUtility.isEmptyTextMessage(messageText) || attachments.isNotEmpty()
+        val notEmptyMessage = !messageText.isNullOrBlank() || attachments.isNotEmpty()
         binding.sendButton.isVisible = notEmptyMessage
-=======
-        val notEmptyMessage = !messageText.isNullOrBlank() || attachments.isNotEmpty()
-        binding.activeMessageSend = notEmptyMessage
->>>>>>> e166dd2b
     }
 
     private fun configAttachmentUI() {
