package com.getstream.sdk.chat.view;

import android.content.Context;
import android.content.res.TypedArray;
import android.graphics.Color;
import android.graphics.Typeface;
import android.graphics.drawable.Drawable;
import android.util.AttributeSet;

import com.getstream.sdk.chat.R;

public class MessageListViewStyle extends BaseStyle {
    private static final String TAG = MessageListViewStyle.class.getSimpleName();

    // Message text
    private int messageTextSizeMine;
    private int messageTextSizeTheirs;
    private int messageTextColorMine;
    private int messageTextColorTheirs;
    private int messageTextStyleMine;
    private int messageTextStyleTheirs;
    // Message Bubble
    private Drawable messageBubbleDrawableMine;
    private Drawable messageBubbleDrawableTheirs;
    private int messageTopLeftCornerRadiusMine;
    private int messageTopRightCornerRadiusMine;
    private int messageBottomRightCornerRadiusMine;
    private int messageBottomLeftCornerRadiusMine;
    private int messageTopLeftCornerRadiusTheirs;
    private int messageTopRightCornerRadiusTheirs;
    private int messageBottomRightCornerRadiusTheirs;
    private int messageBottomLeftCornerRadiusTheirs;
    private int messageBackgroundColorMine;
    private int messageBackgroundColorTheirs;
    private int messageBorderColorMine;
    private int messageBorderColorTheirs;
    private int messageBorderWidthMine;
    private int messageBorderWidthTheirs;
    // Attachment
    private int attachmentTitleTextSize;
    private int attachmentTitleTextColor;
    private int attachmentTitleTextStyle;

    private int attachmentDescriptionTextSize;
    private int attachmentDescriptionTextColor;
    private int attachmentDescriptionTextStyle;

    private int attachmentFileSizeTextSize;
    private int attachmentFileSizeTextColor;
    private int attachmentFileSizeTextStyle;
    // Reaction
    private boolean reactionEnabled;
    // ReactionView
    private int reactionViewBgDrawable;
    private int reactionViewBgColor;
    private int reactionViewEmojiSize;
    private int reactionViewEmojiMargin;
    // ReactionInput
    private int reactionInputBgColor;
    private int reactionInputEmojiSize;
    private int reactionInputEmojiMargin;

    private boolean threadEnabled;
    private boolean userNameShow;
    private boolean messageDateShow;

    // Date Separator
    private int dateSeparatorDateTextSize;
    private int dateSeparatorDateTextStyle;
    private int dateSeparatorDateTextColor;
    private int dateSeparatorLineColor;
    private int dateSeparatorLineWidth;
    private int dateSeparatorLineDrawable;

    public MessageListViewStyle(Context c, AttributeSet attrs) {
        // parse the attributes
        setContext(c);
        TypedArray a = this.getContext().obtainStyledAttributes(attrs,
                R.styleable.MessageListView, 0, 0);

        // Message Text
        messageTextSizeMine = a.getDimensionPixelSize(R.styleable.MessageListView_streamMessageTextSizeMine, getDimension(R.dimen.stream_message_text_font_size));
        messageTextColorMine = a.getColor(R.styleable.MessageListView_streamMessageTextColorMine, Color.BLACK);
        messageTextStyleMine = a.getInt(R.styleable.MessageListView_streamMessageTextStyleMine, Typeface.NORMAL);

        messageTextSizeTheirs = a.getDimensionPixelSize(R.styleable.MessageListView_streamMessageTextSizeTheirs, getDimension(R.dimen.stream_message_text_font_size));
        messageTextColorTheirs = a.getColor(R.styleable.MessageListView_streamMessageTextColorTheirs, Color.BLACK);
        messageTextStyleTheirs = a.getInt(R.styleable.MessageListView_streamMessageTextStyleTheirs, Typeface.NORMAL);
        // Message Bubble
        messageBubbleDrawableMine = getDrawable(a.getResourceId(R.styleable.MessageListView_streamMessageBubbleDrawableMine, -1));
        messageBubbleDrawableTheirs = getDrawable(a.getResourceId(R.styleable.MessageListView_streamMessageBubbleDrawableTheirs, -1));

        messageTopLeftCornerRadiusMine = a.getDimensionPixelSize(R.styleable.MessageListView_streamMessageTopLeftCornerRadiusMine, getDimension(R.dimen.stream_message_corner_radius1));
        messageTopRightCornerRadiusMine = a.getDimensionPixelSize(R.styleable.MessageListView_streamMessageTopRightCornerRadiusMine, getDimension(R.dimen.stream_message_corner_radius1));
        messageBottomRightCornerRadiusMine = a.getDimensionPixelSize(R.styleable.MessageListView_streamMessageBottomRightCornerRadiusMine, getDimension(R.dimen.stream_message_corner_radius2));
        messageBottomLeftCornerRadiusMine = a.getDimensionPixelSize(R.styleable.MessageListView_streamMessageBottomLeftCornerRadiusMine, getDimension(R.dimen.stream_message_corner_radius1));

        messageTopLeftCornerRadiusTheirs = a.getDimensionPixelSize(R.styleable.MessageListView_streamMessageTopLeftCornerRadiusTheirs, getDimension(R.dimen.stream_message_corner_radius1));
        messageTopRightCornerRadiusTheirs = a.getDimensionPixelSize(R.styleable.MessageListView_streamMessageTopRightCornerRadiusTheirs, getDimension(R.dimen.stream_message_corner_radius1));
        messageBottomRightCornerRadiusTheirs = a.getDimensionPixelSize(R.styleable.MessageListView_streamMessageBottomRightCornerRadiusTheirs, getDimension(R.dimen.stream_message_corner_radius1));
        messageBottomLeftCornerRadiusTheirs = a.getDimensionPixelSize(R.styleable.MessageListView_streamMessageBottomLeftCornerRadiusTheirs, getDimension(R.dimen.stream_message_corner_radius2));

        messageBackgroundColorMine = a.getColor(R.styleable.MessageListView_streamMessageBackgroundColorMine, getColor(R.color.stream_message_background_outgoing));
        messageBackgroundColorTheirs = a.getColor(R.styleable.MessageListView_streamMessageBackgroundColorTheirs, getColor(R.color.stream_message_background_incoming));

        messageBorderColorMine = a.getColor(R.styleable.MessageListView_streamMessageBorderColorMine, getColor(R.color.stream_message_stroke));
        messageBorderColorTheirs = a.getColor(R.styleable.MessageListView_streamMessageBorderColorTheirs, getColor(R.color.stream_message_stroke));

        messageBorderWidthMine = a.getDimensionPixelSize(R.styleable.MessageListView_streamMessageBorderWidthMine, getDimension(R.dimen.stream_message_stroke));
        messageBorderWidthTheirs = a.getDimensionPixelSize(R.styleable.MessageListView_streamMessageBorderWidthTheirs, getDimension(R.dimen.stream_message_stroke));
        // Attachment
        attachmentTitleTextSize = a.getDimensionPixelSize(R.styleable.MessageListView_streamAttachmentTitleTextSize, getDimension(R.dimen.stream_attach_title_text));
        attachmentTitleTextColor = a.getColor(R.styleable.MessageListView_streamAttachmentTitleTextColor, getColor(R.color.stream_attach_title_text));
        attachmentTitleTextStyle = a.getInt(R.styleable.MessageListView_streamAttachmentTitleTextStyle, Typeface.BOLD);

        attachmentDescriptionTextSize = a.getDimensionPixelSize(R.styleable.MessageListView_streamAttachmentDescriptionTextSize, getDimension(R.dimen.stream_attach_description_text));
        attachmentDescriptionTextColor = a.getColor(R.styleable.MessageListView_streamAttachmentDescriptionTextColor, getColor(R.color.stream_gray_dark));
        attachmentDescriptionTextStyle = a.getInt(R.styleable.MessageListView_streamAttachmentDescriptionTextStyle, Typeface.NORMAL);

        attachmentFileSizeTextSize = a.getDimensionPixelSize(R.styleable.MessageListView_streamAttachmentFileSizeTextSize, getDimension(R.dimen.stream_attach_file_size_text));
        attachmentFileSizeTextColor = a.getColor(R.styleable.MessageListView_streamAttachmentFileSizeTextColor, getColor(R.color.stream_gray_dark));
        attachmentFileSizeTextStyle = a.getInt(R.styleable.MessageListView_streamAttachmentFileSizeTextStyle, Typeface.BOLD);
        // Reaction
        reactionEnabled = a.getBoolean(R.styleable.MessageListView_streamReactionEnabled, true);

        reactionViewBgDrawable = a.getResourceId(R.styleable.MessageListView_streamrReactionViewBgDrawable, -1);
        reactionViewBgColor = a.getColor(R.styleable.MessageListView_streamReactionViewBgColor, getColor(R.color.stream_reaction_input_background));
        reactionViewEmojiSize = a.getDimensionPixelSize(R.styleable.MessageListView_streamReactionViewEmojiSize, getDimension(R.dimen.stream_reaction_view_emoji_size));
        reactionViewEmojiMargin = a.getDimensionPixelSize(R.styleable.MessageListView_streamReactionViewEmojiMargin, getDimension(R.dimen.stream_reaction_view_emoji_margin));
        // Reaction Dialog
        reactionInputBgColor = a.getColor(R.styleable.MessageListView_streamReactionInputbgColor, getColor(R.color.stream_reaction_input_background));
        reactionInputEmojiSize = a.getDimensionPixelSize(R.styleable.MessageListView_streamReactionInputEmojiSize, getDimension(R.dimen.stream_reaction_input_emoji_size));
        reactionInputEmojiMargin = a.getDimensionPixelSize(R.styleable.MessageListView_streamReactionInputEmojiMargin, getDimension(R.dimen.stream_reaction_input_emoji_margin));

        // Avatar
        avatarWidth = a.getDimensionPixelSize(R.styleable.MessageListView_streamAvatarWidth, getDimension(R.dimen.stream_message_avatar_width));
        avatarHeight = a.getDimensionPixelSize(R.styleable.MessageListView_streamAvatarHeight, getDimension(R.dimen.stream_message_avatar_height));

        avatarBorderWidth = a.getDimensionPixelSize(R.styleable.MessageListView_streamAvatarBorderWidth, getDimension(R.dimen.stream_channel_avatar_border_width));
        avatarBorderColor = a.getColor(R.styleable.MessageListView_streamAvatarBorderColor, Color.WHITE);
        avatarBackGroundColor = a.getColor(R.styleable.MessageListView_streamAvatarBackGroundColor, getColor(R.color.stream_gray_dark));

        avatarInitialTextSize = a.getDimensionPixelSize(R.styleable.MessageListView_streamAvatarTextSize, getDimension(R.dimen.stream_channel_initials));
        avatarInitialTextColor = a.getColor(R.styleable.MessageListView_streamAvatarTextColor, Color.WHITE);
        avatarInitialTextStyle = a.getInt(R.styleable.MessageListView_streamAvatarTextStyle, Typeface.BOLD);

        // Read State
        showReadState = a.getBoolean(R.styleable.MessageListView_streamShowReadState, true);
        readStateAvatarWidth = a.getDimensionPixelSize(R.styleable.MessageListView_streamReadStateAvatarWidth, getDimension(R.dimen.stream_read_state_avatar_width));
        readStateAvatarHeight = a.getDimensionPixelSize(R.styleable.MessageListView_streamReadStateAvatarHeight, getDimension(R.dimen.stream_read_state_avatar_height));
        readStateTextSize = a.getDimensionPixelSize(R.styleable.MessageListView_streamReadStateTextSize, getDimension(R.dimen.stream_read_state_text_size));
        readStateTextColor = a.getColor(R.styleable.MessageListView_streamReadStateTextColor, Color.BLACK);
<<<<<<< HEAD
        readStateTextStyle = a.getInt(R.styleable.MessageListView_streamReadStateTextStyle, Typeface.BOLD);
        // Thread
        threadEnabled = a.getBoolean(R.styleable.MessageListView_streamThreadEnabled, true);
        // Date Separator
        dateSeparatorDateTextSize = a.getDimensionPixelSize(R.styleable.MessageListView_streamDateSeparatorDateTextSize, getDimension(R.dimen.stream_date_separator_text));
        dateSeparatorDateTextColor = a.getColor(R.styleable.MessageListView_streamDateSeparatorDateTextColor, getColor(R.color.stream_gray_dark));
        dateSeparatorDateTextStyle = a.getInt(R.styleable.MessageListView_streamDateSeparatorDateTextStyle, Typeface.BOLD);

        dateSeparatorLineWidth = a.getDimensionPixelSize(R.styleable.MessageListView_streamDateSeparatorLineWidth, getDimension(R.dimen.stream_date_separator_text));
        dateSeparatorLineColor = a.getColor(R.styleable.MessageListView_streamDateSeparatorLineColor, getColor(R.color.stream_gray_dark));
        dateSeparatorLineDrawable = a.getResourceId(R.styleable.MessageListView_streamDateSeparatorLineDrawable, -1);
=======
        readStateTextStyle = a.getColor(R.styleable.MessageListView_streamReadStateTextStyle, Typeface.BOLD);

        threadEnabled = a.getBoolean(R.styleable.MessageListView_streamThreadEnabled, true);
        userNameShow = a.getBoolean(R.styleable.MessageListView_streamUserNameShow, true);
        messageDateShow = a.getBoolean(R.styleable.MessageListView_streamMessageDateShow, true);

>>>>>>> f39d85b9
        a.recycle();
    }

    public int getMessageTextSizeMine() {
        return messageTextSizeMine;
    }

    public int getMessageTextSizeTheirs() {
        return messageTextSizeTheirs;
    }

    public int getMessageTextColorMine() {
        return messageTextColorMine;
    }

    public int getMessageTextColorTheirs() {
        return messageTextColorTheirs;
    }

    public int getMessageTextStyleMine() {
        return messageTextStyleMine;
    }

    public int getMessageTextStyleTheirs() {
        return messageTextStyleTheirs;
    }

    public Drawable getMessageBubbleDrawableMine() {
        return messageBubbleDrawableMine;
    }

    public Drawable getMessageBubbleDrawableTheirs() {
        return messageBubbleDrawableTheirs;
    }

    public int getMessageTopLeftCornerRadiusMine() {
        return messageTopLeftCornerRadiusMine;
    }

    public int getMessageTopRightCornerRadiusMine() {
        return messageTopRightCornerRadiusMine;
    }

    public int getMessageBottomRightCornerRadiusMine() {
        return messageBottomRightCornerRadiusMine;
    }

    public int getMessageBottomLeftCornerRadiusMine() {
        return messageBottomLeftCornerRadiusMine;
    }

    public int getMessageTopLeftCornerRadiusTheirs() {
        return messageTopLeftCornerRadiusTheirs;
    }

    public int getMessageTopRightCornerRadiusTheirs() {
        return messageTopRightCornerRadiusTheirs;
    }

    public int getMessageBottomRightCornerRadiusTheirs() {
        return messageBottomRightCornerRadiusTheirs;
    }

    public int getMessageBottomLeftCornerRadiusTheirs() {
        return messageBottomLeftCornerRadiusTheirs;
    }

    public int getMessageBackgroundColorMine() {
        return messageBackgroundColorMine;
    }

    public int getMessageBackgroundColorTheirs() {
        return messageBackgroundColorTheirs;
    }

    public int getMessageBorderColorMine() {
        return messageBorderColorMine;
    }

    public int getMessageBorderColorTheirs() {
        return messageBorderColorTheirs;
    }

    public int getMessageBorderWidthMine() {
        return messageBorderWidthMine;
    }

    public int getMessageBorderWidthTheirs() {
        return messageBorderWidthTheirs;
    }

    // Attachment
    public int getAttachmentTitleTextSize() {
        return attachmentTitleTextSize;
    }

    public int getAttachmentTitleTextColor() {
        return attachmentTitleTextColor;
    }

    public int getAttachmentTitleTextStyle() {
        return attachmentTitleTextStyle;
    }

    public int getAttachmentDescriptionTextSize() {
        return attachmentDescriptionTextSize;
    }

    public int getAttachmentDescriptionTextColor() {
        return attachmentDescriptionTextColor;
    }

    public int getAttachmentDescriptionTextStyle() {
        return attachmentDescriptionTextStyle;
    }

    public int getAttachmentFileSizeTextSize() {
        return attachmentFileSizeTextSize;
    }

    public int getAttachmentFileSizeTextColor() {
        return attachmentFileSizeTextColor;
    }

    public int getAttachmentFileSizeTextStyle() {
        return attachmentFileSizeTextStyle;
    }

    // Reaction Dialog
    public boolean isReactionEnabled() {
        return reactionEnabled;
    }

    public int getReactionViewBgDrawable() {
        return reactionViewBgDrawable;
    }

    public int getReactionViewBgColor() {
        return reactionViewBgColor;
    }

    public int getReactionViewEmojiSize() {
        return reactionViewEmojiSize;
    }

    public int getReactionViewEmojiMargin() {
        return reactionViewEmojiMargin;
    }

    public int getReactionInputBgColor() {
        return reactionInputBgColor;
    }

    public int getReactionInputEmojiSize() {
        return reactionInputEmojiSize;
    }

    public int getReactionInputEmojiMargin() {
        return reactionInputEmojiMargin;
    }


    public boolean isThreadEnabled() {
        return threadEnabled;
    }

<<<<<<< HEAD
    // Date Separator

    public int getDateSeparatorDateTextSize() {
        return dateSeparatorDateTextSize;
    }

    public int getDateSeparatorDateTextStyle() {
        return dateSeparatorDateTextStyle;
    }

    public int getDateSeparatorDateTextColor() {
        return dateSeparatorDateTextColor;
    }

    public int getDateSeparatorLineColor() {
        return dateSeparatorLineColor;
    }

    public int getDateSeparatorLineWidth() {
        return dateSeparatorLineWidth;
    }

    public int getDateSeparatorLineDrawable() {
        return dateSeparatorLineDrawable;
=======
    public boolean isUserNameShow() {
        return userNameShow;
    }

    public boolean isMessageDateShow() {
        return messageDateShow;
>>>>>>> f39d85b9
    }
}<|MERGE_RESOLUTION|>--- conflicted
+++ resolved
@@ -150,11 +150,10 @@
         readStateAvatarHeight = a.getDimensionPixelSize(R.styleable.MessageListView_streamReadStateAvatarHeight, getDimension(R.dimen.stream_read_state_avatar_height));
         readStateTextSize = a.getDimensionPixelSize(R.styleable.MessageListView_streamReadStateTextSize, getDimension(R.dimen.stream_read_state_text_size));
         readStateTextColor = a.getColor(R.styleable.MessageListView_streamReadStateTextColor, Color.BLACK);
-<<<<<<< HEAD
-        readStateTextStyle = a.getInt(R.styleable.MessageListView_streamReadStateTextStyle, Typeface.BOLD);
-        // Thread
+        readStateTextStyle = a.getColor(R.styleable.MessageListView_streamReadStateTextStyle, Typeface.BOLD);
+
         threadEnabled = a.getBoolean(R.styleable.MessageListView_streamThreadEnabled, true);
-        // Date Separator
+
         dateSeparatorDateTextSize = a.getDimensionPixelSize(R.styleable.MessageListView_streamDateSeparatorDateTextSize, getDimension(R.dimen.stream_date_separator_text));
         dateSeparatorDateTextColor = a.getColor(R.styleable.MessageListView_streamDateSeparatorDateTextColor, getColor(R.color.stream_gray_dark));
         dateSeparatorDateTextStyle = a.getInt(R.styleable.MessageListView_streamDateSeparatorDateTextStyle, Typeface.BOLD);
@@ -162,14 +161,10 @@
         dateSeparatorLineWidth = a.getDimensionPixelSize(R.styleable.MessageListView_streamDateSeparatorLineWidth, getDimension(R.dimen.stream_date_separator_text));
         dateSeparatorLineColor = a.getColor(R.styleable.MessageListView_streamDateSeparatorLineColor, getColor(R.color.stream_gray_dark));
         dateSeparatorLineDrawable = a.getResourceId(R.styleable.MessageListView_streamDateSeparatorLineDrawable, -1);
-=======
-        readStateTextStyle = a.getColor(R.styleable.MessageListView_streamReadStateTextStyle, Typeface.BOLD);
-
-        threadEnabled = a.getBoolean(R.styleable.MessageListView_streamThreadEnabled, true);
+
         userNameShow = a.getBoolean(R.styleable.MessageListView_streamUserNameShow, true);
         messageDateShow = a.getBoolean(R.styleable.MessageListView_streamMessageDateShow, true);
 
->>>>>>> f39d85b9
         a.recycle();
     }
 
@@ -336,7 +331,7 @@
         return threadEnabled;
     }
 
-<<<<<<< HEAD
+
     // Date Separator
 
     public int getDateSeparatorDateTextSize() {
@@ -361,13 +356,13 @@
 
     public int getDateSeparatorLineDrawable() {
         return dateSeparatorLineDrawable;
-=======
+    }
+
     public boolean isUserNameShow() {
         return userNameShow;
     }
 
     public boolean isMessageDateShow() {
         return messageDateShow;
->>>>>>> f39d85b9
     }
 }