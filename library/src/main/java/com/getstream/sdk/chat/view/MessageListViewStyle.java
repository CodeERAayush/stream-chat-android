--- conflicted
+++ resolved
@@ -34,47 +34,15 @@
     private int messageBorderWidthMine;
     private int messageBorderWidthTheirs;
     // Attachment
-<<<<<<< HEAD
     public TextStyle attachmentTitleTextMine;
     public TextStyle attachmentTitleTextTheirs;
 
-    public TextStyle attachmentDescriptionText;
+    public TextStyle attachmentDescriptionTextMine;
+    public TextStyle attachmentDescriptionTextTheirs;
     public TextStyle attachmentFileSizeText;
     private int attachmentBackgroundColorMine;
     private int attachmentBackgroundColorTheirs;
 
-//    private int attachmentTitleTextSizeMine;
-//    private int attachmentTitleTextColorMine;
-//    private int attachmentTitleTextStyleMine;
-//
-//    private int attachmentTitleTextSizeTheirs;
-//    private int attachmentTitleTextColorTheirs;
-//    private int attachmentTitleTextStyleTheirs;
-//
-//    private int attachmentDescriptionTextSizeMine;
-//    private int attachmentDescriptionTextColorMine;
-//    private int attachmentDescriptionTextStyleMine;
-//
-//    private int attachmentDescriptionTextSizeTheirs;
-//    private int attachmentDescriptionTextColorTheirs;
-//    private int attachmentDescriptionTextStyleTheirs;
-//
-//    private int attachmentFileSizeTextSizeMine;
-//    private int attachmentFileSizeTextColorMine;
-//    private int attachmentFileSizeTextStyleMine;
-//
-//    private int attachmentFileSizeTextSizeTheirs;
-//    private int attachmentFileSizeTextColorTheirs;
-//    private int attachmentFileSizeTextStyleTheirs;
-=======
-
-    public TextStyle attachmentTitleText;
-    public TextStyle attachmentDescriptionText;
-    public TextStyle attachmentFileSizeText;
-
-    private int attachmentBackgroundColorMine;
-    private int attachmentBackgroundColorTheirs;
->>>>>>> 07d6110a
     // Reaction
     private boolean reactionEnabled;
     // ReactionView
@@ -142,7 +110,6 @@
         messageBorderWidthMine = a.getDimensionPixelSize(R.styleable.MessageListView_streamMessageBorderWidthMine, getDimension(R.dimen.stream_message_stroke));
         messageBorderWidthTheirs = a.getDimensionPixelSize(R.styleable.MessageListView_streamMessageBorderWidthTheirs, getDimension(R.dimen.stream_message_stroke));
         // Attachment
-<<<<<<< HEAD
         attachmentTitleTextMine = new TextStyle.Builder(a)
                 .size(R.styleable.MessageListView_streamAttachmentTitleTextSizeMine, getDimension(R.dimen.stream_attach_title_text))
                 .color(R.styleable.MessageListView_streamAttachmentTitleTextColorMine, getColor(R.color.stream_attach_title_text))
@@ -155,19 +122,23 @@
                 .color(R.styleable.MessageListView_streamAttachmentTitleTextColorTheirs, getColor(R.color.stream_attach_title_text))
                 .font(R.styleable.MessageListView_streamAttachmentTitleTextFontAssetsTheirs, R.styleable.MessageListView_streamAttachmentTitleTextFontTheirs)
                 .style(R.styleable.MessageListView_streamAttachmentTitleTextStyleTheirs, Typeface.BOLD)
-=======
-        attachmentTitleText = new TextStyle.Builder(a)
-                .size(R.styleable.MessageListView_streamAttachmentTitleTextSizeMine, getDimension(R.dimen.stream_attach_title_text))
-                .color(R.styleable.MessageListView_streamAttachmentTitleTextColorMine, getColor(R.color.stream_attach_title_text))
-                .font(R.styleable.MessageListView_streamAttachmentTitleTextFontAssets, R.styleable.MessageListView_streamAttachmentTitleTextFont)
-                .style(R.styleable.MessageListView_streamAttachmentTitleTextStyleMine, Typeface.BOLD)
-                .build();
-
-        attachmentDescriptionText = new TextStyle.Builder(a)
-                .size(R.styleable.MessageListView_streamAttachmentDescriptionTextSize, getDimension(R.dimen.stream_attach_description_text))
-                .color(R.styleable.MessageListView_streamAttachmentDescriptionTextColor, getColor(R.color.stream_gray_dark))
-                .font(R.styleable.MessageListView_streamAttachmentDescriptionTextFontAssets, R.styleable.MessageListView_streamAttachmentDescriptionTextFont)
-                .style(R.styleable.MessageListView_streamAttachmentDescriptionTextStyle, Typeface.NORMAL)
+                .build();
+
+        attachmentBackgroundColorMine = a.getColor(R.styleable.MessageListView_streamAttachmentBackgroundColorMine, messageBackgroundColorMine);
+        attachmentBackgroundColorTheirs = a.getColor(R.styleable.MessageListView_streamAttachmentBackgroundColorTheirs, messageBackgroundColorTheirs);
+
+        attachmentDescriptionTextMine = new TextStyle.Builder(a)
+                .size(R.styleable.MessageListView_streamAttachmentDescriptionTextSizeMine, getDimension(R.dimen.stream_attach_description_text))
+                .color(R.styleable.MessageListView_streamAttachmentDescriptionTextColorMine, getColor(R.color.stream_gray_dark))
+                .font(R.styleable.MessageListView_streamAttachmentDescriptionTextFontAssetsMine, R.styleable.MessageListView_streamAttachmentDescriptionTextFontMine)
+                .style(R.styleable.MessageListView_streamAttachmentDescriptionTextStyleMine, Typeface.NORMAL)
+                .build();
+
+        attachmentDescriptionTextTheirs = new TextStyle.Builder(a)
+                .size(R.styleable.MessageListView_streamAttachmentDescriptionTextSizeTheirs, getDimension(R.dimen.stream_attach_description_text))
+                .color(R.styleable.MessageListView_streamAttachmentDescriptionTextColorTheirs, getColor(R.color.stream_gray_dark))
+                .font(R.styleable.MessageListView_streamAttachmentDescriptionTextFontAssetsTheirs, R.styleable.MessageListView_streamAttachmentDescriptionTextFontTheirs)
+                .style(R.styleable.MessageListView_streamAttachmentDescriptionTextStyleTheirs, Typeface.NORMAL)
                 .build();
 
         attachmentFileSizeText = new TextStyle.Builder(a)
@@ -175,37 +146,8 @@
                 .color(R.styleable.MessageListView_streamAttachmentFileSizeTextColor, getColor(R.color.stream_gray_dark))
                 .font(R.styleable.MessageListView_streamAttachmentFileSizeTextFontAssets, R.styleable.MessageListView_streamAttachmentFileSizeTextFont)
                 .style(R.styleable.MessageListView_streamAttachmentFileSizeTextStyle, Typeface.BOLD)
->>>>>>> 07d6110a
-                .build();
-
-        attachmentBackgroundColorMine = a.getColor(R.styleable.MessageListView_streamAttachmentBackgroundColorMine, messageBackgroundColorMine);
-        attachmentBackgroundColorTheirs = a.getColor(R.styleable.MessageListView_streamAttachmentBackgroundColorTheirs, messageBackgroundColorTheirs);
-<<<<<<< HEAD
-
-//        attachmentTitleTextSizeMine = a.getDimensionPixelSize(R.styleable.MessageListView_streamAttachmentTitleTextSizeMine, getDimension(R.dimen.stream_attach_title_text));
-//        attachmentTitleTextColorMine = a.getColor(R.styleable.MessageListView_streamAttachmentTitleTextColorMine, getColor(R.color.stream_attach_title_text));
-//        attachmentTitleTextStyleMine = a.getInt(R.styleable.MessageListView_streamAttachmentTitleTextStyleMine, Typeface.BOLD);
-
-//        attachmentTitleTextSizeTheirs = a.getDimensionPixelSize(R.styleable.MessageListView_streamAttachmentTitleTextSizeTheirs, getDimension(R.dimen.stream_attach_title_text));
-//        attachmentTitleTextColorTheirs = a.getColor(R.styleable.MessageListView_streamAttachmentTitleTextColorTheirs, getColor(R.color.stream_attach_title_text));
-//        attachmentTitleTextStyleTheirs = a.getInt(R.styleable.MessageListView_streamAttachmentTitleTextStyleTheirs, Typeface.BOLD);
-
-        attachmentDescriptionText = new TextStyle.Builder(a)
-                .size(R.styleable.MessageListView_streamAttachmentDescriptionTextSize, getDimension(R.dimen.stream_attach_description_text))
-                .color(R.styleable.MessageListView_streamAttachmentDescriptionTextColor, getColor(R.color.stream_gray_dark))
-                .font(R.styleable.MessageListView_streamAttachmentDescriptionTextFontAssets, R.styleable.MessageListView_streamAttachmentDescriptionTextFont)
-                .style(R.styleable.MessageListView_streamAttachmentDescriptionTextStyle, Typeface.NORMAL)
-                .build();
-
-        attachmentFileSizeText = new TextStyle.Builder(a)
-                .size(R.styleable.MessageListView_streamAttachmentFileSizeTextSize, getDimension(R.dimen.stream_attach_file_size_text))
-                .color(R.styleable.MessageListView_streamAttachmentFileSizeTextColor, getColor(R.color.stream_gray_dark))
-                .font(R.styleable.MessageListView_streamAttachmentFileSizeTextFontAssets, R.styleable.MessageListView_streamAttachmentFileSizeTextFont)
-                .style(R.styleable.MessageListView_streamAttachmentFileSizeTextStyle, Typeface.BOLD)
-                .build();
-
-=======
->>>>>>> 07d6110a
+                .build();
+
         // Reaction
         reactionEnabled = a.getBoolean(R.styleable.MessageListView_streamReactionEnabled, true);
 
@@ -264,49 +206,6 @@
         a.recycle();
     }
 
-<<<<<<< HEAD
-//    public int getMessageTextSize(boolean isMine) {
-//        return isMine ? messageTextMine : messageTextSizeTheirs;
-//    }
-//
-//    public int getMessageTextColor(boolean isMine) {
-//        return isMine ? messageTextColorMine : messageTextColorTheirs;
-//    }
-//
-//    public int getMessageTextStyle(boolean isMine) {
-//        return isMine ? messageTextStyleMine : messageTextStyleTheirs;
-//    }
-//
-//    public String getMessageTextFontPath(boolean isMine) {
-//        return isMine ? messageTextFontPathMine : messageTextFontPathTheirs;
-//    }
-
-//    public int getMessageBubbleDrawable(boolean isMine) {
-//        return isMine ? messageBubbleDrawableMine : messageBubbleDrawableTheirs;
-//    }
-
-//    public int getMessageTopLeftCornerRadius(boolean isMine) {
-//        return isMine ? messageTopLeftCornerRadiusMine : messageTopLeftCornerRadiusTheirs;
-//    }
-//
-//    public int getMessageTopRightCornerRadius(boolean isMine) {
-//        return isMine ? messageTopRightCornerRadiusMine : messageTopRightCornerRadiusTheirs;
-//    }
-
-//    public int getMessageTextSize(boolean isMine) {
-//        return isMine ? messageTextSizeMine : messageTextSizeTheirs;
-//    }
-//
-//    public int getMessageTextColor(boolean isMine) {
-//        return isMine ? messageTextColorMine : messageTextColorTheirs;
-//    }
-//
-//    public int getMessageTextStyle(boolean isMine) {
-//        return isMine ? messageTextStyleMine : messageTextStyleTheirs;
-//    }
-
-=======
->>>>>>> 07d6110a
     public int getMessageBubbleDrawable(boolean isMine) {
         return isMine ? messageBubbleDrawableMine : messageBubbleDrawableTheirs;
     }
@@ -319,26 +218,6 @@
         return isMine ? messageTopRightCornerRadiusMine : messageTopRightCornerRadiusTheirs;
     }
 
-//    public int getMessageBottomRightCornerRadius(boolean isMine) {
-//        return isMine ? messageBottomRightCornerRadiusMine : messageBottomRightCornerRadiusTheirs;
-//    }
-
-//    public int getMessageBottomLeftCornerRadius(boolean isMine) {
-//        return isMine ? messageBottomLeftCornerRadiusMine : messageBottomLeftCornerRadiusTheirs;
-//    }
-//
-//    public int getMessageBackgroundColor(boolean isMine) {
-//        return isMine ? messageBackgroundColorMine : messageBackgroundColorTheirs;
-//    }
-
-//    public int getMessageBorderColor(boolean isMine) {
-//        return isMine ? messageBorderColorMine : messageBorderColorTheirs;
-//    }
-
-//    public int getMessageBorderWidth(boolean isMine) {
-//        return isMine ? messageBorderWidthMine : messageBorderWidthTheirs;
-//    }
-
     public int getMessageBottomRightCornerRadius(boolean isMine) {
         return isMine ? messageBottomRightCornerRadiusMine : messageBottomRightCornerRadiusTheirs;
     }
@@ -347,11 +226,6 @@
     public int getAttachmentBackgroundColor(boolean isMine) {
         return isMine ? attachmentBackgroundColorMine : attachmentBackgroundColorTheirs;
     }
-<<<<<<< HEAD
-
-//    public int getAttachmentTitleTextSize(boolean isMine) {
-//        return isMine ? attachmentTitleTextSizeMine : attachmentTitleTextSizeTheirs;
-//    }
 
     public int getMessageBottomLeftCornerRadius(boolean isMine) {
         return isMine ? messageBottomLeftCornerRadiusMine : messageBottomLeftCornerRadiusTheirs;
@@ -369,8 +243,6 @@
         return isMine ? messageBorderWidthMine : messageBorderWidthTheirs;
     }
 
-=======
->>>>>>> 07d6110a
     // Reaction Dialog
     public boolean isReactionEnabled() {
         return reactionEnabled;
@@ -409,7 +281,6 @@
         return threadEnabled;
     }
 
-
     // Date Separator
 
     public int getDateSeparatorLineColor() {
