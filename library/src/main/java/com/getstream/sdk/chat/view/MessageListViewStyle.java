package com.getstream.sdk.chat.view;

import android.content.Context;
import android.content.res.TypedArray;
import android.graphics.Color;
import android.graphics.Typeface;
import android.graphics.drawable.Drawable;
import android.util.AttributeSet;

import com.getstream.sdk.chat.R;

public class MessageListViewStyle extends BaseStyle {
    private static final String TAG = MessageListViewStyle.class.getSimpleName();

    // Message text
    private int messageTextSizeMine;
    private int messageTextSizeTheirs;
    private int messageTextColorMine;
    private int messageTextColorTheirs;
    private int messageTextStyleMine;
    private int messageTextStyleTheirs;
    private String messageTextFontPathMine;
    private String messageTextFontPathTheirs;
    // Message Bubble
    private int messageBubbleDrawableMine;
    private int messageBubbleDrawableTheirs;
    private int messageTopLeftCornerRadiusMine;
    private int messageTopRightCornerRadiusMine;
    private int messageBottomRightCornerRadiusMine;
    private int messageBottomLeftCornerRadiusMine;
    private int messageTopLeftCornerRadiusTheirs;
    private int messageTopRightCornerRadiusTheirs;
    private int messageBottomRightCornerRadiusTheirs;
    private int messageBottomLeftCornerRadiusTheirs;
    private int messageBackgroundColorMine;
    private int messageBackgroundColorTheirs;
    private int messageBorderColorMine;
    private int messageBorderColorTheirs;
    private int messageBorderWidthMine;
    private int messageBorderWidthTheirs;
    // Attachment
<<<<<<< HEAD
    private int attachmentTitleTextSize;
    private int attachmentTitleTextColor;
    private String attachmentTitleTextFontPath;
    private int attachmentTitleTextStyle;

    private int attachmentDescriptionTextSize;
    private int attachmentDescriptionTextColor;
    private String attachmentDescriptionTextFontPath;
    private int attachmentDescriptionTextStyle;

    private int attachmentFileSizeTextSize;
    private int attachmentFileSizeTextColor;
    private String attachmentFileSizeTextFontPath;
    private int attachmentFileSizeTextStyle;
=======
    private int attachmentTitleTextSizeMine;
    private int attachmentTitleTextColorMine;
    private int attachmentTitleTextStyleMine;

    private int attachmentTitleTextSizeTheirs;
    private int attachmentTitleTextColorTheirs;
    private int attachmentTitleTextStyleTheirs;

    private int attachmentDescriptionTextSizeMine;
    private int attachmentDescriptionTextColorMine;
    private int attachmentDescriptionTextStyleMine;

    private int attachmentDescriptionTextSizeTheirs;
    private int attachmentDescriptionTextColorTheirs;
    private int attachmentDescriptionTextStyleTheirs;

    private int attachmentFileSizeTextSizeMine;
    private int attachmentFileSizeTextColorMine;
    private int attachmentFileSizeTextStyleMine;

    private int attachmentFileSizeTextSizeTheirs;
    private int attachmentFileSizeTextColorTheirs;
    private int attachmentFileSizeTextStyleTheirs;
>>>>>>> b68bfc94
    // Reaction
    private boolean reactionEnabled;
    // ReactionView
    private int reactionViewBgDrawable;
    private int reactionViewBgColor;
    private int reactionViewEmojiSize;
    private int reactionViewEmojiMargin;
    // ReactionInput
    private int reactionInputBgColor;
    private int reactionInputEmojiSize;
    private int reactionInputEmojiMargin;

    private boolean threadEnabled;
    private boolean userNameShow;
    private boolean messageDateShow;

    // Date Separator
    private int dateSeparatorDateTextSize;
    private int dateSeparatorDateTextColor;
    private String dateSeparatorDateTextFontPath;
    private int dateSeparatorDateTextStyle;
    private int dateSeparatorLineColor;
    private int dateSeparatorLineWidth;
    private int dateSeparatorLineDrawable;

    public MessageListViewStyle(Context c, AttributeSet attrs) {
        // parse the attributes
        setContext(c);
        TypedArray a = this.getContext().obtainStyledAttributes(attrs,
                R.styleable.MessageListView, 0, 0);

        // Message Text
        messageTextSizeMine = a.getDimensionPixelSize(R.styleable.MessageListView_streamMessageTextSizeMine, getDimension(R.dimen.stream_message_text_font_size));
        messageTextColorMine = a.getColor(R.styleable.MessageListView_streamMessageTextColorMine, Color.BLACK);
        messageTextFontPathMine = a.getString(R.styleable.MessageListView_streamMessageTextFontPathMine);
        messageTextStyleMine = a.getInt(R.styleable.MessageListView_streamMessageTextStyleMine, Typeface.NORMAL);

        messageTextSizeTheirs = a.getDimensionPixelSize(R.styleable.MessageListView_streamMessageTextSizeTheirs, getDimension(R.dimen.stream_message_text_font_size));
        messageTextColorTheirs = a.getColor(R.styleable.MessageListView_streamMessageTextColorTheirs, Color.BLACK);
        messageTextFontPathTheirs = a.getString(R.styleable.MessageListView_streamMessageTextFontPathTheirs);
        messageTextStyleTheirs = a.getInt(R.styleable.MessageListView_streamMessageTextStyleTheirs, Typeface.NORMAL);
        // Message Bubble
        messageBubbleDrawableMine = a.getResourceId(R.styleable.MessageListView_streamMessageBubbleDrawableMine, -1);
        messageBubbleDrawableTheirs = a.getResourceId(R.styleable.MessageListView_streamMessageBubbleDrawableTheirs, -1);

        messageTopLeftCornerRadiusMine = a.getDimensionPixelSize(R.styleable.MessageListView_streamMessageTopLeftCornerRadiusMine, getDimension(R.dimen.stream_message_corner_radius1));
        messageTopRightCornerRadiusMine = a.getDimensionPixelSize(R.styleable.MessageListView_streamMessageTopRightCornerRadiusMine, getDimension(R.dimen.stream_message_corner_radius1));
        messageBottomRightCornerRadiusMine = a.getDimensionPixelSize(R.styleable.MessageListView_streamMessageBottomRightCornerRadiusMine, getDimension(R.dimen.stream_message_corner_radius2));
        messageBottomLeftCornerRadiusMine = a.getDimensionPixelSize(R.styleable.MessageListView_streamMessageBottomLeftCornerRadiusMine, getDimension(R.dimen.stream_message_corner_radius1));

        messageTopLeftCornerRadiusTheirs = a.getDimensionPixelSize(R.styleable.MessageListView_streamMessageTopLeftCornerRadiusTheirs, getDimension(R.dimen.stream_message_corner_radius1));
        messageTopRightCornerRadiusTheirs = a.getDimensionPixelSize(R.styleable.MessageListView_streamMessageTopRightCornerRadiusTheirs, getDimension(R.dimen.stream_message_corner_radius1));
        messageBottomRightCornerRadiusTheirs = a.getDimensionPixelSize(R.styleable.MessageListView_streamMessageBottomRightCornerRadiusTheirs, getDimension(R.dimen.stream_message_corner_radius1));
        messageBottomLeftCornerRadiusTheirs = a.getDimensionPixelSize(R.styleable.MessageListView_streamMessageBottomLeftCornerRadiusTheirs, getDimension(R.dimen.stream_message_corner_radius2));

        messageBackgroundColorMine = a.getColor(R.styleable.MessageListView_streamMessageBackgroundColorMine, getColor(R.color.stream_message_background_outgoing));
        messageBackgroundColorTheirs = a.getColor(R.styleable.MessageListView_streamMessageBackgroundColorTheirs, getColor(R.color.stream_message_background_incoming));

        messageBorderColorMine = a.getColor(R.styleable.MessageListView_streamMessageBorderColorMine, getColor(R.color.stream_message_stroke));
        messageBorderColorTheirs = a.getColor(R.styleable.MessageListView_streamMessageBorderColorTheirs, getColor(R.color.stream_message_stroke));

        messageBorderWidthMine = a.getDimensionPixelSize(R.styleable.MessageListView_streamMessageBorderWidthMine, getDimension(R.dimen.stream_message_stroke));
        messageBorderWidthTheirs = a.getDimensionPixelSize(R.styleable.MessageListView_streamMessageBorderWidthTheirs, getDimension(R.dimen.stream_message_stroke));
        // Attachment
<<<<<<< HEAD
        attachmentTitleTextSize = a.getDimensionPixelSize(R.styleable.MessageListView_streamAttachmentTitleTextSize, getDimension(R.dimen.stream_attach_title_text));
        attachmentTitleTextColor = a.getColor(R.styleable.MessageListView_streamAttachmentTitleTextColor, getColor(R.color.stream_attach_title_text));
        attachmentTitleTextFontPath = a.getString(R.styleable.MessageListView_streamAttachmentTitleTextFontPath);
        attachmentTitleTextStyle = a.getInt(R.styleable.MessageListView_streamAttachmentTitleTextStyle, Typeface.BOLD);

        attachmentDescriptionTextSize = a.getDimensionPixelSize(R.styleable.MessageListView_streamAttachmentDescriptionTextSize, getDimension(R.dimen.stream_attach_description_text));
        attachmentDescriptionTextColor = a.getColor(R.styleable.MessageListView_streamAttachmentDescriptionTextColor, getColor(R.color.stream_gray_dark));
        attachmentDescriptionTextFontPath = a.getString(R.styleable.MessageListView_streamAttachmentDescriptionTextFontPath);
        attachmentDescriptionTextStyle = a.getInt(R.styleable.MessageListView_streamAttachmentDescriptionTextStyle, Typeface.NORMAL);

        attachmentFileSizeTextSize = a.getDimensionPixelSize(R.styleable.MessageListView_streamAttachmentFileSizeTextSize, getDimension(R.dimen.stream_attach_file_size_text));
        attachmentFileSizeTextColor = a.getColor(R.styleable.MessageListView_streamAttachmentFileSizeTextColor, getColor(R.color.stream_gray_dark));
        attachmentFileSizeTextFontPath = a.getString(R.styleable.MessageListView_streamAttachmentFileSizeTextFontPath);
        attachmentFileSizeTextStyle = a.getInt(R.styleable.MessageListView_streamAttachmentFileSizeTextStyle, Typeface.BOLD);
=======
        attachmentTitleTextSizeMine = a.getDimensionPixelSize(R.styleable.MessageListView_streamAttachmentTitleTextSizeMine, getDimension(R.dimen.stream_attach_title_text));
        attachmentTitleTextColorMine = a.getColor(R.styleable.MessageListView_streamAttachmentTitleTextColorMine, getColor(R.color.stream_attach_title_text));
        attachmentTitleTextStyleMine = a.getInt(R.styleable.MessageListView_streamAttachmentTitleTextStyleMine, Typeface.BOLD);

        attachmentTitleTextSizeTheirs = a.getDimensionPixelSize(R.styleable.MessageListView_streamAttachmentTitleTextSizeTheirs, getDimension(R.dimen.stream_attach_title_text));
        attachmentTitleTextColorTheirs = a.getColor(R.styleable.MessageListView_streamAttachmentTitleTextColorTheirs, getColor(R.color.stream_attach_title_text));
        attachmentTitleTextStyleTheirs = a.getInt(R.styleable.MessageListView_streamAttachmentTitleTextStyleTheirs, Typeface.BOLD);

        attachmentDescriptionTextSizeMine = a.getDimensionPixelSize(R.styleable.MessageListView_streamAttachmentDescriptionTextSizeMine, getDimension(R.dimen.stream_attach_description_text));
        attachmentDescriptionTextColorMine = a.getColor(R.styleable.MessageListView_streamAttachmentDescriptionTextColorMine, getColor(R.color.stream_gray_dark));
        attachmentDescriptionTextStyleMine = a.getInt(R.styleable.MessageListView_streamAttachmentDescriptionTextStyleMine, Typeface.NORMAL);

        attachmentDescriptionTextSizeTheirs = a.getDimensionPixelSize(R.styleable.MessageListView_streamAttachmentDescriptionTextSizeTheirs, getDimension(R.dimen.stream_attach_description_text));
        attachmentDescriptionTextColorTheirs = a.getColor(R.styleable.MessageListView_streamAttachmentDescriptionTextColorTheirs, getColor(R.color.stream_gray_dark));
        attachmentDescriptionTextStyleTheirs = a.getInt(R.styleable.MessageListView_streamAttachmentDescriptionTextStyleTheirs, Typeface.NORMAL);

        attachmentFileSizeTextSizeMine = a.getDimensionPixelSize(R.styleable.MessageListView_streamAttachmentFileSizeTextSizeMine, getDimension(R.dimen.stream_attach_file_size_text));
        attachmentFileSizeTextColorMine = a.getColor(R.styleable.MessageListView_streamAttachmentFileSizeTextColorMine, getColor(R.color.stream_gray_dark));
        attachmentFileSizeTextStyleMine = a.getInt(R.styleable.MessageListView_streamAttachmentFileSizeTextStyleMine, Typeface.BOLD);

        attachmentFileSizeTextSizeTheirs = a.getDimensionPixelSize(R.styleable.MessageListView_streamAttachmentFileSizeTextSizeTheirs, getDimension(R.dimen.stream_attach_file_size_text));
        attachmentFileSizeTextColorTheirs = a.getColor(R.styleable.MessageListView_streamAttachmentFileSizeTextColorTheirs, getColor(R.color.stream_gray_dark));
        attachmentFileSizeTextStyleTheirs = a.getInt(R.styleable.MessageListView_streamAttachmentFileSizeTextStyleTheirs, Typeface.BOLD);
>>>>>>> b68bfc94
        // Reaction
        reactionEnabled = a.getBoolean(R.styleable.MessageListView_streamReactionEnabled, true);

        reactionViewBgDrawable = a.getResourceId(R.styleable.MessageListView_streamrReactionViewBgDrawable, -1);
        reactionViewBgColor = a.getColor(R.styleable.MessageListView_streamReactionViewBgColor, getColor(R.color.stream_reaction_input_background));
        reactionViewEmojiSize = a.getDimensionPixelSize(R.styleable.MessageListView_streamReactionViewEmojiSize, getDimension(R.dimen.stream_reaction_view_emoji_size));
        reactionViewEmojiMargin = a.getDimensionPixelSize(R.styleable.MessageListView_streamReactionViewEmojiMargin, getDimension(R.dimen.stream_reaction_view_emoji_margin));
        // Reaction Dialog
        reactionInputBgColor = a.getColor(R.styleable.MessageListView_streamReactionInputbgColor, getColor(R.color.stream_reaction_input_background));
        reactionInputEmojiSize = a.getDimensionPixelSize(R.styleable.MessageListView_streamReactionInputEmojiSize, getDimension(R.dimen.stream_reaction_input_emoji_size));
        reactionInputEmojiMargin = a.getDimensionPixelSize(R.styleable.MessageListView_streamReactionInputEmojiMargin, getDimension(R.dimen.stream_reaction_input_emoji_margin));

        // Avatar
        avatarWidth = a.getDimensionPixelSize(R.styleable.MessageListView_streamAvatarWidth, getDimension(R.dimen.stream_message_avatar_width));
        avatarHeight = a.getDimensionPixelSize(R.styleable.MessageListView_streamAvatarHeight, getDimension(R.dimen.stream_message_avatar_height));

        avatarBorderWidth = a.getDimensionPixelSize(R.styleable.MessageListView_streamAvatarBorderWidth, getDimension(R.dimen.stream_channel_avatar_border_width));
        avatarBorderColor = a.getColor(R.styleable.MessageListView_streamAvatarBorderColor, Color.WHITE);
        avatarBackGroundColor = a.getColor(R.styleable.MessageListView_streamAvatarBackGroundColor, getColor(R.color.stream_gray_dark));

        avatarInitialTextSize = a.getDimensionPixelSize(R.styleable.MessageListView_streamAvatarTextSize, getDimension(R.dimen.stream_channel_initials));
        avatarInitialTextColor = a.getColor(R.styleable.MessageListView_streamAvatarTextColor, Color.WHITE);
        avatarInitialTextFontPath = a.getString(R.styleable.MessageListView_streamAvatarTextFontPath);
        avatarInitialTextStyle = a.getInt(R.styleable.MessageListView_streamAvatarTextStyle, Typeface.BOLD);

        // Read State
        showReadState = a.getBoolean(R.styleable.MessageListView_streamShowReadState, true);
        readStateAvatarWidth = a.getDimensionPixelSize(R.styleable.MessageListView_streamReadStateAvatarWidth, getDimension(R.dimen.stream_read_state_avatar_width));
        readStateAvatarHeight = a.getDimensionPixelSize(R.styleable.MessageListView_streamReadStateAvatarHeight, getDimension(R.dimen.stream_read_state_avatar_height));
        readStateTextSize = a.getDimensionPixelSize(R.styleable.MessageListView_streamReadStateTextSize, getDimension(R.dimen.stream_read_state_text_size));
        readStateTextColor = a.getColor(R.styleable.MessageListView_streamReadStateTextColor, Color.BLACK);
        readStateTextFontPath = a.getString(R.styleable.MessageListView_streamReadStateTextFontPath);
        readStateTextStyle = a.getColor(R.styleable.MessageListView_streamReadStateTextStyle, Typeface.BOLD);

        threadEnabled = a.getBoolean(R.styleable.MessageListView_streamThreadEnabled, true);

        dateSeparatorDateTextSize = a.getDimensionPixelSize(R.styleable.MessageListView_streamDateSeparatorDateTextSize, getDimension(R.dimen.stream_date_separator_text));
        dateSeparatorDateTextColor = a.getColor(R.styleable.MessageListView_streamDateSeparatorDateTextColor, getColor(R.color.stream_gray_dark));
        dateSeparatorDateTextFontPath = a.getString(R.styleable.MessageListView_streamDateSeparatorDateTextFontPath);
        dateSeparatorDateTextStyle = a.getInt(R.styleable.MessageListView_streamDateSeparatorDateTextStyle, Typeface.BOLD);

        dateSeparatorLineWidth = a.getDimensionPixelSize(R.styleable.MessageListView_streamDateSeparatorLineWidth, getDimension(R.dimen.stream_date_separator_line_width));
        dateSeparatorLineColor = a.getColor(R.styleable.MessageListView_streamDateSeparatorLineColor, getColor(R.color.stream_gray_dark));
        dateSeparatorLineDrawable = a.getResourceId(R.styleable.MessageListView_streamDateSeparatorLineDrawable, -1);

        userNameShow = a.getBoolean(R.styleable.MessageListView_streamUserNameShow, true);
        messageDateShow = a.getBoolean(R.styleable.MessageListView_streamMessageDateShow, true);

        a.recycle();
    }

    public int getMessageTextSize(boolean isMine) {
        return isMine ? messageTextSizeMine : messageTextSizeTheirs;
    }

    public int getMessageTextColor(boolean isMine) {
        return isMine ? messageTextColorMine : messageTextColorTheirs;
    }

    public int getMessageTextStyle(boolean isMine) {
        return isMine ? messageTextStyleMine : messageTextStyleTheirs;
    }

<<<<<<< HEAD
    public String getMessageTextFontPath(boolean isMine) {
        return isMine ? messageTextFontPathMine : messageTextFontPathTheirs;
    }

    public Drawable getMessageBubbleDrawable(boolean isMine) {
        return isMine ? messageBubbleDrawableMine : messageBubbleDrawableTheirs;
=======
    public int getMessageBubbleDrawableMine() {
        return messageBubbleDrawableMine;
    }

    public int getMessageBubbleDrawableTheirs() {
        return messageBubbleDrawableTheirs;
>>>>>>> b68bfc94
    }

    public int getMessageTopLeftCornerRadius(boolean isMine) {
        return isMine ? messageTopLeftCornerRadiusMine : messageTopLeftCornerRadiusTheirs;
    }

    public int getMessageTopRightCornerRadius(boolean isMine) {
        return isMine ? messageTopRightCornerRadiusMine : messageTopRightCornerRadiusTheirs;
    }

    public int getMessageBottomRightCornerRadius(boolean isMine) {
        return isMine ? messageBottomRightCornerRadiusMine : messageBottomRightCornerRadiusTheirs;
    }

    public int getMessageBottomLeftCornerRadius(boolean isMine) {
        return isMine ? messageBottomLeftCornerRadiusMine : messageBottomLeftCornerRadiusTheirs;
    }

    public int getMessageBackgroundColor(boolean isMine) {
        return isMine ? messageBackgroundColorMine : messageBackgroundColorTheirs;
    }


    public int getMessageBorderColor(boolean isMine) {
        return isMine ? messageBorderColorMine : messageBorderColorTheirs;
    }

    public int getMessageBorderWidth(boolean isMine) {
        return isMine ? messageBorderWidthMine : messageBorderWidthTheirs;
    }

    // Attachment
    public int getAttachmentTitleTextSize(boolean isMine) {
        return isMine ? attachmentTitleTextSizeMine : attachmentTitleTextSizeTheirs;
    }

    public int getAttachmentTitleTextColor(boolean isMine) {
        return isMine ? attachmentTitleTextColorMine : attachmentTitleTextColorTheirs;
    }

<<<<<<< HEAD
    public String getAttachmentTitleTextFontPath() {
        return attachmentTitleTextFontPath;
    }

    public int getAttachmentTitleTextStyle() {
        return attachmentTitleTextStyle;
=======
    public int getAttachmentTitleTextStyle(boolean isMine) {
        return isMine ? attachmentTitleTextStyleMine : attachmentTitleTextStyleTheirs;
>>>>>>> b68bfc94
    }

    public int getAttachmentDescriptionTextSize(boolean isMine) {
        return isMine ? attachmentDescriptionTextSizeMine : attachmentDescriptionTextSizeTheirs;
    }

    public int getAttachmentDescriptionTextColor(boolean isMine) {
        return isMine ? attachmentDescriptionTextColorMine : attachmentDescriptionTextColorTheirs;
    }

<<<<<<< HEAD
    public String getAttachmentDescriptionTextFontPath() {
        return attachmentDescriptionTextFontPath;
    }

    public int getAttachmentDescriptionTextStyle() {
        return attachmentDescriptionTextStyle;
=======
    public int getAttachmentDescriptionTextStyle(boolean isMine) {
        return isMine ? attachmentDescriptionTextStyleMine : attachmentDescriptionTextStyleTheirs;
>>>>>>> b68bfc94
    }

    public int getAttachmentFileSizeTextSize(boolean isMine) {
        return isMine ? attachmentFileSizeTextSizeMine : attachmentFileSizeTextSizeTheirs;
    }

    public int getAttachmentFileSizeTextColor(boolean isMine) {
        return isMine ? attachmentFileSizeTextColorMine : attachmentFileSizeTextColorTheirs;
    }

<<<<<<< HEAD
    public String getAttachmentFileSizeTextFontPath() {
        return attachmentFileSizeTextFontPath;
    }

    public int getAttachmentFileSizeTextStyle() {
        return attachmentFileSizeTextStyle;
=======
    public int getAttachmentFileSizeTextStyle(boolean isMine) {
        return isMine ? attachmentFileSizeTextStyleMine : attachmentFileSizeTextStyleTheirs;
>>>>>>> b68bfc94
    }

    // Reaction Dialog
    public boolean isReactionEnabled() {
        return reactionEnabled;
    }

    public int getReactionViewBgDrawable() {
        return reactionViewBgDrawable;
    }

    public int getReactionViewBgColor() {
        return reactionViewBgColor;
    }

    public int getReactionViewEmojiSize() {
        return reactionViewEmojiSize;
    }

    public int getReactionViewEmojiMargin() {
        return reactionViewEmojiMargin;
    }

    public int getReactionInputBgColor() {
        return reactionInputBgColor;
    }

    public int getReactionInputEmojiSize() {
        return reactionInputEmojiSize;
    }

    public int getReactionInputEmojiMargin() {
        return reactionInputEmojiMargin;
    }


    public boolean isThreadEnabled() {
        return threadEnabled;
    }


    // Date Separator

    public int getDateSeparatorDateTextSize() {
        return dateSeparatorDateTextSize;
    }

    public String getDateSeparatorDateTextFontPath() {
        return dateSeparatorDateTextFontPath;
    }

    public int getDateSeparatorDateTextStyle() {
        return dateSeparatorDateTextStyle;
    }

    public int getDateSeparatorDateTextColor() {
        return dateSeparatorDateTextColor;
    }

    public int getDateSeparatorLineColor() {
        return dateSeparatorLineColor;
    }

    public int getDateSeparatorLineWidth() {
        return dateSeparatorLineWidth;
    }

    public int getDateSeparatorLineDrawable() {
        return dateSeparatorLineDrawable;
    }

    public boolean isUserNameShow() {
        return userNameShow;
    }

    public boolean isMessageDateShow() {
        return messageDateShow;
    }
}<|MERGE_RESOLUTION|>--- conflicted
+++ resolved
@@ -39,22 +39,9 @@
     private int messageBorderWidthMine;
     private int messageBorderWidthTheirs;
     // Attachment
-<<<<<<< HEAD
-    private int attachmentTitleTextSize;
-    private int attachmentTitleTextColor;
     private String attachmentTitleTextFontPath;
-    private int attachmentTitleTextStyle;
-
-    private int attachmentDescriptionTextSize;
-    private int attachmentDescriptionTextColor;
     private String attachmentDescriptionTextFontPath;
-    private int attachmentDescriptionTextStyle;
-
-    private int attachmentFileSizeTextSize;
-    private int attachmentFileSizeTextColor;
     private String attachmentFileSizeTextFontPath;
-    private int attachmentFileSizeTextStyle;
-=======
     private int attachmentTitleTextSizeMine;
     private int attachmentTitleTextColorMine;
     private int attachmentTitleTextStyleMine;
@@ -78,7 +65,6 @@
     private int attachmentFileSizeTextSizeTheirs;
     private int attachmentFileSizeTextColorTheirs;
     private int attachmentFileSizeTextStyleTheirs;
->>>>>>> b68bfc94
     // Reaction
     private boolean reactionEnabled;
     // ReactionView
@@ -143,22 +129,9 @@
         messageBorderWidthMine = a.getDimensionPixelSize(R.styleable.MessageListView_streamMessageBorderWidthMine, getDimension(R.dimen.stream_message_stroke));
         messageBorderWidthTheirs = a.getDimensionPixelSize(R.styleable.MessageListView_streamMessageBorderWidthTheirs, getDimension(R.dimen.stream_message_stroke));
         // Attachment
-<<<<<<< HEAD
-        attachmentTitleTextSize = a.getDimensionPixelSize(R.styleable.MessageListView_streamAttachmentTitleTextSize, getDimension(R.dimen.stream_attach_title_text));
-        attachmentTitleTextColor = a.getColor(R.styleable.MessageListView_streamAttachmentTitleTextColor, getColor(R.color.stream_attach_title_text));
         attachmentTitleTextFontPath = a.getString(R.styleable.MessageListView_streamAttachmentTitleTextFontPath);
-        attachmentTitleTextStyle = a.getInt(R.styleable.MessageListView_streamAttachmentTitleTextStyle, Typeface.BOLD);
-
-        attachmentDescriptionTextSize = a.getDimensionPixelSize(R.styleable.MessageListView_streamAttachmentDescriptionTextSize, getDimension(R.dimen.stream_attach_description_text));
-        attachmentDescriptionTextColor = a.getColor(R.styleable.MessageListView_streamAttachmentDescriptionTextColor, getColor(R.color.stream_gray_dark));
         attachmentDescriptionTextFontPath = a.getString(R.styleable.MessageListView_streamAttachmentDescriptionTextFontPath);
-        attachmentDescriptionTextStyle = a.getInt(R.styleable.MessageListView_streamAttachmentDescriptionTextStyle, Typeface.NORMAL);
-
-        attachmentFileSizeTextSize = a.getDimensionPixelSize(R.styleable.MessageListView_streamAttachmentFileSizeTextSize, getDimension(R.dimen.stream_attach_file_size_text));
-        attachmentFileSizeTextColor = a.getColor(R.styleable.MessageListView_streamAttachmentFileSizeTextColor, getColor(R.color.stream_gray_dark));
         attachmentFileSizeTextFontPath = a.getString(R.styleable.MessageListView_streamAttachmentFileSizeTextFontPath);
-        attachmentFileSizeTextStyle = a.getInt(R.styleable.MessageListView_streamAttachmentFileSizeTextStyle, Typeface.BOLD);
-=======
         attachmentTitleTextSizeMine = a.getDimensionPixelSize(R.styleable.MessageListView_streamAttachmentTitleTextSizeMine, getDimension(R.dimen.stream_attach_title_text));
         attachmentTitleTextColorMine = a.getColor(R.styleable.MessageListView_streamAttachmentTitleTextColorMine, getColor(R.color.stream_attach_title_text));
         attachmentTitleTextStyleMine = a.getInt(R.styleable.MessageListView_streamAttachmentTitleTextStyleMine, Typeface.BOLD);
@@ -182,7 +155,7 @@
         attachmentFileSizeTextSizeTheirs = a.getDimensionPixelSize(R.styleable.MessageListView_streamAttachmentFileSizeTextSizeTheirs, getDimension(R.dimen.stream_attach_file_size_text));
         attachmentFileSizeTextColorTheirs = a.getColor(R.styleable.MessageListView_streamAttachmentFileSizeTextColorTheirs, getColor(R.color.stream_gray_dark));
         attachmentFileSizeTextStyleTheirs = a.getInt(R.styleable.MessageListView_streamAttachmentFileSizeTextStyleTheirs, Typeface.BOLD);
->>>>>>> b68bfc94
+
         // Reaction
         reactionEnabled = a.getBoolean(R.styleable.MessageListView_streamReactionEnabled, true);
 
@@ -246,21 +219,17 @@
         return isMine ? messageTextStyleMine : messageTextStyleTheirs;
     }
 
-<<<<<<< HEAD
+
     public String getMessageTextFontPath(boolean isMine) {
         return isMine ? messageTextFontPathMine : messageTextFontPathTheirs;
     }
 
-    public Drawable getMessageBubbleDrawable(boolean isMine) {
-        return isMine ? messageBubbleDrawableMine : messageBubbleDrawableTheirs;
-=======
     public int getMessageBubbleDrawableMine() {
         return messageBubbleDrawableMine;
     }
 
     public int getMessageBubbleDrawableTheirs() {
         return messageBubbleDrawableTheirs;
->>>>>>> b68bfc94
     }
 
     public int getMessageTopLeftCornerRadius(boolean isMine) {
@@ -301,17 +270,12 @@
         return isMine ? attachmentTitleTextColorMine : attachmentTitleTextColorTheirs;
     }
 
-<<<<<<< HEAD
     public String getAttachmentTitleTextFontPath() {
         return attachmentTitleTextFontPath;
     }
 
-    public int getAttachmentTitleTextStyle() {
-        return attachmentTitleTextStyle;
-=======
     public int getAttachmentTitleTextStyle(boolean isMine) {
         return isMine ? attachmentTitleTextStyleMine : attachmentTitleTextStyleTheirs;
->>>>>>> b68bfc94
     }
 
     public int getAttachmentDescriptionTextSize(boolean isMine) {
@@ -322,17 +286,12 @@
         return isMine ? attachmentDescriptionTextColorMine : attachmentDescriptionTextColorTheirs;
     }
 
-<<<<<<< HEAD
     public String getAttachmentDescriptionTextFontPath() {
         return attachmentDescriptionTextFontPath;
     }
 
-    public int getAttachmentDescriptionTextStyle() {
-        return attachmentDescriptionTextStyle;
-=======
     public int getAttachmentDescriptionTextStyle(boolean isMine) {
         return isMine ? attachmentDescriptionTextStyleMine : attachmentDescriptionTextStyleTheirs;
->>>>>>> b68bfc94
     }
 
     public int getAttachmentFileSizeTextSize(boolean isMine) {
@@ -343,17 +302,12 @@
         return isMine ? attachmentFileSizeTextColorMine : attachmentFileSizeTextColorTheirs;
     }
 
-<<<<<<< HEAD
     public String getAttachmentFileSizeTextFontPath() {
         return attachmentFileSizeTextFontPath;
     }
 
-    public int getAttachmentFileSizeTextStyle() {
-        return attachmentFileSizeTextStyle;
-=======
     public int getAttachmentFileSizeTextStyle(boolean isMine) {
         return isMine ? attachmentFileSizeTextStyleMine : attachmentFileSizeTextStyleTheirs;
->>>>>>> b68bfc94
     }
 
     // Reaction Dialog
