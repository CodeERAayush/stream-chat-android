package com.getstream.sdk.chat.rest.core;

import com.getstream.sdk.chat.model.Channel;
import com.getstream.sdk.chat.model.Event;

public abstract class ChatEventHandler {

<<<<<<< HEAD
    public void onUserPresenceChanged(Event event) {}
    public void onUserWatchingStart(Channel channel, Event event) {}
    public void onUserWatchingStop(Channel channel, Event event) {}
    public void onUserUpdated(Event event) {}
    public void onTypingStart(Event event) {}
    public void onTypingStop(Event event) {}
    public void onMessageNew(Channel channel, Event event) {}
    public void onMessageUpdated(Channel channel, Event event) {}
    public void onMessageDeleted(Channel channel, Event event) {}
    public void onMessageRead(Channel channel, Event event) {}
    public void onReactionNew(Channel channel,Event event) {}
    public void onReactionDeleted(Channel channel, Event event) {}
    public void onMemberAdded(Channel channel, Event event) {}
    public void onMemberRemoved(Channel channel, Event event) {}
    public void onChannelUpdated(Channel channel, Event event) {}
    public void onChannelDeleted(Channel channel, Event event) {}
    public void onHealthCheck(Event event) {}
    public void onConnectionChanged(Event event) {}
    public void onConnectionRecovered(Event event) {}
    public void onNotificationMessageNew(Channel channel, Event event) {}
    public void onNotificationMarkRead(Channel channel, Event event) {}
    public void onNotificationInvited(Channel channel, Event event) {}
    public void onNotificationInviteAccepted(Channel channel, Event event) {}
    public void onNotificationAddedToChannel(Channel channel, Event event) {}
    public void onNotificationRemovedFromChannel(Channel channel, Event event) {}
    public void onAnyEvent(Event event) {}
=======
    public void onUserPresenceChanged(Event event) {
    }

    public void onUserWatchingStart(Channel channel, Event event) {
    }

    public void onUserWatchingStop(Channel channel, Event event) {
    }

    public void onUserUpdated(Event event) {
    }

    public void onTypingStart(Event event) {
    }

    public void onTypingStop(Event event) {
    }

    public void onMessageNew(Channel channel, Event event) {
    }

    public void onMessageUpdated(Channel channel, Event event) {
    }

    public void onMessageDeleted(Channel channel, Event event) {
    }

    public void onMessageRead(Channel channel, Event event) {
    }

    public void onReactionNew(Channel channel, Event event) {
    }

    public void onReactionDeleted(Channel channel, Event event) {
    }

    public void onMemberAdded(Channel channel, Event event) {
    }

    public void onMemberRemoved(Channel channel, Event event) {
    }

    public void onChannelUpdated(Channel channel, Event event) {
    }

    public void onChannelDeleted(Channel channel, Event event) {
    }

    public void onHealthCheck(Event event) {
    }

    public void onConnectionChanged(Event event) {
    }

    public void onConnectionRecovered(Event event) {
    }

    public void onNotificationMessageNew(Channel channel, Event event) {
    }

    public void onNotificationMarkRead(Channel channel, Event event) {
    }

    public void onNotificationInvited(Channel channel, Event event) {
    }

    public void onNotificationInviteAccepted(Channel channel, Event event) {
    }

    public void onNotificationAddedToChannel(Channel channel, Event event) {
    }

    public void onNotificationRemovedFromChannel(Channel channel, Event event) {
    }

    public void onAnyEvent(Event event) {
    }
>>>>>>> c9f98a79

    final Channel getChannel(Client client, Event event) {
        if (event.getCid() == null) return null;
        return client.getChannelByCid(event.getCid());
    }

<<<<<<< HEAD
    public void handleEventFromUnregisteredChannel(Client client, Event event) {}

    private interface ChannelEvent {
        void dispatch(Channel channel, Event event);
=======
    public void handleEventFromUnregisteredChannel(Client client, Event event) {
>>>>>>> c9f98a79
    }

    final void dispatchChannelEvent(Client client, Event event, ChannelEvent channelEventLambda) {
        Channel channel = getChannel(client, event);
        if (channel == null) {
            handleEventFromUnregisteredChannel(client, event);
        } else {
            channelEventLambda.dispatch(channel, event);
        }
    }

<<<<<<< HEAD
    final void dispatchEvent(Client client, Event event){
=======
    final void dispatchEvent(Client client, Event event) {
>>>>>>> c9f98a79
        onAnyEvent(event);
        switch (event.getType()) {
            case USER_PRESENCE_CHANGED:
                onUserPresenceChanged(event);
                break;
            case USER_WATCHING_START:
                dispatchChannelEvent(client, event, this::onUserWatchingStart);
                break;
            case USER_WATCHING_STOP:
                dispatchChannelEvent(client, event, this::onUserWatchingStop);
                break;
            case USER_UPDATED:
                onUserUpdated(event);
                break;
            case TYPING_START:
                onTypingStart(event);
                break;
            case TYPING_STOP:
                onTypingStop(event);
                break;
            case MESSAGE_NEW:
                dispatchChannelEvent(client, event, this::onMessageNew);
                break;
            case MESSAGE_UPDATED:
                dispatchChannelEvent(client, event, this::onMessageUpdated);
                break;
            case MESSAGE_DELETED:
                dispatchChannelEvent(client, event, this::onMessageDeleted);
                break;
            case MESSAGE_READ:
                dispatchChannelEvent(client, event, this::onMessageRead);
                break;
            case REACTION_NEW:
                dispatchChannelEvent(client, event, this::onReactionNew);
                break;
            case REACTION_DELETED:
                dispatchChannelEvent(client, event, this::onReactionDeleted);
                break;
            case MEMBER_ADDED:
                dispatchChannelEvent(client, event, this::onMemberAdded);
                break;
            case MEMBER_REMOVED:
                dispatchChannelEvent(client, event, this::onMemberRemoved);
                break;
            case CHANNEL_UPDATED:
                dispatchChannelEvent(client, event, this::onChannelUpdated);
                break;
            case CHANNEL_DELETED:
                dispatchChannelEvent(client, event, this::onChannelDeleted);
                break;
            case HEALTH_CHECK:
                onHealthCheck(event);
                break;
            case CONNECTION_CHANGED:
                onConnectionChanged(event);
                break;
            case CONNECTION_RECOVERED:
                onConnectionRecovered(event);
                break;
            case NOTIFICATION_MESSAGE_NEW:
                dispatchChannelEvent(client, event, this::onNotificationMessageNew);
                break;
            case NOTIFICATION_MARK_READ:
                dispatchChannelEvent(client, event, this::onNotificationMarkRead);
                break;
            case NOTIFICATION_INVITED:
                dispatchChannelEvent(client, event, this::onNotificationInvited);
                break;
            case NOTIFICATION_INVITE_ACCEPTED:
                dispatchChannelEvent(client, event, this::onNotificationInviteAccepted);
                break;
            case NOTIFICATION_ADDED_TO_CHANNEL:
                dispatchChannelEvent(client, event, this::onNotificationAddedToChannel);
                break;
            case NOTIFICATION_REMOVED_FROM_CHANNEL:
                dispatchChannelEvent(client, event, this::onNotificationRemovedFromChannel);
                break;
        }
    }

    private interface ChannelEvent {
        void dispatch(Channel channel, Event event);
    }

}<|MERGE_RESOLUTION|>--- conflicted
+++ resolved
@@ -5,34 +5,6 @@
 
 public abstract class ChatEventHandler {
 
-<<<<<<< HEAD
-    public void onUserPresenceChanged(Event event) {}
-    public void onUserWatchingStart(Channel channel, Event event) {}
-    public void onUserWatchingStop(Channel channel, Event event) {}
-    public void onUserUpdated(Event event) {}
-    public void onTypingStart(Event event) {}
-    public void onTypingStop(Event event) {}
-    public void onMessageNew(Channel channel, Event event) {}
-    public void onMessageUpdated(Channel channel, Event event) {}
-    public void onMessageDeleted(Channel channel, Event event) {}
-    public void onMessageRead(Channel channel, Event event) {}
-    public void onReactionNew(Channel channel,Event event) {}
-    public void onReactionDeleted(Channel channel, Event event) {}
-    public void onMemberAdded(Channel channel, Event event) {}
-    public void onMemberRemoved(Channel channel, Event event) {}
-    public void onChannelUpdated(Channel channel, Event event) {}
-    public void onChannelDeleted(Channel channel, Event event) {}
-    public void onHealthCheck(Event event) {}
-    public void onConnectionChanged(Event event) {}
-    public void onConnectionRecovered(Event event) {}
-    public void onNotificationMessageNew(Channel channel, Event event) {}
-    public void onNotificationMarkRead(Channel channel, Event event) {}
-    public void onNotificationInvited(Channel channel, Event event) {}
-    public void onNotificationInviteAccepted(Channel channel, Event event) {}
-    public void onNotificationAddedToChannel(Channel channel, Event event) {}
-    public void onNotificationRemovedFromChannel(Channel channel, Event event) {}
-    public void onAnyEvent(Event event) {}
-=======
     public void onUserPresenceChanged(Event event) {
     }
 
@@ -110,21 +82,13 @@
 
     public void onAnyEvent(Event event) {
     }
->>>>>>> c9f98a79
 
     final Channel getChannel(Client client, Event event) {
         if (event.getCid() == null) return null;
         return client.getChannelByCid(event.getCid());
     }
 
-<<<<<<< HEAD
-    public void handleEventFromUnregisteredChannel(Client client, Event event) {}
-
-    private interface ChannelEvent {
-        void dispatch(Channel channel, Event event);
-=======
     public void handleEventFromUnregisteredChannel(Client client, Event event) {
->>>>>>> c9f98a79
     }
 
     final void dispatchChannelEvent(Client client, Event event, ChannelEvent channelEventLambda) {
@@ -136,11 +100,7 @@
         }
     }
 
-<<<<<<< HEAD
-    final void dispatchEvent(Client client, Event event){
-=======
     final void dispatchEvent(Client client, Event event) {
->>>>>>> c9f98a79
         onAnyEvent(event);
         switch (event.getType()) {
             case USER_PRESENCE_CHANGED:
