--- conflicted
+++ resolved
@@ -616,7 +616,6 @@
                 messagesCopy.set(index, message);
                 messages.postValue(messagesCopy);
             }
-<<<<<<< HEAD
             // Check if message is Thread Parent Message
             if (isThread() && threadParentMessage.getValue().getId().equals(message.getId())) {
                 List<Message> messagesCopy_ = threadMessages.getValue();
@@ -626,8 +625,6 @@
                 threadMessages.postValue(messagesCopy_);
                 updated = true;
             }
-=======
->>>>>>> b42f8db0
             Log.d(TAG, "updateMessage:" + updated);
         }
         return updated;
