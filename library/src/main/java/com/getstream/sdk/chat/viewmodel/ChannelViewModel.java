package com.getstream.sdk.chat.viewmodel;

import android.app.Application;
import android.util.Log;

import androidx.lifecycle.AndroidViewModel;
import androidx.lifecycle.LiveData;
import androidx.lifecycle.MutableLiveData;
import androidx.lifecycle.Transformations;

import com.getstream.sdk.chat.StreamChat;
import com.getstream.sdk.chat.enums.InputType;
import com.getstream.sdk.chat.enums.Pagination;
import com.getstream.sdk.chat.model.Channel;
import com.getstream.sdk.chat.model.Event;
import com.getstream.sdk.chat.rest.Message;
import com.getstream.sdk.chat.rest.User;
import com.getstream.sdk.chat.rest.core.ChatChannelEventHandler;
import com.getstream.sdk.chat.rest.core.Client;
import com.getstream.sdk.chat.rest.interfaces.MessageCallback;
import com.getstream.sdk.chat.rest.interfaces.QueryChannelCallback;
import com.getstream.sdk.chat.rest.request.ChannelQueryRequest;
import com.getstream.sdk.chat.rest.response.ChannelState;
import com.getstream.sdk.chat.rest.response.ChannelUserRead;
import com.getstream.sdk.chat.rest.response.MessageResponse;
import com.getstream.sdk.chat.utils.Constant;
import com.getstream.sdk.chat.utils.MessageListItemLiveData;
import com.getstream.sdk.chat.view.MessageInputView;

import java.util.ArrayList;
import java.util.Date;
import java.util.HashMap;
import java.util.List;
import java.util.Map;
import java.util.concurrent.Callable;
import java.util.concurrent.atomic.AtomicBoolean;
import java.util.concurrent.atomic.AtomicInteger;

import static java.util.UUID.randomUUID;

/*
 * - store the channel data
 * - load more data
 * -
 */
public class ChannelViewModel extends AndroidViewModel implements MessageInputView.SendMessageListener {
    private static final String TAG = ChannelViewModel.class.getSimpleName();

    private Channel channel;
    private Looper looper;
    private Map<String, Event> typingState;

    private int channelSubscriptionId = 0;
    private AtomicBoolean initialized;
    private AtomicBoolean isLoading;
    private AtomicBoolean isLoadingMore;
    private boolean reachedEndOfPagination;
    private Date lastMarkRead;

    @Override
    protected void onCleared() {
        super.onCleared();

        if (looper != null) {
            looper.interrupt();
        }

        if (channelSubscriptionId != 0) {
            channel.removeEventHandler(channelSubscriptionId);
        }
    }

    private MutableLiveData<Boolean> loading;
    private MutableLiveData<Boolean> loadingMore;
    private MutableLiveData<Boolean> failed;
    private MutableLiveData<ChannelState> channelState;
    private LazyQueryChannelLiveData<List<Message>> messages;
    private LiveData<Boolean> anyOtherUsersOnline;
    private LiveData<Number> watcherCount;
    private MutableLiveData<Boolean> hasNewMessages;
    private LazyQueryChannelLiveData<List<User>> typingUsers;
    private LazyQueryChannelLiveData<List<ChannelUserRead>> reads;
    private MutableLiveData<InputType> inputType;
    private MessageListItemLiveData entities;

    public Channel getChannel() {
        return channel;
    }

    public Client client() {
        return StreamChat.getInstance(getApplication());
    }

    public ChannelViewModel(Application application, Channel channel) {
        super(application);
        this.channel = channel;

        initialized = new AtomicBoolean(false);
        isLoading = new AtomicBoolean(false);
        isLoadingMore = new AtomicBoolean(false);
        reachedEndOfPagination = false;

        loading = new MutableLiveData<>(false);
        loadingMore = new MutableLiveData<>(false);
        failed = new MutableLiveData<>(false);
        inputType = new MutableLiveData<>(InputType.DEFAULT);
        hasNewMessages = new MutableLiveData<>(false);


<<<<<<< HEAD
        channelName = new MutableLiveData<>();

=======
>>>>>>> f071d619
        messages = new LazyQueryChannelLiveData<>();
        messages.viewModel = this;
        messages.setValue(channel.getChannelState().getMessages());

        typingUsers = new LazyQueryChannelLiveData<>();
        typingUsers.viewModel = this;
        typingUsers.setValue(new ArrayList<>());

        reads = new LazyQueryChannelLiveData<>();
        reads.viewModel = this;
        reads.setValue(channel.getChannelState().getReads());

        entities = new MessageListItemLiveData(client().getUser(), messages, typingUsers, reads);
        reads.setValue(channel.getChannelState().getReads());

        typingState = new HashMap<>();

        channelState = new MutableLiveData<>(channel.getChannelState());
        watcherCount = Transformations.map(channelState, ChannelState::getWatcherCount);
        anyOtherUsersOnline = Transformations.map(watcherCount, count -> count != null && count.intValue() > 1);

        Callable<Void> markRead = () -> {
            channel.markRead();
            return null;
        };
        looper = new Looper(markRead);
        looper.start();

        initEventHandlers();
    }

    // region Getter

<<<<<<< HEAD
    // updates live data about channel status (useful to render header and similar UI)
    private void updateChannelActiveStatus() {

        // last active is when any of the other users was last online
        // TODO: we need to keep a list of users that are watching
        //  - update that using events
        // - have a transformation of that list that returns the lastActive
        Date lastActive;
        if (true) {
            lastActive = new Date();
        } else {
            lastActive = channel.getChannelState().getLastActive();
        }
        String humanizedDate = getRelativeTimeSpanString(lastActive.getTime()).toString();
        lastActiveString.postValue(humanizedDate);

    }

    private void updateChannelName() {
        channelName.postValue(channel.getChannelState().getChannelNameOrMembers());
    }

    private int getWatcherCount() {
        Number n = watcherCount.getValue();
        int c;
        if (n == null) {
            c = 0;
        } else {
            c = n.intValue();
        }
        return c;
=======
    public LiveData<ChannelState> getChannelState() {
        return channelState;
>>>>>>> f071d619
    }

    public LiveData<List<Message>> getMessages() {
        return messages;
    }

    public LiveData<Boolean> getLoading() {
        return loading;
    }

    public LiveData<Boolean> getLoadingMore() {
        return loadingMore;
    }

    public LiveData<List<ChannelUserRead>> getReads() {
        return reads;
    }

    public LiveData<Number> getWatcherCount() {
        return watcherCount;
    }

    public LiveData<Boolean> getFailed() {
        return failed;
    }

    public LiveData<Boolean> getAnyOtherUsersOnline() {
        return anyOtherUsersOnline;
    }

    public LiveData<InputType> getInputType() {
        return inputType;
    }

    public LiveData<List<User>> getTypingUsers() {
        return typingUsers;
    }

    // endregion

    private boolean setLoading() {
        if (isLoading.compareAndSet(false, true)) {
            loading.postValue(true);
            return true;
        }
        return false;
    }

    private void setLoadingDone() {
        if (isLoading.compareAndSet(true, false))
            loading.postValue(false);
    }

    private boolean setLoadingMore() {
        if (isLoadingMore.compareAndSet(false, true)) {
            loadingMore.postValue(true);
            return true;
        }
        return false;
    }

    private void setLoadingMoreDone() {
        if (isLoadingMore.compareAndSet(true, false))
            loadingMore.postValue(false);
    }

    public void setInputType(InputType inputType) {
        this.inputType.postValue(inputType);
    }

    public void markLastMessageRead() {
        // this prevents infinite loops with mark read commands
        Message message = this.channel.getChannelState().getLastMessage();
        if (lastMarkRead == null || message.getCreatedAt().getTime() > lastMarkRead.getTime()) {
            looper.markRead();
            lastMarkRead = message.getCreatedAt();
        }
    }

    private void initEventHandlers() {
        channelSubscriptionId = channel.addEventHandler(new ChatChannelEventHandler() {
            @Override
            public void onMessageNew(Event event) {
                upsertMessage(event.getMessage());
                channelState.postValue(channel.getChannelState());
            }

            @Override
<<<<<<< HEAD
            public void onChannelUpdated(Event event) {
                updateChannelName();
=======
            public void onUserWatchingStart(Event event) {
                channelState.postValue(event.getChannel().getChannelState());
>>>>>>> f071d619
            }

            @Override
            public void onUserWatchingStop(Event event) {
                channelState.postValue(event.getChannel().getChannelState());
            }

            @Override
            public void onChannelUpdated(Event event) {
                channelState.postValue(event.getChannel().getChannelState());
            }

            @Override
            public void onMessageUpdated(Event event) {
                updateMessage(event.getMessage());
            }

            @Override
            public void onMessageDeleted(Event event) {
                deleteMessage(event.getMessage());
            }

            @Override
            public void onMessageRead(Event event) {
                Log.i(TAG, "Message read by " + event.getUser().getId());
                List<ChannelUserRead> readsCopy = new ArrayList<>();
                for (ChannelUserRead r : reads.getValue()) {
                    if (!r.getUser().equals(event.getUser())) {
                        readsCopy.add(r);
                    }
                }
                ChannelUserRead newRead = new ChannelUserRead();
                newRead.setUser(event.getUser());
                newRead.setLastRead(event.getCreatedAt());
                readsCopy.add(newRead);
                reads.postValue(readsCopy);
            }

            @Override
            public void onReactionNew(Event event) {
                updateMessage(event.getMessage());
            }

            @Override
            public void onReactionDeleted(Event event) {
                updateMessage(event.getMessage());
            }

            @Override
            public void onTypingStart(Event event) {
                if (client().fromCurrentUser(event)) return;
                User user = event.getUser();
                typingState.put(user.getId(), event);
                typingUsers.postValue(getCleanedTypingUsers());
            }

            @Override
            public void onTypingStop(Event event) {
                if (client().fromCurrentUser(event)) return;
                User user = event.getUser();
                typingState.remove(user.getId());
                typingUsers.postValue(getCleanedTypingUsers());
            }
        });
    }

    private boolean upsertMessage(Message message) {
        // doesn't touch the message order, since message.created_at can't change
        Log.d(TAG, "messages Count:" + messages.getValue().size());
        List<Message> messagesCopy = messages.getValue();
        int index = messagesCopy.indexOf(message);
        Boolean updated = index != -1;
        if (updated) {
            messagesCopy.set(index, message);
        } else {
            messagesCopy.add(message);
        }
        Log.d(TAG, "New messages Count:" + messagesCopy.size());
        messages.postValue(messagesCopy);
        Log.d(TAG, "New messages Count:" + messages.getValue().size());
        return updated;
    }

    private boolean updateMessage(Message message) {
        // doesn't touch the message order, since message.created_at can't change
        List<Message> messagesCopy = messages.getValue();
        int index = messagesCopy.indexOf(message);
        boolean updated = index != -1;
        if (updated) {
            messagesCopy.set(index, message);
            messages.postValue(messagesCopy);
        }
        return updated;
    }

    private boolean deleteMessage(Message message) {
        List<Message> messagesCopy = messages.getValue();
        boolean removed = messagesCopy.remove(message);
        return removed;
    }

    private void addMessage(Message message) {
        List<Message> messagesCopy = messages.getValue();
        messagesCopy.add(message);
        messages.postValue(messagesCopy);
    }

    private void addMessages(List<Message> newMessages) {
        List<Message> messagesCopy = messages.getValue();
        if (messagesCopy == null) {
            messagesCopy = new ArrayList<>();
        }

        // iterate in reverse-order since newMessages is assumed to be ordered by created_at DESC
        for (int i = newMessages.size() - 1; i >= 0; i--) {
            Message message = newMessages.get(i);
            int index = messagesCopy.indexOf(message);
            if (index == -1) {
                messagesCopy.add(0, message);
            } else {
                messagesCopy.set(index, message);
            }
        }
        messages.postValue(messagesCopy);
    }

    private void queryChannel() {
        int limit = 10; // Constant.DEFAULT_LIMIT
        if (!setLoading()) return;

        ChannelQueryRequest request = new ChannelQueryRequest().withMessages(limit);

        channel.query(
<<<<<<< HEAD
                request,
                new QueryChannelCallback() {
                    @Override
                    public void onSuccess(ChannelState response) {
                        initialized.set(true);
                        setLoadingDone();
                        Log.i(TAG, response.getMessages().size() + " more messages loaded");
                        if (response.getMessages().size() < limit) {
                            reachedEndOfPagination = true;
                        }
                        addMessages(response.getMessages());
                        updateChannelActiveStatus();
                        updateChannelName();
                    }
=======
            request,
            new QueryChannelCallback() {
                @Override
                public void onSuccess(ChannelState response) {
                    initialized.set(true);
                    setLoadingDone();
                    if (response.getMessages().size() < limit) {
                        reachedEndOfPagination = true;
                    }
                    addMessages(response.getMessages());
                    channelState.postValue(channel.getChannelState());
                }
>>>>>>> f071d619

                    @Override
                    public void onError(String errMsg, int errCode) {
                        initialized.set(true);
                        setLoadingDone();
                    }
                }
        );
    }

    public void loadMore() {
        if (isLoading.get()) {
            Log.i(TAG, "already loading, skip loading more");
            return;
        }
        if (reachedEndOfPagination) {
            Log.i(TAG, "already reached end of pagination, skip loading more");
            return;
        }
        if (!setLoadingMore()) {
            Log.i(TAG, "already loading next page, skip loading more");
            return;
        }

        loadingMore.setValue(true);
        Log.i(TAG, String.format("Loading %d more messages, oldest message is %s", Constant.DEFAULT_LIMIT, channel.getChannelState().getOldestMessageId()));

        ChannelQueryRequest request = new ChannelQueryRequest().withMessages(Pagination.LESS_THAN, channel.getChannelState().getOldestMessageId(), Constant.DEFAULT_LIMIT);

        channel.query(
                request,
                new QueryChannelCallback() {
                    @Override
                    public void onSuccess(ChannelState response) {
                        List<Message> newMessages = new ArrayList<>(response.getMessages());
                        // used to modify the scroll behaviour...
                        entities.setIsLoadingMore(true);
                        addMessages(newMessages);
                        if (newMessages.size() < Constant.DEFAULT_LIMIT)
                            reachedEndOfPagination = true;
                        setLoadingMoreDone();
                        loadingMore.setValue(false);
                    }

                    @Override
                    public void onError(String errMsg, int errCode) {
                        loadingMore.setValue(false);
                        setLoadingMoreDone();
                    }
                }
        );
    }

    @Override
    public void onSendMessage(Message message, MessageCallback callback) {
        Log.i(TAG, "onSendMessage handler called at viewmodel level");
        // immediately add the message
        message.setUser(client().getUser());
        message.setCreatedAt(new Date());
        message.setType("regular");
        String clientSideID = client().getUserId() + "-" + randomUUID().toString();
        message.setId(clientSideID);
        addMessage(message);

        // afterwards send the request
        channel.sendMessage(message,
                new MessageCallback() {
                    @Override
                    public void onSuccess(MessageResponse response) {
                        callback.onSuccess(response);
                        Message responseMessage = response.getMessage();
                        Log.i(TAG, "onSuccess event for sending the message");
                    }

                    @Override
                    public void onError(String errMsg, int errCode) {
                        callback.onError(errMsg, errCode);
                        //binding.messageInput.setEnabled(true);
                    }
                });
    }


    public MessageListItemLiveData getEntities() {
        return entities;
    }

    private List<User> getCleanedTypingUsers() {
        List<User> users = new ArrayList<>();
        long now = new Date().getTime();
        for (Event event : typingState.values()) {
            // constants
            long TYPING_TIMEOUT = 10000;
            if (now - event.getCreatedAt().getTime() < TYPING_TIMEOUT) {
                users.add(event.getUser());
            }
        }
        return users;
    }

    /**
     * Cleans up the typing state by removing typing users that did not send
     * typing.stop event for long time
     */
    private void cleanupTypingUsers() {
        List<User> prev = typingUsers.getValue();
        List<User> cleaned = getCleanedTypingUsers();
        if (prev != null && cleaned != null && prev.size() != cleaned.size()) {
            typingUsers.postValue(getCleanedTypingUsers());
        }
    }

    public MutableLiveData<Boolean> getHasNewMessages() {
        return hasNewMessages;
    }

    public void setHasNewMessages(Boolean hasNewMessages) {
        this.hasNewMessages.postValue(hasNewMessages);
    }

    /**
     * Service thread to keep state neat and clean. Ticks twice per second
     */
    class Looper extends Thread {
        private Callable<Void> markReadFn;
        private AtomicInteger pendingMarkReadRequests;

        public Looper(Callable<Void> markReadFn) {
            this.markReadFn = markReadFn;
            pendingMarkReadRequests = new AtomicInteger(0);
        }

        public void markRead() {
            pendingMarkReadRequests.incrementAndGet();
        }

        private void throttledMarkRead() {
            int pendingCalls = pendingMarkReadRequests.get();
            if (pendingCalls == 0) {
                return;
            }
            try {
                markReadFn.call();
            } catch (Exception e) {
                Log.e(TAG, e.getLocalizedMessage());
            }
            pendingMarkReadRequests.compareAndSet(pendingCalls, 0);
        }

        public void run() {
            while (!Thread.currentThread().isInterrupted()) {
                cleanupTypingUsers();
                throttledMarkRead();

                try {
                    Thread.sleep(500);
                } catch (InterruptedException e) {
                    break;
                }
            }
        }
    }

    class LazyQueryChannelLiveData<T> extends MutableLiveData<T> {

        protected ChannelViewModel viewModel;

        @Override
        protected void onActive() {
            super.onActive();
            if (viewModel.initialized.compareAndSet(false, true)) {
                viewModel.queryChannel();
            }
        }
    }
}<|MERGE_RESOLUTION|>--- conflicted
+++ resolved
@@ -87,7 +87,7 @@
         return channel;
     }
 
-    public Client client() {
+    public Client client(){
         return StreamChat.getInstance(getApplication());
     }
 
@@ -107,11 +107,6 @@
         hasNewMessages = new MutableLiveData<>(false);
 
 
-<<<<<<< HEAD
-        channelName = new MutableLiveData<>();
-
-=======
->>>>>>> f071d619
         messages = new LazyQueryChannelLiveData<>();
         messages.viewModel = this;
         messages.setValue(channel.getChannelState().getMessages());
@@ -145,42 +140,8 @@
 
     // region Getter
 
-<<<<<<< HEAD
-    // updates live data about channel status (useful to render header and similar UI)
-    private void updateChannelActiveStatus() {
-
-        // last active is when any of the other users was last online
-        // TODO: we need to keep a list of users that are watching
-        //  - update that using events
-        // - have a transformation of that list that returns the lastActive
-        Date lastActive;
-        if (true) {
-            lastActive = new Date();
-        } else {
-            lastActive = channel.getChannelState().getLastActive();
-        }
-        String humanizedDate = getRelativeTimeSpanString(lastActive.getTime()).toString();
-        lastActiveString.postValue(humanizedDate);
-
-    }
-
-    private void updateChannelName() {
-        channelName.postValue(channel.getChannelState().getChannelNameOrMembers());
-    }
-
-    private int getWatcherCount() {
-        Number n = watcherCount.getValue();
-        int c;
-        if (n == null) {
-            c = 0;
-        } else {
-            c = n.intValue();
-        }
-        return c;
-=======
     public LiveData<ChannelState> getChannelState() {
         return channelState;
->>>>>>> f071d619
     }
 
     public LiveData<List<Message>> getMessages() {
@@ -221,7 +182,7 @@
 
     // endregion
 
-    private boolean setLoading() {
+    private boolean setLoading(){
         if (isLoading.compareAndSet(false, true)) {
             loading.postValue(true);
             return true;
@@ -229,12 +190,12 @@
         return false;
     }
 
-    private void setLoadingDone() {
+    private void setLoadingDone(){
         if (isLoading.compareAndSet(true, false))
             loading.postValue(false);
     }
 
-    private boolean setLoadingMore() {
+    private boolean setLoadingMore(){
         if (isLoadingMore.compareAndSet(false, true)) {
             loadingMore.postValue(true);
             return true;
@@ -242,7 +203,7 @@
         return false;
     }
 
-    private void setLoadingMoreDone() {
+    private void setLoadingMoreDone(){
         if (isLoadingMore.compareAndSet(true, false))
             loadingMore.postValue(false);
     }
@@ -269,13 +230,8 @@
             }
 
             @Override
-<<<<<<< HEAD
-            public void onChannelUpdated(Event event) {
-                updateChannelName();
-=======
             public void onUserWatchingStart(Event event) {
                 channelState.postValue(event.getChannel().getChannelState());
->>>>>>> f071d619
             }
 
             @Override
@@ -344,7 +300,7 @@
 
     private boolean upsertMessage(Message message) {
         // doesn't touch the message order, since message.created_at can't change
-        Log.d(TAG, "messages Count:" + messages.getValue().size());
+        Log.d(TAG,"messages Count:" + messages.getValue().size());
         List<Message> messagesCopy = messages.getValue();
         int index = messagesCopy.indexOf(message);
         Boolean updated = index != -1;
@@ -353,9 +309,9 @@
         } else {
             messagesCopy.add(message);
         }
-        Log.d(TAG, "New messages Count:" + messagesCopy.size());
+        Log.d(TAG,"New messages Count:" + messagesCopy.size());
         messages.postValue(messagesCopy);
-        Log.d(TAG, "New messages Count:" + messages.getValue().size());
+        Log.d(TAG,"New messages Count:" + messages.getValue().size());
         return updated;
     }
 
@@ -378,12 +334,14 @@
     }
 
     private void addMessage(Message message) {
+        Log.d(TAG,"Add Message");
         List<Message> messagesCopy = messages.getValue();
         messagesCopy.add(message);
         messages.postValue(messagesCopy);
     }
 
     private void addMessages(List<Message> newMessages) {
+        Log.d(TAG,"Add Messages");
         List<Message> messagesCopy = messages.getValue();
         if (messagesCopy == null) {
             messagesCopy = new ArrayList<>();
@@ -409,35 +367,18 @@
         ChannelQueryRequest request = new ChannelQueryRequest().withMessages(limit);
 
         channel.query(
-<<<<<<< HEAD
                 request,
                 new QueryChannelCallback() {
                     @Override
                     public void onSuccess(ChannelState response) {
                         initialized.set(true);
                         setLoadingDone();
-                        Log.i(TAG, response.getMessages().size() + " more messages loaded");
                         if (response.getMessages().size() < limit) {
                             reachedEndOfPagination = true;
                         }
                         addMessages(response.getMessages());
-                        updateChannelActiveStatus();
-                        updateChannelName();
-                    }
-=======
-            request,
-            new QueryChannelCallback() {
-                @Override
-                public void onSuccess(ChannelState response) {
-                    initialized.set(true);
-                    setLoadingDone();
-                    if (response.getMessages().size() < limit) {
-                        reachedEndOfPagination = true;
-                    }
-                    addMessages(response.getMessages());
-                    channelState.postValue(channel.getChannelState());
-                }
->>>>>>> f071d619
+                        channelState.postValue(channel.getChannelState());
+                    }
 
                     @Override
                     public void onError(String errMsg, int errCode) {
@@ -463,7 +404,7 @@
         }
 
         loadingMore.setValue(true);
-        Log.i(TAG, String.format("Loading %d more messages, oldest message is %s", Constant.DEFAULT_LIMIT, channel.getChannelState().getOldestMessageId()));
+        Log.i(TAG, String.format("Loading %d more messages, oldest message is %s", Constant.DEFAULT_LIMIT,  channel.getChannelState().getOldestMessageId()));
 
         ChannelQueryRequest request = new ChannelQueryRequest().withMessages(Pagination.LESS_THAN, channel.getChannelState().getOldestMessageId(), Constant.DEFAULT_LIMIT);
 
@@ -528,7 +469,7 @@
     private List<User> getCleanedTypingUsers() {
         List<User> users = new ArrayList<>();
         long now = new Date().getTime();
-        for (Event event : typingState.values()) {
+        for (Event event: typingState.values()){
             // constants
             long TYPING_TIMEOUT = 10000;
             if (now - event.getCreatedAt().getTime() < TYPING_TIMEOUT) {
@@ -570,7 +511,7 @@
             pendingMarkReadRequests = new AtomicInteger(0);
         }
 
-        public void markRead() {
+        public void markRead(){
             pendingMarkReadRequests.incrementAndGet();
         }
 
