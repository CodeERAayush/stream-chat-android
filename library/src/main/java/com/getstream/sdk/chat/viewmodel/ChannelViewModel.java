--- conflicted
+++ resolved
@@ -72,8 +72,6 @@
     private MutableLiveData<Message> editMessage;
     private MutableLiveData<ChannelState> channelState;
     private LazyQueryChannelLiveData<List<Message>> messages;
-    private LazyQueryChannelLiveData<List<Message>> loadMoreMessages;
-    private LazyQueryChannelLiveData<Message> upsertMessage;
     private LiveData<Boolean> anyOtherUsersOnline;
     private LiveData<Number> watcherCount;
     private MutableLiveData<Boolean> hasNewMessages;
@@ -86,7 +84,7 @@
         return channel;
     }
 
-    public Client client() {
+    public Client client(){
         return StreamChat.getInstance(getApplication());
     }
 
@@ -109,10 +107,6 @@
         messages.viewModel = this;
         messages.setValue(channel.getChannelState().getMessages());
 
-        loadMoreMessages = new LazyQueryChannelLiveData<>();
-        loadMoreMessages.viewModel = this;
-        loadMoreMessages.setValue(new ArrayList<>());
-
         typingUsers = new LazyQueryChannelLiveData<>();
         typingUsers.viewModel = this;
         typingUsers.setValue(new ArrayList<>());
@@ -121,25 +115,10 @@
         reads.viewModel = this;
         reads.setValue(channel.getChannelState().getReadsByUser());
 
-<<<<<<< HEAD
-        upsertMessage = new LazyQueryChannelLiveData<>();
-        upsertMessage.viewModel = this;
-        upsertMessage.setValue(new Message());
-
-        entities = new MessageListItemLiveData(client().getUser(),
-                messages,
-                loadMoreMessages,
-                upsertMessage,
-                typingUsers,
-                reads);
-=======
         entities = new MessageListItemLiveData(client().getUser(), messages, typingUsers, reads);
         reads.setValue(channel.getChannelState().getReadsByUser());
->>>>>>> 5687df13
 
         typingState = new HashMap<>();
-        editMessage = new MutableLiveData<>();
-
         editMessage = new MutableLiveData<>();
 
         channelState = new MutableLiveData<>(channel.getChannelState());
@@ -207,13 +186,9 @@
     public void setEditMessage(Message editMessage) {
         this.editMessage.postValue(editMessage);
     }
-<<<<<<< HEAD
-
-=======
->>>>>>> 5687df13
     // endregion
 
-    private boolean setLoading() {
+    private boolean setLoading(){
         if (isLoading.compareAndSet(false, true)) {
             loading.postValue(true);
             return true;
@@ -221,12 +196,12 @@
         return false;
     }
 
-    private void setLoadingDone() {
+    private void setLoadingDone(){
         if (isLoading.compareAndSet(true, false))
             loading.postValue(false);
     }
 
-    private boolean setLoadingMore() {
+    private boolean setLoadingMore(){
         if (isLoadingMore.compareAndSet(false, true)) {
             loadingMore.postValue(true);
             return true;
@@ -234,7 +209,7 @@
         return false;
     }
 
-    private void setLoadingMoreDone() {
+    private void setLoadingMoreDone(){
         if (isLoadingMore.compareAndSet(true, false))
             loadingMore.postValue(false);
     }
@@ -320,38 +295,59 @@
     }
 
     private void replaceMessage(Message oldMessage, Message newMessage) {
-        int index = messages.getValue().indexOf(oldMessage);
-        newMessage.setDelivered(true);
+        List<Message> messagesCopy = messages.getValue();
+        int index = messagesCopy.indexOf(oldMessage);
         if (index != -1) {
-            messages.getValue().set(index, newMessage);
-        }
-        upsertMessage.postValue(newMessage);
+            messagesCopy.set(index, newMessage);
+            messages.postValue(messagesCopy);
+        }
     }
 
     private boolean upsertMessage(Message message) {
         // doesn't touch the message order, since message.created_at can't change
-        this.upsertMessage.postValue(message);
-        return false;
+        Log.d(TAG,"messages Count:" + messages.getValue().size());
+        List<Message> messagesCopy = messages.getValue();
+        int index = messagesCopy.indexOf(message);
+        Boolean updated = index != -1;
+        if (updated) {
+            messagesCopy.set(index, message);
+        } else {
+            messagesCopy.add(message);
+        }
+        Log.d(TAG,"New messages Count:" + messagesCopy.size());
+        messages.postValue(messagesCopy);
+        Log.d(TAG,"New messages Count:" + messages.getValue().size());
+        return updated;
     }
 
     private boolean updateMessage(Message message) {
-        this.upsertMessage.postValue(message);
-        return true;
+        // doesn't touch the message order, since message.created_at can't change
+        List<Message> messagesCopy = messages.getValue();
+        int index = messagesCopy.indexOf(message);
+        boolean updated = index != -1;
+        if (updated) {
+            messagesCopy.set(index, message);
+            messages.postValue(messagesCopy);
+        }
+        return updated;
     }
 
     private boolean deleteMessage(Message message) {
-        this.upsertMessage.postValue(message);
-        return true;
+        List<Message> messagesCopy = messages.getValue();
+        boolean removed = messagesCopy.remove(message);
+        messages.postValue(messagesCopy);
+        return removed;
     }
 
     private void addMessage(Message message) {
-//        List<Message> messagesCopy = messages.getValue();
-//        messagesCopy.add(message);
-        upsertMessage.postValue(message);
-//        messages.postValue(messagesCopy);
+        Log.d(TAG,"Add Message");
+        List<Message> messagesCopy = messages.getValue();
+        messagesCopy.add(message);
+        messages.postValue(messagesCopy);
     }
 
     private void addMessages(List<Message> newMessages) {
+        Log.d(TAG,"Add Messages");
         List<Message> messagesCopy = messages.getValue();
         if (messagesCopy == null) {
             messagesCopy = new ArrayList<>();
@@ -398,12 +394,7 @@
                     public void onError(String errMsg, int errCode) {
                         channelLoadingDone();
 
-<<<<<<< HEAD
-                    }
-                }
-=======
                     }}
->>>>>>> 5687df13
         );
     }
 
@@ -425,7 +416,7 @@
             return;
         }
 
-        Log.i(TAG, String.format("Loading %d more messages, oldest message is %s", Constant.DEFAULT_LIMIT, channel.getChannelState().getOldestMessageId()));
+        Log.i(TAG, String.format("Loading %d more messages, oldest message is %s", Constant.DEFAULT_LIMIT,  channel.getChannelState().getOldestMessageId()));
 
         ChannelQueryRequest request = new ChannelQueryRequest().withMessages(Pagination.LESS_THAN, channel.getChannelState().getOldestMessageId(), Constant.DEFAULT_LIMIT);
 
@@ -437,13 +428,7 @@
                         List<Message> newMessages = new ArrayList<>(response.getMessages());
                         // used to modify the scroll behaviour...
                         entities.setIsLoadingMore(true);
-                        List<Message> messages_ = new ArrayList<>();
-                        // Reverse
-                        for (int i = newMessages.size() - 1; i >= 0; i--) {
-                            Message message = newMessages.get(i);
-                            messages_.add(message);
-                        }
-                        loadMoreMessages.postValue(messages_);
+                        addMessages(newMessages);
                         if (newMessages.size() < Constant.DEFAULT_LIMIT)
                             reachedEndOfPagination = true;
                         setLoadingMoreDone();
@@ -490,14 +475,9 @@
 
                     @Override
                     public void onError(String errMsg, int errCode) {
-<<<<<<< HEAD
-                        callback.onError(errMsg, errCode);
-                        //binding.messageInput.setEnabled(true);
-=======
                         message.setStatus(MessageStatus.FAILED);
                         updateMessage(message);
                         callback.onError(errMsg, errCode);
->>>>>>> 5687df13
                     }
                 });
     }
@@ -510,7 +490,7 @@
     private List<User> getCleanedTypingUsers() {
         List<User> users = new ArrayList<>();
         long now = new Date().getTime();
-        for (Event event : typingState.values()) {
+        for (Event event: typingState.values()){
             // constants
             long TYPING_TIMEOUT = 10000;
             if (now - event.getCreatedAt().getTime() < TYPING_TIMEOUT) {
@@ -550,9 +530,6 @@
 
     }
 
-<<<<<<< HEAD
-    private void setupConnectionRecovery() {
-=======
     @Override
     protected void onCleared() {
         super.onCleared();
@@ -567,7 +544,6 @@
     }
 
     private void setupConnectionRecovery(){
->>>>>>> 5687df13
         client().addEventHandler(new ChatEventHandler() {
             @Override
             public void onConnectionRecovered(Event event) {
@@ -617,11 +593,7 @@
             pendingMarkReadRequests = new AtomicInteger(0);
         }
 
-<<<<<<< HEAD
-        public void markRead() {
-=======
         void markRead(){
->>>>>>> 5687df13
             pendingMarkReadRequests.incrementAndGet();
         }
 
