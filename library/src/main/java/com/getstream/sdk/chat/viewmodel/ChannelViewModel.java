package com.getstream.sdk.chat.viewmodel;

import android.app.Application;
import android.os.Looper;
import android.util.Log;

import androidx.lifecycle.AndroidViewModel;
import androidx.lifecycle.LiveData;
import androidx.lifecycle.MutableLiveData;
import androidx.lifecycle.Transformations;

import com.getstream.sdk.chat.StreamChat;
import com.getstream.sdk.chat.enums.InputType;
import com.getstream.sdk.chat.enums.Pagination;
import com.getstream.sdk.chat.model.Channel;
import com.getstream.sdk.chat.model.Event;
import com.getstream.sdk.chat.rest.Message;
import com.getstream.sdk.chat.rest.User;
import com.getstream.sdk.chat.rest.core.ChatChannelEventHandler;
import com.getstream.sdk.chat.rest.core.Client;
import com.getstream.sdk.chat.rest.interfaces.MessageCallback;
import com.getstream.sdk.chat.rest.interfaces.QueryChannelCallback;
import com.getstream.sdk.chat.rest.request.ChannelQueryRequest;
import com.getstream.sdk.chat.rest.response.ChannelState;
import com.getstream.sdk.chat.rest.response.ChannelUserRead;
import com.getstream.sdk.chat.rest.response.MessageResponse;
import com.getstream.sdk.chat.utils.Constant;
import com.getstream.sdk.chat.utils.MessageListItemLiveData;
import com.getstream.sdk.chat.view.MessageInputView;

import java.util.ArrayList;
import java.util.Date;
import java.util.HashMap;
import java.util.List;
import java.util.Map;
import java.util.concurrent.Callable;
import java.util.concurrent.atomic.AtomicBoolean;
import java.util.concurrent.atomic.AtomicInteger;

import static android.text.format.DateUtils.getRelativeTimeSpanString;
import static java.util.UUID.randomUUID;

/*
 * - store the channel data
 * - load more data
 * -
 */
public class ChannelViewModel extends AndroidViewModel implements MessageInputView.SendMessageListener {
    private static final String TAG = ChannelViewModel.class.getSimpleName();

    private Channel channel;
    private Looper looper;
    private Map<String, Event> typingState;

    private int channelSubscriptionId = 0;
    private AtomicBoolean initialized;
    private AtomicBoolean isLoading;
    private AtomicBoolean isLoadingMore;
    private boolean reachedEndOfPagination;
    private Date lastMarkRead;

    @Override
    protected void onCleared() {
        super.onCleared();

        if (looper != null) {
            looper.interrupt();
        }

        if (channelSubscriptionId != 0) {
            channel.removeEventHandler(channelSubscriptionId);
        }
    }

    private MutableLiveData<Boolean> loading;
    private MutableLiveData<Boolean> loadingMore;
    private MutableLiveData<Boolean> failed;
    private MutableLiveData<Boolean> online;
    private MutableLiveData<String> channelName;
    private LazyQueryChannelLiveData<List<Message>> messages;
    private LiveData<Boolean> anyOtherUsersOnline;
    private MutableLiveData<Number> watcherCount;
    private MutableLiveData<String> lastActiveString;
    private MutableLiveData<Boolean> hasNewMessages;
    private LazyQueryChannelLiveData<List<User>> typingUsers;
    private LazyQueryChannelLiveData<List<ChannelUserRead>> reads;
    private MutableLiveData<InputType> inputType;
    private MessageListItemLiveData entities;

    public Channel getChannel() {
        return channel;
    }

    public Client client(){
        return StreamChat.getInstance(getApplication());
    }

    public ChannelViewModel(Application application, Channel channel) {
        super(application);
        this.channel = channel;

        initialized = new AtomicBoolean(false);
        isLoading = new AtomicBoolean(false);
        isLoadingMore = new AtomicBoolean(false);
        reachedEndOfPagination = false;

        loading = new MutableLiveData<>(false);
        loadingMore = new MutableLiveData<>(false);
        failed = new MutableLiveData<>(false);
        online = new MutableLiveData<>(true);
        inputType = new MutableLiveData<>(InputType.DEFAULT);
        hasNewMessages = new MutableLiveData<>(false);




        channelName = new MutableLiveData<>();

        messages = new LazyQueryChannelLiveData<>();
        messages.viewModel = this;
        messages.setValue(channel.getChannelState().getMessages());

        typingUsers = new LazyQueryChannelLiveData<>();
        typingUsers.viewModel = this;
        typingUsers.setValue(new ArrayList<>());

        reads = new LazyQueryChannelLiveData<>();
        reads.viewModel = this;
        reads.setValue(channel.getChannelState().getReads());

        entities = new MessageListItemLiveData(client().getUser(), messages, typingUsers, reads);
        reads.setValue(channel.getChannelState().getReads());

        watcherCount = new MutableLiveData<>();
        anyOtherUsersOnline = Transformations.map(watcherCount, count -> {
            if (count == null) return false;
            return count.intValue() > 0;
        });

        lastActiveString = new MutableLiveData<>();
        typingState = new HashMap<>();

        Callable<Void> markRead = () -> {
            channel.markRead();
            return null;
        };
        looper = new Looper(markRead);
        looper.start();

<<<<<<< HEAD
//        initEventHandlers();
        updateChannelHead();
=======
        initEventHandlers();
        updateChannelActiveStatus();
>>>>>>> 4ab1848b
    }

    // updates live data about channel status (useful to render header and similar UI)
    private void updateChannelActiveStatus() {

        // last active is when any of the other users was last online
        // TODO: we need to keep a list of users that are watching
        //  - update that using events
        // - have a transformation of that list that returns the lastActive
        Date lastActive;
        if (true) {
            lastActive = new Date();
        } else {
            lastActive = channel.getChannelState().getLastActive();
        }
        String humanizedDate = getRelativeTimeSpanString(lastActive.getTime()).toString();
        lastActiveString.postValue(humanizedDate);

    }

    private void updateChannelName() {
        channelName.postValue(channel.getChannelState().getChannelNameOrMembers());
    }

    private int getWatcherCount() {
        Number n = watcherCount.getValue();
        int c;
        if (n == null) {
            c = 0;
        } else {
            c = n.intValue();
        }
        return c;
    }

    // region Getter
    public LiveData<List<Message>> getMessages() {
        return messages;
    }

    public LiveData<Boolean> getLoading() {
        return loading;
    }

    public LiveData<Boolean> getLoadingMore() {
        return loadingMore;
    }

    public LiveData<List<ChannelUserRead>> getReads() {
        return reads;
    }

    public LiveData<String> getChannelName() {
        return channelName;
    }

    public LiveData<Boolean> getOnline() {
        return online;
    }

    public LiveData<Boolean> getFailed() {
        return failed;
    }

    public LiveData<Boolean> getAnyOtherUsersOnline() {
        return anyOtherUsersOnline;
    }

    public LiveData<String> getLastActiveString() {
        return lastActiveString;
    }

    public LiveData<InputType> getInputType() {
        return inputType;
    }

    public LiveData<List<User>> getTypingUsers() {
        return typingUsers;
    }

    // endregion

    private boolean setLoading(){
        if (isLoading.compareAndSet(false, true)) {
            loading.postValue(true);
            return true;
        }
        return false;
    }

    private void setLoadingDone(){
        if (isLoading.compareAndSet(true, false))
            loading.postValue(false);
    }

    private boolean setLoadingMore(){
        if (isLoadingMore.compareAndSet(false, true)) {
            loadingMore.postValue(true);
            return true;
        }
        return false;
    }

    private void setLoadingMoreDone(){
        if (isLoadingMore.compareAndSet(true, false))
            loadingMore.postValue(false);
    }

    public void setInputType(InputType inputType) {
        this.inputType.postValue(inputType);
    }

    public void markLastMessageRead() {
        // this prevents infinite loops with mark read commands
        Message message = this.channel.getChannelState().getLastMessage();
        if (lastMarkRead == null || message.getCreatedAt().getTime() > lastMarkRead.getTime()) {
            looper.markRead();
            lastMarkRead = message.getCreatedAt();
        }
    }

    private void initEventHandlers() {
        channelSubscriptionId = channel.addEventHandler(new ChatChannelEventHandler() {
            @Override
            public void onAnyEvent(Event event) {
                // watcher count for higher traffic channels is sent on the send message event
                // for regular channels it's done using the start watching and stop watching events
                Number newCount = event.getWatcherCount();
                if (newCount != null) {
                    watcherCount.postValue(newCount);
                    updateChannelActiveStatus();
                }
                Log.d(TAG, "New Event: " + event.getType());
            }

            @Override
            public void onMessageNew(Event event) {
                Log.i(TAG, "onMessageNew for channelviewmodel" + event.getMessage().getText());
                upsertMessage(event.getMessage());
            }

            // TODO: onStartedWatching, onStoppedWatching

            @Override
            public void onChannelUpdated(Event event) {
                 updateChannelName();
            }

            @Override
            public void onMemberAdded(Event event) {
                updateChannelName();
            }

            @Override
            public void onMemberRemoved(Event event) {
                updateChannelName();
            }

            @Override
            public void onMessageUpdated(Event event) {
                updateMessage(event.getMessage());
            }

            @Override
            public void onMessageDeleted(Event event) {
                deleteMessage(event.getMessage());
            }

            @Override
            public void onMessageRead(Event event) {
                Log.i(TAG, "Message read by " + event.getUser().getId());
                List<ChannelUserRead> readsCopy = new ArrayList<>();
                for (ChannelUserRead r : reads.getValue()) {
                    if (!r.getUser().equals(event.getUser())) {
                        readsCopy.add(r);
                    }
                }
                ChannelUserRead newRead = new ChannelUserRead();
                newRead.setUser(event.getUser());
                newRead.setLastRead(event.getCreatedAt());
                readsCopy.add(newRead);
                reads.postValue(readsCopy);
            }

            @Override
            public void onReactionNew(Event event) {
                updateMessage(event.getMessage());
            }

            @Override
            public void onReactionDeleted(Event event) {
                updateMessage(event.getMessage());
            }

            @Override
            public void onTypingStart(Event event) {
                if (client().fromCurrentUser(event)) return;
                User user = event.getUser();
                typingState.put(user.getId(), event);
                typingUsers.postValue(getCleanedTypingUsers());
            }

            @Override
            public void onTypingStop(Event event) {
                if (client().fromCurrentUser(event)) return;
                User user = event.getUser();
                typingState.remove(user.getId());
                typingUsers.postValue(getCleanedTypingUsers());
            }
        });
    }

    public void removeEventHandler() {
        if (channelSubscriptionId == 0) return;
        channel.removeEventHandler(channelSubscriptionId);
        channelSubscriptionId = 0;
    }

    private boolean upsertMessage(Message message) {
        // doesn't touch the message order, since message.created_at can't change
        List<Message> messagesCopy = messages.getValue();
        int index = messagesCopy.indexOf(message);
        Boolean updated = index != -1;
        if (updated) {
            messagesCopy.set(index, message);
        } else {
            messagesCopy.add(message);
        }

        messages.postValue(messagesCopy);
        return updated;
    }

    private boolean updateMessage(Message message) {
        // doesn't touch the message order, since message.created_at can't change
        List<Message> messagesCopy = messages.getValue();
        int index = messagesCopy.indexOf(message);
        boolean updated = index != -1;
        if (updated) {
            messagesCopy.set(index, message);
            messages.postValue(messagesCopy);
        }
        return updated;
    }

    private boolean deleteMessage(Message message) {
        List<Message> messagesCopy = messages.getValue();
        boolean removed = messagesCopy.remove(message);
        return removed;
    }

    private void addMessage(Message message) {
        List<Message> messagesCopy = messages.getValue();
        messagesCopy.add(message);
        messages.postValue(messagesCopy);
    }

    private void addMessages(List<Message> newMessages) {
        List<Message> messagesCopy = messages.getValue();
        if (messagesCopy == null) {
            messagesCopy = new ArrayList<>();
        }

        // iterate in reverse-order since newMessages is assumed to be ordered by created_at DESC
        for (int i = newMessages.size() - 1; i >= 0; i--) {
            Message message = newMessages.get(i);
            int index = messagesCopy.indexOf(message);
            if (index == -1) {
                messagesCopy.add(0, message);
            } else {
                messagesCopy.set(index, message);
            }
        }
        messages.postValue(messagesCopy);
    }

    private void queryChannel() {
        int limit = 10; // Constant.DEFAULT_LIMIT
        if (!setLoading()) return;

        ChannelQueryRequest request = new ChannelQueryRequest().withMessages(limit);

        channel.query(
            request,
            new QueryChannelCallback() {
                @Override
                public void onSuccess(ChannelState response) {
                    initialized.set(true);
                    setLoadingDone();
                    Log.i(TAG, response.getMessages().size() + " more messages loaded");
                    if (response.getMessages().size() < limit) {
                        reachedEndOfPagination = true;
                    }
                    addMessages(response.getMessages());
                    updateChannelActiveStatus();
                    updateChannelName();
                }

                @Override
                public void onError(String errMsg, int errCode) {
                    initialized.set(true);
                    setLoadingDone();
                }
            }
        );
    }

    public void loadMore() {
        if (isLoading.get()) {
            Log.i(TAG, "already loading, skip loading more");
            return;
        }
        if (reachedEndOfPagination) {
            Log.i(TAG, "already reached end of pagination, skip loading more");
            return;
        }
        if (!setLoadingMore()) {
            Log.i(TAG, "already loading next page, skip loading more");
            return;
        }

        loadingMore.setValue(true);
        Log.i(TAG, String.format("Loading %d more messages, oldest message is %s", Constant.DEFAULT_LIMIT,  channel.getChannelState().getOldestMessageId()));

        ChannelQueryRequest request = new ChannelQueryRequest().withMessages(Pagination.LESS_THAN, channel.getChannelState().getOldestMessageId(), Constant.DEFAULT_LIMIT);

        channel.query(
                request,
                new QueryChannelCallback() {
                    @Override
                    public void onSuccess(ChannelState response) {
                        List<Message> newMessages = new ArrayList<>(response.getMessages());
                        // used to modify the scroll behaviour...
                        entities.setIsLoadingMore(true);
                        addMessages(newMessages);
                        if (newMessages.size() < Constant.DEFAULT_LIMIT)
                            reachedEndOfPagination = true;
                        setLoadingMoreDone();
                        loadingMore.setValue(false);
                    }

                    @Override
                    public void onError(String errMsg, int errCode) {
                        loadingMore.setValue(false);
                        setLoadingMoreDone();
                    }
                }
        );
    }

    @Override
    public void onSendMessage(Message message, MessageCallback callback) {
        Log.i(TAG, "onSendMessage handler called at viewmodel level");
        // immediately add the message
        message.setUser(client().getUser());
        message.setCreatedAt(new Date());
        message.setType("regular");
        String clientSideID = client().getUserId() + "-" + randomUUID().toString();
        message.setId(clientSideID);
        addMessage(message);

        // afterwards send the request
        channel.sendMessage(message,
                new MessageCallback() {
                    @Override
                    public void onSuccess(MessageResponse response) {
                        callback.onSuccess(response);
                        Message responseMessage = response.getMessage();
                        Log.i(TAG, "onSuccess event for sending the message");
                    }

                    @Override
                    public void onError(String errMsg, int errCode) {
                        callback.onError(errMsg, errCode);
                        //binding.messageInput.setEnabled(true);
                    }
                });
    }


    public MessageListItemLiveData getEntities() {
        return entities;
    }

    private List<User> getCleanedTypingUsers() {
        List<User> users = new ArrayList<>();
        long now = new Date().getTime();
        for (Event event: typingState.values()){
            // constants
            long TYPING_TIMEOUT = 10000;
            if (now - event.getCreatedAt().getTime() < TYPING_TIMEOUT) {
                users.add(event.getUser());
            }
        }
        return users;
    }

    /**
     * Cleans up the typing state by removing typing users that did not send
     * typing.stop event for long time
     */
    private void cleanupTypingUsers() {
        List<User> prev = typingUsers.getValue();
        List<User> cleaned = getCleanedTypingUsers();
        if (prev != null && cleaned != null && prev.size() != cleaned.size()) {
            typingUsers.postValue(getCleanedTypingUsers());
        }
    }

    public MutableLiveData<Boolean> getHasNewMessages() {
        return hasNewMessages;
    }

    public void setHasNewMessages(Boolean hasNewMessages) {
        this.hasNewMessages.postValue(hasNewMessages);
    }

    /**
     * Service thread to keep state neat and clean. Ticks twice per second
     */
    class Looper extends Thread {
        private Callable<Void> markReadFn;
        private AtomicInteger pendingMarkReadRequests;

        public Looper(Callable<Void> markReadFn) {
            this.markReadFn = markReadFn;
            pendingMarkReadRequests = new AtomicInteger(0);
        }

        public void markRead(){
            pendingMarkReadRequests.incrementAndGet();
        }

        private void throttledMarkRead() {
            int pendingCalls = pendingMarkReadRequests.get();
            if (pendingCalls == 0) {
                return;
            }
            try {
                markReadFn.call();
            } catch (Exception e) {
                Log.e(TAG, e.getLocalizedMessage());
            }
            pendingMarkReadRequests.compareAndSet(pendingCalls, 0);
        }

        public void run() {
            while (!Thread.currentThread().isInterrupted()) {
                cleanupTypingUsers();
                throttledMarkRead();

                try {
                    Thread.sleep(500);
                } catch (InterruptedException e) {
                    break;
                }
            }
        }
    }

    class LazyQueryChannelLiveData<T> extends MutableLiveData<T> {

        protected ChannelViewModel viewModel;

        @Override
        protected void onActive() {
            super.onActive();
            if (viewModel.initialized.compareAndSet(false, true)) {
//                viewModel.queryChannel();
            }
        }
    }
}<|MERGE_RESOLUTION|>--- conflicted
+++ resolved
@@ -147,13 +147,9 @@
         looper = new Looper(markRead);
         looper.start();
 
-<<<<<<< HEAD
-//        initEventHandlers();
-        updateChannelHead();
-=======
+
         initEventHandlers();
         updateChannelActiveStatus();
->>>>>>> 4ab1848b
     }
 
     // updates live data about channel status (useful to render header and similar UI)
