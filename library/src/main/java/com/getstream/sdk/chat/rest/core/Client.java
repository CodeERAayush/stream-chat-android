--- conflicted
+++ resolved
@@ -1260,32 +1260,17 @@
     /**
      * list the reactions, supports pagination
      *
-<<<<<<< HEAD
-     * @param messageId the message id
-     * @param limit     pagination param
-     * @param offset    pagination param
-     * @param callback  the result callback
-     */
-    public void getReactions(@NotNull String messageId,
-                             int limit,
-                             int offset,
-=======
      * @param messageId  the message id
      * @param pagination pagination options
      * @param callback   the result callback
      */
     public void getReactions(@NotNull String messageId,
                              @NotNull PaginationOptions pagination,
->>>>>>> 8271fa14
                              @NotNull GetReactionsCallback callback) {
         onSetUserCompleted(new ClientConnectionCallback() {
             @Override
             public void onSuccess(User user) {
-<<<<<<< HEAD
-                mService.getReactions(messageId, apiKey, clientID, limit, offset)
-=======
                 mService.getReactions(messageId, apiKey, clientID, pagination.getLimit(), pagination.getOffset())
->>>>>>> 8271fa14
                         .enqueue(new Callback<GetReactionsResponse>() {
                             @Override
                             public void onResponse(Call<GetReactionsResponse> call, Response<GetReactionsResponse> response) {
@@ -1318,11 +1303,7 @@
      */
     public void getReactions(@NotNull String messageId,
                              @NotNull GetReactionsCallback callback) {
-<<<<<<< HEAD
-        getReactions(messageId, 10, 0, callback);
-=======
         getReactions(messageId, new PaginationOptions(10, 0), callback);
->>>>>>> 8271fa14
     }
 
     // endregion
