package com.getstream.sdk.chat.rest.core;

import android.content.Context;
import android.text.TextUtils;
import android.util.Log;

import androidx.annotation.NonNull;

import com.getstream.sdk.chat.ConnectionLiveData;
import com.getstream.sdk.chat.enums.EventType;
import com.getstream.sdk.chat.enums.MessageStatus;
import com.getstream.sdk.chat.enums.QuerySort;
import com.getstream.sdk.chat.enums.Token;
import com.getstream.sdk.chat.interfaces.ClientConnectionCallback;
import com.getstream.sdk.chat.interfaces.TokenProvider;
import com.getstream.sdk.chat.interfaces.UserEntity;
import com.getstream.sdk.chat.interfaces.WSResponseHandler;
import com.getstream.sdk.chat.model.Channel;
import com.getstream.sdk.chat.model.Config;
import com.getstream.sdk.chat.model.Event;
import com.getstream.sdk.chat.model.Member;
import com.getstream.sdk.chat.model.QueryChannelsQ;
import com.getstream.sdk.chat.model.TokenService;
import com.getstream.sdk.chat.model.Watcher;
import com.getstream.sdk.chat.rest.User;
import com.getstream.sdk.chat.rest.WebSocketService;
import com.getstream.sdk.chat.rest.codecs.GsonConverter;
import com.getstream.sdk.chat.rest.controller.APIService;
import com.getstream.sdk.chat.rest.controller.RetrofitClient;
import com.getstream.sdk.chat.rest.interfaces.DeviceCallback;
import com.getstream.sdk.chat.rest.interfaces.EventCallback;
import com.getstream.sdk.chat.rest.interfaces.FlagCallback;
import com.getstream.sdk.chat.rest.interfaces.GetDevicesCallback;
import com.getstream.sdk.chat.rest.interfaces.GetRepliesCallback;
import com.getstream.sdk.chat.rest.interfaces.MessageCallback;
import com.getstream.sdk.chat.rest.interfaces.MuteUserCallback;
import com.getstream.sdk.chat.rest.interfaces.QueryChannelCallback;
import com.getstream.sdk.chat.rest.interfaces.QueryChannelListCallback;
import com.getstream.sdk.chat.rest.interfaces.QueryUserListCallback;
import com.getstream.sdk.chat.rest.interfaces.SendFileCallback;
import com.getstream.sdk.chat.rest.request.AddDeviceRequest;
import com.getstream.sdk.chat.rest.request.MarkReadRequest;
import com.getstream.sdk.chat.rest.request.QueryChannelsRequest;
import com.getstream.sdk.chat.rest.request.ReactionRequest;
import com.getstream.sdk.chat.rest.request.SendActionRequest;
import com.getstream.sdk.chat.rest.request.SendEventRequest;
import com.getstream.sdk.chat.rest.request.SendMessageRequest;
import com.getstream.sdk.chat.rest.request.UpdateMessageRequest;
import com.getstream.sdk.chat.rest.response.ChannelState;
import com.getstream.sdk.chat.rest.response.DevicesResponse;
import com.getstream.sdk.chat.rest.response.ErrorResponse;
import com.getstream.sdk.chat.rest.response.EventResponse;
import com.getstream.sdk.chat.rest.response.FileSendResponse;
import com.getstream.sdk.chat.rest.response.FlagResponse;
import com.getstream.sdk.chat.rest.response.GetDevicesResponse;
import com.getstream.sdk.chat.rest.response.GetRepliesResponse;
import com.getstream.sdk.chat.rest.response.MessageResponse;
import com.getstream.sdk.chat.rest.response.MuteUserResponse;
import com.getstream.sdk.chat.rest.response.QueryChannelsResponse;
import com.getstream.sdk.chat.rest.response.QueryUserListResponse;
<<<<<<< HEAD
import com.google.gson.Gson;
=======
import com.getstream.sdk.chat.storage.Storage;
>>>>>>> c9f98a79

import org.json.JSONObject;

import java.util.ArrayList;
import java.util.HashMap;
import java.util.List;
import java.util.Map;

import okhttp3.MultipartBody;
import retrofit2.Call;
import retrofit2.Callback;
import retrofit2.Response;

import static com.getstream.sdk.chat.enums.Filters.and;
import static com.getstream.sdk.chat.enums.Filters.in;

public class Client implements WSResponseHandler {

    private static final String TAG = Client.class.getSimpleName();
    private String clientID;
    private HashMap<String, User> knownUsers = new HashMap<>();
    // Main Params
    private String apiKey;
    private Boolean offlineStorage;
    private User user;
    private String userToken;
    private Context context;
    // Client params
    private List<Channel> activeChannels = new ArrayList<>();
    private boolean connected;
    private List<ClientConnectionCallback> connectionWaiters;
    private APIService mService;
    private List<ChatEventHandler> eventSubscribers;
    private Map<Number, ChatEventHandler> eventSubscribersBy;
    private int subscribersSeq;
    private Map<String, Config> channelTypeConfigs;
    private WebSocketService WSConn;
    private ApiClientOptions options;
    // endregion
    private ChatEventHandler builtinHandler =

            new ChatEventHandler() {
                @Override
                public void onAnyEvent(Event event) {
                    if (event.getUser() != null) {
                        trackUser(event.getUser());
                    }
                    Channel channel = getChannelByCid(event.getCid());
                    if (channel != null) {
                        trackUsersFromChannel(channel);
                    }
                }

<<<<<<< HEAD
            private void updateChannelMessage(Channel channel, Event event) {
                channel.handleMessageUpdatedOrDeleted(event);
            }

            @Override
            public void onUserWatchingStart(Channel channel, Event event) {
                channel.handleWatcherStart(event);
            }

            @Override
            public void onUserWatchingStop(Channel channel, Event event) {
                channel.handleWatcherStop(event);
            }

            @Override
            public void onMessageNew(Channel channel, Event event) {
                channel.handleNewMessage(event);
            }

            @Override
            public void onMessageUpdated(Channel channel, Event event) {
                this.updateChannelMessage(channel, event);
            }

            @Override
            public void onMessageDeleted(Channel channel, Event event) {
                this.updateChannelMessage(channel, event);
            }

            @Override
            public void onMessageRead(Channel channel, Event event) {
                channel.handleReadEvent(event);
            }

            @Override
            public void onReactionNew(Channel channel, Event event) {
                this.updateChannelMessage(channel, event);
            }

            @Override
            public void onReactionDeleted(Channel channel, Event event) {
                this.updateChannelMessage(channel, event);
            }

            @Override
            public void onChannelUpdated(Channel channel, Event event) {
                channel.handleChannelUpdated(channel, event);
            }
=======
                private void updateChannelMessage(Channel channel, Event event) {
                    channel.handleMessageUpdatedOrDeleted(event);
                }

                @Override
                public void onUserWatchingStart(Channel channel, Event event) {
                    channel.handleWatcherStart(event);
                }

                @Override
                public void onUserWatchingStop(Channel channel, Event event) {
                    channel.handleWatcherStop(event);
                }

                @Override
                public void onMessageNew(Channel channel, Event event) {
                    channel.handleNewMessage(event);
                }

                @Override
                public void onMessageUpdated(Channel channel, Event event) {
                    this.updateChannelMessage(channel, event);
                }

                @Override
                public void onMessageDeleted(Channel channel, Event event) {
                    this.updateChannelMessage(channel, event);
                }

                @Override
                public void onMessageRead(Channel channel, Event event) {
                    channel.handleReadEvent(event);
                }

                @Override
                public void onReactionNew(Channel channel, Event event) {
                    this.updateChannelMessage(channel, event);
                }

                @Override
                public void onReactionDeleted(Channel channel, Event event) {
                    this.updateChannelMessage(channel, event);
                }

                @Override
                public void onChannelUpdated(Channel channel, Event event) {
                    channel.handleChannelUpdated(channel, event);
                }

                // TODO: what about deleted channels?
                // TODO: what about user update events?
>>>>>>> c9f98a79

                @Override
                public void onConnectionChanged(Event event) {
                    if (!event.getOnline()) {
                        connected = false;
                    }
                }
            };

    public Client(String apiKey, ApiClientOptions options, ConnectionLiveData connectionLiveData) {
        connected = false;
        this.apiKey = apiKey;
        eventSubscribers = new ArrayList<>();
        eventSubscribersBy = new HashMap<>();
        connectionWaiters = new ArrayList<>();
        channelTypeConfigs = new HashMap<>();
        this.options = options;
        this.offlineStorage = false;

        if (connectionLiveData != null) {
            connectionLiveData.observeForever(connectionModel -> {
                if (connectionModel.getIsConnected() && !connected) {
                    Log.i(TAG, "fast track connection discovery: UP");
                    if (WSConn != null) {
                        WSConn.reconnect();
                    }
                }
            });
        }
    }

    public Client(String apiKey, ApiClientOptions options) {
        this(apiKey, new ApiClientOptions(), null);
    }

    public Storage storage() {
        return Storage.getStorage(getContext(), this.offlineStorage);
    }

    public String getApiKey() {
        return apiKey;
    }

    public User getUser() {
        return user;
    }

    public String getUserId() {
        return user.getId();
    }

    public String getClientID() {
        return clientID;
    }

    public List<Channel> getActiveChannels() {
        return activeChannels;
    }

    public APIService getApiService() {
        return mService;
    }

    public boolean isConnected() {
        return connected;
    }

    // Server-side Token
    public void setUser(User user, final TokenProvider provider) {
        try {
            this.user = user;
            provider.onResult((String token) -> {
                userToken = token;
                connect();
            });
        } catch (Exception e) {
            provider.onError(e.getLocalizedMessage());
            e.printStackTrace();
        }
    }

    public User getTrackedUser(User user) {
        User knownUser = knownUsers.get(user.getId());
        return knownUser == null ? user : knownUser;
    }

    private void trackUser(User newUser) {
        User user = knownUsers.get(newUser.getId());
        if (user == null) {
            knownUsers.put(newUser.getId(), newUser.shallowCopy());
        } else {
            user.shallowUpdate(newUser);
        }
    }

    private void trackUsersFromChannel(Channel channel) {
        for (Watcher watcher : channel.getChannelState().getWatchers()) {
            trackUser(watcher.getUser());
        }
        for (Member member : channel.getChannelState().getMembers()) {
            trackUser(member.getUser());
        }
    }

    // Dev, Guest Token
    public void setUser(User user, Token token) throws Exception {
        this.user = user;
        switch (token) {
            case DEVELOPMENT:
                this.userToken = TokenService.devToken(user.getId());
                break;
            case HARDCODED:
                this.userToken = token.getToken();
                break;
            case GUEST:
                this.userToken = TokenService.createGuestToken(user.getId());
                break;
            default:
                break;
        }
        Log.d(TAG, "TOKEN: " + this.userToken);
        if (!TextUtils.isEmpty(this.userToken)) {
            connect();
        }
    }

    // endregion

    // Hardcoded Code token
    public void setUser(User user, @NonNull String token) {
        this.user = user;
        this.userToken = token;
        connect();
    }

    public boolean fromCurrentUser(UserEntity entity) {
        String otherUserId = entity.getUserId();
        if (otherUserId == null) return false;
        if (user == null) return false;
        return TextUtils.equals(user.getId(), otherUserId);
    }

    public final synchronized int addEventHandler(ChatEventHandler handler) {
        int id = ++subscribersSeq;
        eventSubscribers.add(handler);
        eventSubscribersBy.put(id, handler);
        return id;
    }

    public final synchronized void removeEventHandler(Number handlerId) {
        ChatEventHandler handler = eventSubscribersBy.remove(handlerId);
        eventSubscribers.remove(handler);
    }

    public void onSetUserCompleted(ClientConnectionCallback callback) {
        if (connected) {
            callback.onSuccess(user);
        } else {
            connectionWaiters.add(callback);
        }
    }

    private JSONObject buildUserDetailJSON() {
        HashMap<String, Object> jsonParameter = new HashMap<>();
        HashMap<String, Object> userDetails = new HashMap<>();

        if (user.getExtraData() != null) {
            userDetails = new HashMap<>(user.getExtraData());
        }

        userDetails.put("id", this.user.getId());
        userDetails.put("name", this.user.getName());
        userDetails.put("image", this.user.getImage());

        jsonParameter.put("user_details", userDetails);
        jsonParameter.put("user_id", this.user.getId());
        jsonParameter.put("user_token", this.userToken);
        jsonParameter.put("server_determines_connection_id", true);
        return new JSONObject(jsonParameter);
    }

    private synchronized void connect() {
        JSONObject json = buildUserDetailJSON();
        String wsURL = options.getWssURL() + "connect?json=" + json + "&api_key="
                + apiKey + "&authorization=" + userToken + "&stream-auth-type=" + "jwt";
        Log.d(TAG, "WebSocket URL : " + wsURL);

        mService = RetrofitClient.getAuthorizedClient(userToken, options).create(APIService.class);
        WSConn = new WebSocketService(wsURL, user.getId(), this);
        WSConn.connect();
    }

    public Channel channel(String cid) {
        String[] parts = cid.split(":", 2);
        return new Channel(this, parts[0], parts[1]);
    }

    public Channel channel(String type, String id) {
        return new Channel(this, type, id);
    }

    public Channel channel(String type, String id, HashMap<String, Object> extraData) {
        return new Channel(this, type, id, extraData);
    }

    @Override
    public void connectionResolved(Event event) {
        clientID = event.getConnectionId();
        if (event.getMe() != null)
            user = event.getMe();

        connected = true;

        for (ClientConnectionCallback waiter : connectionWaiters) {
            waiter.onSuccess(user);
        }
        connectionWaiters.clear();
    }

    @Override
    public void onWSEvent(Event event) {
        builtinHandler.dispatchEvent(this, event);

        for (int i = eventSubscribers.size() - 1; i >= 0; i--) {
            ChatEventHandler handler = eventSubscribers.get(i);
            handler.dispatchEvent(this, event);
        }

        Channel channel = getChannelByCid(event.getCid());
        if (channel != null) {
            channel.handleChannelEvent(event);
        }
    }

    @Override
    public void connectionRecovered() {
        List<String> cids = new ArrayList<>();
        for (Channel channel : activeChannels) {
            cids.add(channel.getCid());
        }
        if (cids.size() > 0) {
            QueryChannelsRequest query = new QueryChannelsRequest(and(in("cid", cids)), new QuerySort().desc("last_message_at"))
                    .withLimit(30)
                    .withMessageLimit(30);
            queryChannels(query, new QueryChannelListCallback() {
                @Override
                public void onSuccess(QueryChannelsResponse response) {
                    connected = true;
                    onWSEvent(new Event(EventType.CONNECTION_RECOVERED.label));
                }

                @Override
                public void onError(String errMsg, int errCode) {
                    // TODO: probably the best is to make sure the client goes back offline and online again
                }
            });
        } else {
            onWSEvent(new Event(EventType.CONNECTION_RECOVERED.label));
        }
        connect();
    }

    public synchronized void addChannelConfig(String channelType, Config config) {
        channelTypeConfigs.put(channelType, config);
    }

    public synchronized Config getChannelConfig(String channelType) {
        return channelTypeConfigs.get(channelType);
    }

    public synchronized void addToActiveChannels(Channel channel) {
        if (getChannelByCid(channel.getCid()) == null) {
            activeChannels.add(channel);
        }
    }

    // endregion

    public Channel getChannelByCid(String cid) {
        if (cid == null) {
            return null;
        }
        for (Channel channel : activeChannels) {
            if (cid.equals(channel.getCid())) {
                return channel;
            }
        }
        return null;
    }

    // region Channel
    public void queryChannels(QueryChannelsRequest request, QueryChannelListCallback callback) {
        Client m = this;
        onSetUserCompleted(new ClientConnectionCallback() {
            @Override
            public void onSuccess(User user) {
                String userID = user.getId();
                String payload = GsonConverter.Gson().toJson(request);

                mService.queryChannels(apiKey, userID, clientID, payload).enqueue(new Callback<QueryChannelsResponse>() {
                    @Override
                    public void onResponse(Call<QueryChannelsResponse> call, Response<QueryChannelsResponse> response) {

                        for (ChannelState channelState : response.body().getChannelStates()) {
                            channelState.getLastMessage().setStatus(MessageStatus.RECEIVED);
                            Channel channel = channelState.getChannel();
                            addChannelConfig(channel.getType(), channel.getConfig());
                            channel.setClient(m);
                            channel.setLastState(channelState);
                            if (getChannelByCid(channel.getCid()) != null) {
                                channel = getChannelByCid(channel.getCid());
                            } else {
                                addToActiveChannels(channel);
                            }
                            channel.mergeWithState(channelState);
                        }

                        // store the results of the query
                        QueryChannelsQ query = request.query();

                        List<Channel> channels = response.body().getChannels();

                        storage().insertQueryWithChannels(query, channels);
                        // callback
                        callback.onSuccess(response.body());
                    }

                    @Override
                    public void onFailure(Call<QueryChannelsResponse> call, Throwable t) {
                        callback.onError(t.getLocalizedMessage(), -1);
                    }
                });
            }

            @Override
            public void onError(String errMsg, int errCode) {

            }
        });
    }

    // region Message

    /**
     * deleteChannel - Delete the given channel
     *
     * @param channelId the Channel id needs to be specified
     * @return {object} Response that includes the channel
     */
    public void deleteChannel(@NonNull String channelType, @NonNull String channelId, QueryChannelCallback callback) {

        mService.deleteChannel(channelType, channelId, apiKey, user.getId(), clientID).enqueue(new Callback<ChannelState>() {
            @Override
            public void onResponse(Call<ChannelState> call, Response<ChannelState> response) {
                callback.onSuccess(response.body());
            }

            @Override
            public void onFailure(Call call, Throwable t) {
                callback.onError(t.getLocalizedMessage(), -1);
            }
        });
    }

    /**
     * sendMessage - Send a message to this channel
     *
     * @param {object} message The Message object
     * @return {object} The Server Response
     */
    public void sendMessage(Channel channel,
                            @NonNull SendMessageRequest sendMessageRequest,
                            MessageCallback callback) {

        mService.sendMessage(channel.getType(), channel.getId(), apiKey, user.getId(), clientID, sendMessageRequest).enqueue(new Callback<MessageResponse>() {
            @Override
            public void onResponse(Call<MessageResponse> call, Response<MessageResponse> response) {
                callback.onSuccess(response.body());
            }

            @Override
            public void onFailure(Call<MessageResponse> call, Throwable t) {
                callback.onError(t.getLocalizedMessage(), -1);
            }
        });
    }

    /**
     * updateMessage - Update the given message
     *
     * @param {object} message object, id needs to be specified
     * @return {object} Response that includes the message
     */
    public void updateMessage(@NonNull String messageId,
                              @NonNull UpdateMessageRequest request,
                              MessageCallback callback) {

        mService.updateMessage(messageId,
                apiKey,
                user.getId(),
                clientID,
                request).enqueue(new Callback<MessageResponse>() {

            @Override
            public void onResponse(Call<MessageResponse> call, Response<MessageResponse> response) {
                callback.onSuccess(response.body());
            }

            @Override
            public void onFailure(Call<MessageResponse> call, Throwable t) {
                callback.onError(t.getLocalizedMessage(), -1);
            }
        });
    }

    public void getMessage(@NonNull String messageId,
                           MessageCallback callback) {

        mService.getMessage(messageId, apiKey, user.getId(), clientID).enqueue(new Callback<MessageResponse>() {
            @Override
            public void onResponse(Call<MessageResponse> call, Response<MessageResponse> response) {
                callback.onSuccess(response.body());
            }

            @Override
            public void onFailure(Call<MessageResponse> call, Throwable t) {
                callback.onError(t.getLocalizedMessage(), -1);
            }
        });
    }

    /**
     * deleteMessage - Delete the given message
     *
     * @param {string} messageID the message id needs to be specified
     * @return {object} Response that includes the message
     */
    public void deleteMessage(@NonNull String messageId,
                              MessageCallback callback) {

        mService.deleteMessage(messageId, apiKey, user.getId(), clientID).enqueue(new Callback<MessageResponse>() {
            @Override
            public void onResponse(Call<MessageResponse> call, Response<MessageResponse> response) {
                callback.onSuccess(response.body());
            }

            @Override
            public void onFailure(Call<MessageResponse> call, Throwable t) {
                callback.onError(t.getLocalizedMessage(), -1);
            }
        });
    }

    /**
     * markRead - marks the channel read for current user, only works if the `read_events` setting is enabled
     */
    public void markRead(@NonNull Channel channel,
                         EventCallback callback) {
        markRead(channel, new MarkReadRequest(null), callback);
    }

    /**
     * markRead - Send the mark read event for this user, only works if the `read_events` setting is enabled
     */
    public void markRead(@NonNull Channel channel,
                         MarkReadRequest readRequest,
                         EventCallback callback) {

        Config channelConfig = getChannelConfig(channel.getType());
        if (channelConfig != null && !channelConfig.isReadEvents()) {
            callback.onError("Read events are disabled for this channel type", -1);
        }

        if (getChannelConfig(channel.getType()).isReadEvents())
            mService.markRead(channel.getType(), channel.getId(), apiKey, user.getId(), clientID, readRequest).enqueue(new Callback<EventResponse>() {
                @Override
                public void onResponse(Call<EventResponse> call, Response<EventResponse> response) {
                    callback.onSuccess(response.body());
                }

                @Override
                public void onFailure(Call<EventResponse> call, Throwable t) {
                    callback.onError(t.getLocalizedMessage(), -1);
                }
            });
    }
    // endregion

    // region Thread

    /**
     * markAllRead - marks all channels for this user as read
     */
    public void markAllRead(MarkReadRequest readRequest,
                            EventCallback callback) {

        mService.markAllRead(apiKey, user.getId(), clientID, readRequest).enqueue(new Callback<EventResponse>() {
            @Override
            public void onResponse(Call<EventResponse> call, Response<EventResponse> response) {
                callback.onSuccess(response.body());
            }

            @Override
            public void onFailure(Call<EventResponse> call, Throwable t) {
                callback.onError(t.getLocalizedMessage(), -1);
            }
        });
    }
    // endregion

    // region Reaction

    /**
     * getReplies - List the message replies for a parent message
     *
     * @param {type} parent_id The message parent id, ie the top of the thread
     * @param {type} options   Pagination params, ie {limit:10, idlte: 10}
     * @return {type} A channelResponse with a list of messages
     */
    public void getReplies(@NonNull String parentId,
                           int limit,
                           String firstId,
                           GetRepliesCallback callback) {

        if (TextUtils.isEmpty(firstId)) {
            mService.getReplies(parentId, apiKey, user.getId(), clientID, limit).enqueue(new Callback<GetRepliesResponse>() {
                @Override
                public void onResponse(Call<GetRepliesResponse> call, Response<GetRepliesResponse> response) {
                    callback.onSuccess(response.body());
                }

                @Override
                public void onFailure(Call<GetRepliesResponse> call, Throwable t) {
                    callback.onError(t.getLocalizedMessage(), -1);
                }
            });
        } else {
            mService.getRepliesMore(parentId, apiKey, user.getId(), clientID, limit, firstId).enqueue(new Callback<GetRepliesResponse>() {
                @Override
                public void onResponse(Call<GetRepliesResponse> call, Response<GetRepliesResponse> response) {
                    callback.onSuccess(response.body());
                }

                @Override
                public void onFailure(Call<GetRepliesResponse> call, Throwable t) {
                    callback.onError(t.getLocalizedMessage(), -1);
                }
            });
        }

    }

    /**
     * sendReaction - Send a reaction about a message
     *
     * @param {string} messageID the message id
     * @param {object} reaction the reaction object for instance {type: 'love'}
     * @param {string} user_id the id of the user (used only for server side request) default null
     * @return {object} The Server Response
     */
    public void sendReaction(@NonNull String messageId,
                             @NonNull ReactionRequest reactionRequest,
                             MessageCallback callback) {

        mService.sendReaction(messageId, apiKey, user.getId(), clientID, reactionRequest).enqueue(new Callback<MessageResponse>() {
            @Override
            public void onResponse(Call<MessageResponse> call, Response<MessageResponse> response) {
                callback.onSuccess(response.body());
            }

            @Override
            public void onFailure(Call<MessageResponse> call, Throwable t) {
                callback.onError(t.getLocalizedMessage(), -1);
            }
        });
    }

    // endregion

    // region Event

    /**
     * deleteReaction - Delete a reaction by user and type
     *
     * @param {string} messageID the id of the message from which te remove the reaction
     * @param {string} reactionType the type of reaction that should be removed
     * @param {string} user_id the id of the user (used only for server side request) default null
     * @return {object} The Server Response
     */
    public void deleteReaction(@NonNull String messageId,
                               @NonNull String reactionType,
                               MessageCallback callback) {

        mService.deleteReaction(messageId, reactionType, apiKey, user.getId(), clientID).enqueue(new Callback<MessageResponse>() {
            @Override
            public void onResponse(Call<MessageResponse> call, Response<MessageResponse> response) {
                callback.onSuccess(response.body());
            }

            @Override
            public void onFailure(Call<MessageResponse> call, Throwable t) {
                callback.onError(t.getLocalizedMessage(), -1);
            }
        });
    }

    // endregion

    /**
     * sendEvent - Send an event on this channel
     *
     * @param {object} event for example {type: 'message.read'}
     * @return {object} The Server Response
     */
    public void sendEvent(@NonNull Channel channel,
                          @NonNull SendEventRequest eventRequest,
                          EventCallback callback) {

        mService.sendEvent(channel.getType(), channel.getId(), apiKey, user.getId(), clientID, eventRequest).enqueue(new Callback<EventResponse>() {
            @Override
            public void onResponse(Call<EventResponse> call, Response<EventResponse> response) {
                callback.onSuccess(response.body());
            }

            @Override
            public void onFailure(Call<EventResponse> call, Throwable t) {
                callback.onError(t.getLocalizedMessage(), -1);
            }
        });
    }

    // region File
    public void sendImage(@NonNull Channel channel,
                          MultipartBody.Part part,
                          SendFileCallback callback) {

        mService.sendImage(channel.getType(), channel.getId(), part, apiKey, user.getId(), clientID).enqueue(new Callback<FileSendResponse>() {
            @Override
            public void onResponse(Call<FileSendResponse> call, Response<FileSendResponse> response) {
                callback.onSuccess(response.body());
            }

            @Override
            public void onFailure(Call call, Throwable t) {
                callback.onError(t.getLocalizedMessage(), -1);
            }
        });
    }

    public void sendFile(@NonNull Channel channel,
                         MultipartBody.Part part,
                         SendFileCallback callback) {

        mService.sendFile(channel.getType(), channel.getId(), part, apiKey, user.getId(), clientID).enqueue(new Callback<FileSendResponse>() {
            @Override
            public void onResponse(Call<FileSendResponse> call, Response<FileSendResponse> response) {
                callback.onSuccess(response.body());
            }

            @Override
            public void onFailure(Call call, Throwable t) {
                callback.onError(t.getLocalizedMessage(), -1);
            }
        });
    }

    // region User

    // endregion
    public void sendAction(@NonNull String messageId,
                           @NonNull SendActionRequest request,
                           MessageCallback callback) {

        mService.sendAction(messageId, apiKey, user.getId(), clientID, request).enqueue(new Callback<MessageResponse>() {
            @Override
            public void onResponse(Call<MessageResponse> call, Response<MessageResponse> response) {
                callback.onSuccess(response.body());
            }

            @Override
            public void onFailure(Call call, Throwable t) {
                callback.onError(t.getLocalizedMessage(), -1);
            }
        });
    }

    /**
     * queryUsers - Query users and watch user presence
     *
     * @param {object} filterConditions MongoDB style filter conditions
     * @param {object} sort             QuerySort options, for instance {last_active: -1}
     * @param {object} options          Option object, {presence: true}
     * @return {object} User Query Response
     */
    public void queryUsers(@NonNull JSONObject payload,
                           QueryUserListCallback callback) {

        mService.queryUsers(apiKey, user.getId(), clientID, payload).enqueue(new Callback<QueryUserListResponse>() {
            @Override
            public void onResponse(Call<QueryUserListResponse> call, Response<QueryUserListResponse> response) {
                for (User user : response.body().getUsers())
                    if (!fromCurrentUser(user)) {
                        trackUser(user);
                    }
                callback.onSuccess(response.body());
            }

            @Override
            public void onFailure(Call<QueryUserListResponse> call, Throwable t) {
                callback.onError(t.getLocalizedMessage(), -1);
            }
        });
    }

    // region Device

    /**
     * addDevice - Adds a push device for a user.
     *
     * @param {string} id the device id
     * @param {string} push_provider the push provider (apn or firebase)
     * @param {string} [userID] the user id (defaults to current user)
     */
    public void addDevice(@NonNull String deviceId,
                          DeviceCallback callback) {

        AddDeviceRequest request = new AddDeviceRequest(deviceId);
        mService.addDevices(apiKey, user.getId(), clientID, request).enqueue(new Callback<DevicesResponse>() {
            @Override
            public void onResponse(Call<DevicesResponse> call, Response<DevicesResponse> response) {
                callback.onSuccess(response.body());
            }

            @Override
            public void onFailure(Call<DevicesResponse> call, Throwable t) {
                callback.onError(t.getLocalizedMessage(), -1);
            }
        });
    }

    /**
     * getDevices - Returns the devices associated with a current user
     *
     * @param {string} [userID] User ID. Only works on serversidex
     * @return {devices} Array of devices
     */
    public void getDevices(@NonNull Map<String, String> payload,
                           GetDevicesCallback callback) {

        mService.getDevices(apiKey, user.getId(), clientID, payload).enqueue(new Callback<GetDevicesResponse>() {
            @Override
            public void onResponse(Call<GetDevicesResponse> call, Response<GetDevicesResponse> response) {
                callback.onSuccess(response.body());
            }

            @Override
            public void onFailure(Call<GetDevicesResponse> call, Throwable t) {
                callback.onError(t.getLocalizedMessage(), -1);
            }
        });
    }

    /**
     * removeDevice - Removes the device with the given id. Clientside users can only delete their own devices
     *
     * @param {string} id The device id
     * @param {string} [userID] The user id. Only specify this for serverside requests
     */
    public void removeDevice(@NonNull String deviceId,
                             DeviceCallback callback) {

        mService.deleteDevice(deviceId, apiKey, user.getId(), clientID).enqueue(new Callback<DevicesResponse>() {
            @Override
            public void onResponse(Call<DevicesResponse> call, Response<DevicesResponse> response) {
                callback.onSuccess(response.body());
            }

            @Override
            public void onFailure(Call<DevicesResponse> call, Throwable t) {
                callback.onError(t.getLocalizedMessage(), -1);
            }
        });
    }

    // endregion

    public void disconnect() {
        Log.i(TAG, "disconnecting");
        connectionWaiters.clear();
        WSConn.disconnect();
        connected = false;
        WSConn = null;
        clientID = null;
        onWSEvent(new Event(false));
    }

    public void reconnect() {
        if (user == null || userToken == null) {
            Log.e(TAG, "Client reconnect called before setUser, this is probably an integration mistake.");
            return;
        }
        connectionRecovered();
    }

    public void setAnonymousUser() {
    }

    /**
     * setGuestUser - Setup a temporary guest user
     *
     * @param {object} user Data about this user. IE {name: "john"}
     * @return {promise} Returns a promise that resolves when the connection is setup
     */
    public void setGuestUser() {
    }

    public void on() {
    }

    public void off() {

    }

    /**
     * muteUser - mutes a user
     *
     * @param target_id Only used with serverside auth
     * @returns Server response
     */
    public void muteUser(@NonNull String target_id,
                         MuteUserCallback callback) {

        Map<String, String> body = new HashMap<>();
        body.put("target_id", target_id);
        body.put("user_id", user.getId());

        mService.muteUser(apiKey, user.getId(), clientID, body).enqueue(new Callback<MuteUserResponse>() {
            @Override
            public void onResponse(Call<MuteUserResponse> call, Response<MuteUserResponse> response) {
                if (response.isSuccessful()) {
                    callback.onSuccess(response.body());
                } else {
                    callback.onError(response.message(), response.code());
                }
            }

            @Override
            public void onFailure(Call<MuteUserResponse> call, Throwable t) {
                callback.onError(t.getLocalizedMessage(), -1);
            }
        });
    }

    /**
     * unmuteUser - unmutes a user
     *
     * @param target_id Only used with serverside auth
     * @returns Server response
     */
    public void unmuteUser(@NonNull String target_id,
                           MuteUserCallback callback) {

        Map<String, String> body = new HashMap<>();
        body.put("target_id", target_id);
        body.put("user_id", user.getId());

        mService.unMuteUser(apiKey, user.getId(), clientID, body).enqueue(new Callback<MuteUserResponse>() {
            @Override
            public void onResponse(Call<MuteUserResponse> call, Response<MuteUserResponse> response) {
                if (response.isSuccessful()) {
                    callback.onSuccess(response.body());
                } else {
                    callback.onError(response.message(), response.code());
                }
            }

            @Override
            public void onFailure(Call<MuteUserResponse> call, Throwable t) {
                callback.onError(t.getLocalizedMessage(), -1);
            }
        });
    }

    public void flagUser(@NonNull String targetUserId,
                         FlagCallback callback) {

        Map<String, String> body = new HashMap<>();
        body.put("target_user_id", targetUserId);

        mService.flag(apiKey, user.getId(), clientID, body).enqueue(new Callback<FlagResponse>() {
            @Override
            public void onResponse(Call<FlagResponse> call, Response<FlagResponse> response) {
                if (response.isSuccessful()) {
                    callback.onSuccess(response.body());
                } else {
                    callback.onError(response.message(), response.code());
                }
            }

            @Override
            public void onFailure(Call<FlagResponse> call, Throwable t) {
                callback.onError(t.getLocalizedMessage(), -1);
            }
        });
    }

    public void unFlagUser(@NonNull String targetUserId,
                           FlagCallback callback) {

        Map<String, String> body = new HashMap<>();
        body.put("target_user_id", targetUserId);

        mService.unFlag(apiKey, user.getId(), clientID, body).enqueue(new Callback<FlagResponse>() {
            @Override
            public void onResponse(Call<FlagResponse> call, Response<FlagResponse> response) {
                if (response.isSuccessful()) {
                    callback.onSuccess(response.body());
                } else {
                    callback.onError(response.message(), response.code());
                }
            }

            @Override
            public void onFailure(Call<FlagResponse> call, Throwable t) {
                callback.onError(t.getLocalizedMessage(), -1);
            }
        });
    }

    public void flagMessage(@NonNull String targetMessageId,
                            FlagCallback callback) {

        Map<String, String> body = new HashMap<>();
        body.put("target_message_id", targetMessageId);

        mService.flag(apiKey, user.getId(), clientID, body).enqueue(new Callback<FlagResponse>() {
            @Override
            public void onResponse(Call<FlagResponse> call, Response<FlagResponse> response) {
                if (response.isSuccessful()) {
                    callback.onSuccess(response.body());
                } else {
                    callback.onError(response.message(), response.code());
                }
            }

            @Override
            public void onFailure(Call<FlagResponse> call, Throwable t) {
<<<<<<< HEAD
                ErrorResponse response = new Gson().fromJson(t.getLocalizedMessage(), ErrorResponse.class);
=======
                ErrorResponse response = GsonConverter.Gson().fromJson(t.getLocalizedMessage(), ErrorResponse.class);
>>>>>>> c9f98a79
                if (response != null)
                    callback.onError(response.getMessage(), response.getCode());
                else
                    callback.onError(t.getLocalizedMessage(), -1);
            }
        });
    }

    public void unFlagMessage(@NonNull String targetMessageId,
                              FlagCallback callback) {

        Map<String, String> body = new HashMap<>();
        body.put("target_message_id", targetMessageId);

        mService.unFlag(apiKey, user.getId(), clientID, body).enqueue(new Callback<FlagResponse>() {
            @Override
            public void onResponse(Call<FlagResponse> call, Response<FlagResponse> response) {
                if (response.isSuccessful()) {
                    callback.onSuccess(response.body());
                } else {
                    callback.onError(response.message(), response.code());
                }
            }

            @Override
            public void onFailure(Call<FlagResponse> call, Throwable t) {
                callback.onError(t.getLocalizedMessage(), -1);
            }
        });
    }

    public Boolean getOfflineStorage() {
        return offlineStorage;
    }

    public void setOfflineStorage(Boolean offlineStorage) {
        this.offlineStorage = offlineStorage;
    }

    public void enableOfflineStorage() {
        setOfflineStorage(true);
    }

    public void disableOfflineStorage() {
        setOfflineStorage(true);
    }

    public Context getContext() {
        return context;
    }

    public void setContext(Context context) {
        this.context = context;
    }
}<|MERGE_RESOLUTION|>--- conflicted
+++ resolved
@@ -58,11 +58,7 @@
 import com.getstream.sdk.chat.rest.response.MuteUserResponse;
 import com.getstream.sdk.chat.rest.response.QueryChannelsResponse;
 import com.getstream.sdk.chat.rest.response.QueryUserListResponse;
-<<<<<<< HEAD
-import com.google.gson.Gson;
-=======
 import com.getstream.sdk.chat.storage.Storage;
->>>>>>> c9f98a79
 
 import org.json.JSONObject;
 
@@ -116,56 +112,6 @@
                     }
                 }
 
-<<<<<<< HEAD
-            private void updateChannelMessage(Channel channel, Event event) {
-                channel.handleMessageUpdatedOrDeleted(event);
-            }
-
-            @Override
-            public void onUserWatchingStart(Channel channel, Event event) {
-                channel.handleWatcherStart(event);
-            }
-
-            @Override
-            public void onUserWatchingStop(Channel channel, Event event) {
-                channel.handleWatcherStop(event);
-            }
-
-            @Override
-            public void onMessageNew(Channel channel, Event event) {
-                channel.handleNewMessage(event);
-            }
-
-            @Override
-            public void onMessageUpdated(Channel channel, Event event) {
-                this.updateChannelMessage(channel, event);
-            }
-
-            @Override
-            public void onMessageDeleted(Channel channel, Event event) {
-                this.updateChannelMessage(channel, event);
-            }
-
-            @Override
-            public void onMessageRead(Channel channel, Event event) {
-                channel.handleReadEvent(event);
-            }
-
-            @Override
-            public void onReactionNew(Channel channel, Event event) {
-                this.updateChannelMessage(channel, event);
-            }
-
-            @Override
-            public void onReactionDeleted(Channel channel, Event event) {
-                this.updateChannelMessage(channel, event);
-            }
-
-            @Override
-            public void onChannelUpdated(Channel channel, Event event) {
-                channel.handleChannelUpdated(channel, event);
-            }
-=======
                 private void updateChannelMessage(Channel channel, Event event) {
                     channel.handleMessageUpdatedOrDeleted(event);
                 }
@@ -217,7 +163,6 @@
 
                 // TODO: what about deleted channels?
                 // TODO: what about user update events?
->>>>>>> c9f98a79
 
                 @Override
                 public void onConnectionChanged(Event event) {
@@ -1165,11 +1110,7 @@
 
             @Override
             public void onFailure(Call<FlagResponse> call, Throwable t) {
-<<<<<<< HEAD
-                ErrorResponse response = new Gson().fromJson(t.getLocalizedMessage(), ErrorResponse.class);
-=======
                 ErrorResponse response = GsonConverter.Gson().fromJson(t.getLocalizedMessage(), ErrorResponse.class);
->>>>>>> c9f98a79
                 if (response != null)
                     callback.onError(response.getMessage(), response.getCode());
                 else
