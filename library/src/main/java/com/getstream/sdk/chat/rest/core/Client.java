package com.getstream.sdk.chat.rest.core;

import android.content.Context;
import android.text.TextUtils;
import android.util.Base64;
import android.util.Log;

import androidx.annotation.NonNull;

import com.getstream.sdk.chat.ConnectionLiveData;
import com.getstream.sdk.chat.EventSubscriberRegistry;
import com.getstream.sdk.chat.enums.EventType;
import com.getstream.sdk.chat.enums.MessageStatus;
import com.getstream.sdk.chat.enums.QuerySort;
import com.getstream.sdk.chat.interfaces.CachedTokenProvider;
import com.getstream.sdk.chat.interfaces.ClientConnectionCallback;
import com.getstream.sdk.chat.interfaces.TokenProvider;
import com.getstream.sdk.chat.interfaces.UserEntity;
import com.getstream.sdk.chat.interfaces.WSResponseHandler;
import com.getstream.sdk.chat.model.Channel;
import com.getstream.sdk.chat.model.Config;
import com.getstream.sdk.chat.model.Event;
import com.getstream.sdk.chat.model.PaginationOptions;
import com.getstream.sdk.chat.model.QueryChannelsQ;
import com.getstream.sdk.chat.rest.Message;
import com.getstream.sdk.chat.rest.User;
import com.getstream.sdk.chat.rest.WebSocketService;
import com.getstream.sdk.chat.rest.codecs.GsonConverter;
import com.getstream.sdk.chat.rest.controller.APIService;
import com.getstream.sdk.chat.rest.controller.RetrofitClient;
import com.getstream.sdk.chat.rest.interfaces.ChannelCallback;
import com.getstream.sdk.chat.rest.interfaces.CompletableCallback;
import com.getstream.sdk.chat.rest.interfaces.EventCallback;
import com.getstream.sdk.chat.rest.interfaces.FlagCallback;
import com.getstream.sdk.chat.rest.interfaces.GetDevicesCallback;
import com.getstream.sdk.chat.rest.interfaces.GetReactionsCallback;
import com.getstream.sdk.chat.rest.interfaces.GetRepliesCallback;
import com.getstream.sdk.chat.rest.interfaces.MessageCallback;
import com.getstream.sdk.chat.rest.interfaces.MuteUserCallback;
import com.getstream.sdk.chat.rest.interfaces.QueryChannelListCallback;
import com.getstream.sdk.chat.rest.interfaces.QueryUserListCallback;
import com.getstream.sdk.chat.rest.request.AcceptInviteRequest;
import com.getstream.sdk.chat.rest.request.AddDeviceRequest;
import com.getstream.sdk.chat.rest.request.AddMembersRequest;
import com.getstream.sdk.chat.rest.request.BanUserRequest;
import com.getstream.sdk.chat.rest.request.MarkReadRequest;
import com.getstream.sdk.chat.rest.request.QueryChannelsRequest;
import com.getstream.sdk.chat.rest.request.QueryUserRequest;
import com.getstream.sdk.chat.rest.request.ReactionRequest;
import com.getstream.sdk.chat.rest.request.RejectInviteRequest;
import com.getstream.sdk.chat.rest.request.RemoveMembersRequest;
import com.getstream.sdk.chat.rest.request.SendActionRequest;
import com.getstream.sdk.chat.rest.request.SendEventRequest;
import com.getstream.sdk.chat.rest.request.UpdateChannelRequest;
import com.getstream.sdk.chat.rest.response.ChannelResponse;
import com.getstream.sdk.chat.rest.response.ChannelState;
import com.getstream.sdk.chat.rest.response.CompletableResponse;
import com.getstream.sdk.chat.rest.response.ErrorResponse;
import com.getstream.sdk.chat.rest.response.EventResponse;
import com.getstream.sdk.chat.rest.response.FlagResponse;
import com.getstream.sdk.chat.rest.response.GetDevicesResponse;
import com.getstream.sdk.chat.rest.response.GetReactionsResponse;
import com.getstream.sdk.chat.rest.response.GetRepliesResponse;
import com.getstream.sdk.chat.rest.response.MessageResponse;
import com.getstream.sdk.chat.rest.response.MuteUserResponse;
import com.getstream.sdk.chat.rest.response.QueryChannelsResponse;
import com.getstream.sdk.chat.rest.response.QueryUserListResponse;
import com.getstream.sdk.chat.rest.response.WsErrorMessage;
import com.getstream.sdk.chat.rest.storage.BaseStorage;
import com.getstream.sdk.chat.rest.storage.StreamPublicStorage;
import com.getstream.sdk.chat.storage.Storage;

import org.jetbrains.annotations.NotNull;
import org.jetbrains.annotations.Nullable;
import org.json.JSONException;
import org.json.JSONObject;

import java.nio.charset.StandardCharsets;
import java.util.ArrayList;
import java.util.Collection;
import java.util.Collections;
import java.util.HashMap;
import java.util.List;
import java.util.Map;

import retrofit2.Call;
import retrofit2.Callback;
import retrofit2.Response;

import static com.getstream.sdk.chat.enums.Filters.and;
import static com.getstream.sdk.chat.enums.Filters.in;
import static com.getstream.sdk.chat.storage.Sync.LOCAL_FAILED;
import static com.getstream.sdk.chat.storage.Sync.SYNCED;
import static java.util.UUID.randomUUID;

public class Client implements WSResponseHandler {

    private static final String TAG = Client.class.getSimpleName();
    private String clientID;

    @NotNull
    public ClientState getState() {
        return state;
    }

    public void setState(ClientState state) {
        this.state = state;
    }

    private ClientState state;

    // Main Params
    private String apiKey;
    private BaseStorage uploadStorage;
    private Boolean offlineStorage;
    private CachedTokenProvider tokenProvider;
    private boolean fetchingToken;
    private String cacheUserToken;
    private Context context;
    // Client params
    private Map<String, Channel> activeChannelMap = new HashMap<>();
    private boolean connected;

    private APIService mService;

    private EventSubscriberRegistry<ChatEventHandler> subRegistery;
    // registry for callbacks on the setUser connection
    private EventSubscriberRegistry<ClientConnectionCallback> connectSubRegistery;

    private Map<String, Config> channelTypeConfigs;
    private WebSocketService WSConn;
    private ApiClientOptions options;
    // endregion
    private ChatEventHandler builtinHandler =

            new ChatEventHandler() {
                @Override
                public void onAnyEvent(Event event) {
                    // if an event contains the current user update it
                    // this also captures notification.mutes_updated
                    if (event.getMe() != null) {
                        state.setCurrentUser(event.getMe());
                    }
                    if (event.getType() == EventType.NOTIFICATION_MUTES_UPDATED) {
                        Log.i(TAG, "Mutes updated");
                    }

                    // if an event contains a user update that user
                    // handles user updates, presence changes etc.
                    if (event.getUser() != null) {
                        state.updateUser(event.getUser());
                    }

                    // update the unread count if it is present on the event
                    if (event.getTotalUnreadCount() != null) {
                        state.setTotalUnreadCount(event.getTotalUnreadCount().intValue());
                    }
                    if (event.getUnreadChannels() != null) {
                        state.setUnreadChannels(event.getUnreadChannels().intValue());
                    }

                    // if an event contains an updated channel write the update
                    if (event.getChannel() != null) {
                        state.updateUsersForChannel(event.getChannel().getChannelState());
                    }
                }

                private void updateChannelMessage(Channel channel, Event event) {
                    channel.handleMessageUpdatedOrDeleted(event);
                }

                @Override
                public void onUserWatchingStart(Channel channel, Event event) {
                    channel.handleWatcherStart(event);
                }

                @Override
                public void onUserWatchingStop(Channel channel, Event event) {
                    channel.handleWatcherStop(event);
                }

                @Override
                public void onMessageNew(Channel channel, Event event) {
                    channel.handleNewMessage(event);
                }

                @Override
                public void onMessageUpdated(Channel channel, Event event) {
                    this.updateChannelMessage(channel, event);
                }

                @Override
                public void onMessageDeleted(Channel channel, Event event) {
                    this.updateChannelMessage(channel, event);
                }

                @Override
                public void onMessageRead(Channel channel, Event event) {
                    channel.handleReadEvent(event);
                }

                @Override
                public void onReactionNew(Channel channel, Event event) {
                    this.updateChannelMessage(channel, event);
                }

                @Override
                public void onReactionDeleted(Channel channel, Event event) {
                    this.updateChannelMessage(channel, event);
                }

                @Override
                public void onChannelUpdated(Channel channel, Event event) {
                    channel.handleChannelUpdated(event.getChannel());
                }

                @Override
                public void onChannelDeleted(Channel channel, Event event) {
                    storage().deleteChannel(channel);
                    activeChannelMap.remove(channel.getCid());
                }

                @Override
                public void onMemberAdded(Channel channel, Event event) {
                    if (event.getMember() != null) {
                        channel.handleMemberAdded(event.getMember());
                    }
                }

                @Override
                public void onMemberUpdated(Channel channel, Event event) {
                    if (event.getMember() != null) {
                        channel.handleMemberUpdated(event.getMember());
                    }
                }

                @Override
                public void onMemberRemoved(Channel channel, Event event) {
                    if (event.getUser() != null) {
                        channel.handelMemberRemoved(event.getUser());
                    }
                }

                @Override
                public void onConnectionChanged(Event event) {
                    if (!event.getOnline()) {
                        connected = false;
                    }
                }
            };

    public Client(String apiKey, ApiClientOptions options, ConnectionLiveData connectionLiveData) {
        connected = false;
        this.apiKey = apiKey;
        subRegistery = new EventSubscriberRegistry();
        connectSubRegistery = new EventSubscriberRegistry<>();
        channelTypeConfigs = new HashMap<>();
        offlineStorage = false;
        this.options = options;
        this.state = new ClientState(this);

        if (connectionLiveData != null) {
            connectionLiveData.observeForever(connectionModel -> {
                if (connectionModel.getIsConnected() && !connected) {
                    Log.i(TAG, "fast track connection discovery: UP");
                    reconnectWebSocket();
                } else if (!connectionModel.getIsConnected() && connected) {
                    Log.i(TAG, "fast track connection discovery: DOWN");
                    disconnectWebSocket();
                }
            });
        }
    }

    public Client(String apiKey, ApiClientOptions options) {
        this(apiKey, new ApiClientOptions(), null);
    }

    public Storage storage() {
        return Storage.getStorage(this, getContext(), this.offlineStorage);
    }

    public String getApiKey() {
        return apiKey;
    }

    /**
     * Returns the current user set in client's state
     */
    public User getUser() {
        return state.getCurrentUser();
    }

    /**
     * Returns the current user set in client's state
     */
    public String getUserId() {
        User currentUser = state.getCurrentUser();
        if (currentUser == null) return null;
        return currentUser.getId();
    }

    public String getClientID() {
        return clientID;
    }

    public Map<String, Channel> getActiveChannelMap() {
        return activeChannelMap;
    }

    public List<Channel> getActiveChannels() {
        Collection<Channel> values = activeChannelMap.values();
        ArrayList<Channel> channels = new ArrayList<>(values);

        return channels;
    }

    public APIService getApiService() {
        return mService;
    }

    public boolean isConnected() {
        return connected;
    }

    /**
     * The opposite of {@link #setUser(User, TokenProvider)} this closes the current WebSocket connection
     * and resets the client state as if setUser was never initialized
     * <p>
     * Calls to this method will return an error if a user was not set; if a user was set but
     * the connection is still pending (setUser is asynchronous) this method will also abort the pending
     * connection
     */
    public synchronized void disconnect() {
        if (state.getCurrentUser() == null) {
            Log.w(TAG, "disconnect was called but setUser was not called yet");
        }

        disconnectWebSocket();

        // unset token facilities
        tokenProvider = null;
        fetchingToken = false;
        cacheUserToken = null;

        // clear local state
        state.setCurrentUser(null);
        activeChannelMap.clear();
    }

    public synchronized void setUser(User user, final TokenProvider provider, ClientConnectionCallback callback) {
        connectSubRegistery.addSubscription(callback);
        setUser(user, provider);
    }

    /**
     * Sets the current user for chat
     * <p>
     * 1. it sets the current user to the client
     * 2. it requests the token from the provided TokenProvider
     * 3. uses {@link #connect} to continue with the initialization process
     * <p>
     * This method is required for most of Chat SDK functionality to work; since this is an async
     * function (a WebSocket connection must be established) code that depends on the initialization
     * of the user should be not be called directly but await for setUser to be completed
     * <p>
     * This can be done by adding callbacks via {@link #onSetUserCompleted(ClientConnectionCallback)}
     * <p>
     * Further calls to setUser are ignored; in order to change current user you first need to call
     * {@link #disconnect()}}
     *
     * @param user     the user to set as current
     * @param provider the Token Provider used to obtain the auth token for the user
     */
    public synchronized void setUser(User user, final TokenProvider provider) {

        if (getUser() != null) {
            Log.w(TAG, "setUser was called but a user is already set; this is probably an integration mistake");
            return;
        }

        state.setCurrentUser(user);
        List<TokenProvider.TokenProviderListener> listeners = new ArrayList<>();

        this.tokenProvider = new CachedTokenProvider() {
            @Override
            public void getToken(TokenProvider.TokenProviderListener listener) {
                // use the cached token if possible
                if (cacheUserToken != null) {
                    listener.onSuccess(cacheUserToken);
                    return;
                }

                // queue the listener up instead of spawning more getToken calls
                if (fetchingToken) {
                    listeners.add(listener);
                    return;
                } else {
                    // token is not in cache and there are no in-flight requests, go fetch it
                    Log.d(TAG, "Go get a new token");
                    fetchingToken = true;
                }

                provider.getToken(token -> {
                    cacheUserToken = token;
                    fetchingToken = false;
                    Log.d(TAG, "We got another token " + token);
                    listener.onSuccess(token);
                    for (TokenProvider.TokenProviderListener l :
                            listeners) {
                        l.onSuccess(token);
                    }
                    listeners.clear();
                });
            }

            @Override
            public void tokenExpired() {
                Log.d(TAG, "Current token is expired: " + cacheUserToken);
                cacheUserToken = null;
            }
        };
        connect();
    }

    /**
     * Generates a message id based on the user id + a random UUID.
     * We generate the message client side to make it easier to update the local storage/in-memory store of messages
     *
     * @return a string with the new message id
     */
    public String generateMessageID() {
        return getUserId() + "-" + randomUUID().toString();
    }

    public void setUser(User user, @NonNull String token, ClientConnectionCallback callback) {
        setUser(user, listener -> listener.onSuccess(token), callback);
    }

    public void setUser(User user, @NonNull String token) {
        setUser(user, listener -> listener.onSuccess(token));
    }

    public boolean fromCurrentUser(UserEntity entity) {
        String otherUserId = entity.getUserId();
        if (otherUserId == null) return false;
        if (getUser() == null) return false;
        return TextUtils.equals(getUserId(), otherUserId);
    }

    /**
     * Creates an authorization token for development purposes.
     * Note: you must configure your application to disable auth checks
     * This only suitable for a dev/test environment.
     *
     * @param userId the id of the user
     * @return the dev token for the user
     */
    public String devToken(@NonNull String userId) {
        if (TextUtils.isEmpty(userId)) {
            throw new IllegalArgumentException("User ID must be non-null");
        }

        String header = "eyJhbGciOiJIUzI1NiIsInR5cCI6IkpXVCJ9"; //  {"alg": "HS256", "typ": "JWT"}
        JSONObject payloadJson = new JSONObject();

        try {
            payloadJson.put("user_id", userId);
        } catch (JSONException e) {
            e.printStackTrace();
        }

        String payload = payloadJson.toString();
        String payloadBase64 = Base64.encodeToString(payload.getBytes(StandardCharsets.UTF_8), Base64.NO_WRAP);
        String devSignature = "devtoken";

        String[] a = new String[3];
        a[0] = header;
        a[1] = payloadBase64;
        a[2] = devSignature;

        return TextUtils.join(".", a);
    }

    /**
     * Event Delegation: Adds an event handler for client events received via WebSocket
     *
     * @param handler the event handler for client events
     * @return the identifier of the handler, you can use that to remove it, see: {@link #removeEventHandler(Integer)}
     */
    public final int addEventHandler(ChatEventHandler handler) {
        Integer subID = subRegistery.addSubscription(handler);
        return subID;
    }

    /**
     * Event Delegation: removes an event handler via its id
     * <p>
     * Removing an handler that was not registered is a no-op
     *
     * @param handlerId the event handler for client events
     */
    public final void removeEventHandler(Integer handlerId) {
        subRegistery.removeSubscription(handlerId);
    }

    /**
     * Makes sure the callback is called when the user is ready
     * <p>
     * If the user is setup, it will run immediately; otherwise it will be added to a
     * waiting list and will be fired as soon as the user is ready (see {@link #setUser(User, TokenProvider)} for more)
     *
     * @param callback the callback to run when
     */
    public synchronized void onSetUserCompleted(ClientConnectionCallback callback) {
        if (connected) {
            callback.onSuccess(getUser());
        } else {
            connectSubRegistery.addSubscription(callback);
        }
    }

    private JSONObject buildUserDetailJSON() {
        HashMap<String, Object> jsonParameter = new HashMap<>();
        HashMap<String, Object> userDetails = new HashMap<>();

        if (getUser().getExtraData() != null) {
            userDetails = new HashMap<>(getUser().getExtraData());
        }

        userDetails.put("id", getUserId());
        userDetails.put("name", getUser().getName());
        userDetails.put("image", getUser().getImage());

        jsonParameter.put("user_details", userDetails);
        jsonParameter.put("user_id", getUserId());
        jsonParameter.put("server_determines_connection_id", true);
        return new JSONObject(jsonParameter);
    }

    private synchronized void connect() {
        Log.i(TAG, "client.connect was called");
        tokenProvider.getToken(userToken -> {
            JSONObject json = buildUserDetailJSON();
            String wsURL = options.getWssURL() + "connect?json=" + json + "&api_key="
                    + apiKey + "&authorization=" + userToken + "&stream-auth-type=" + "jwt";
            Log.d(TAG, "WebSocket URL : " + wsURL);

            mService = RetrofitClient.getAuthorizedClient(tokenProvider, options).create(APIService.class);
            uploadStorage = new StreamPublicStorage(this, tokenProvider, options);
            WSConn = new WebSocketService(wsURL, getUserId(), this);
            WSConn.connect();
        });
    }

    public Channel channel(String cid) {
        String[] parts = cid.split(":", 2);
        return channel(parts[0], parts[1], new HashMap<>());
    }

    public Channel channel(String type, String id) {
        return channel(type, id, new HashMap<>());
    }

    public Channel channel(String type, HashMap<String, Object> extraData, List<String> members) {
        return new Channel(this, type, extraData, members);
    }

    public Channel channel(String type, String id, HashMap<String, Object> extraData) {
        Channel channel = getChannelByCid(type, id);
        if (channel != null) {
            return channel;
        }
        return new Channel(this, type, id, extraData);
    }

    @Override
    public void connectionResolved(Event event) {
        clientID = event.getConnectionId();
        if (event.getMe() != null)
            state.setCurrentUser(event.getMe());

        // mark as connect, any new callbacks will automatically be executed
        connected = true;

        // call onSuccess for everyone that was waiting
        List<ClientConnectionCallback> subs = connectSubRegistery.getSubscribers();
        connectSubRegistery.clear();
        for (ClientConnectionCallback waiter : subs) {
            waiter.onSuccess(getUser());
        }

    }

    @Override
    public void onError(WsErrorMessage error) {
        // call onError for everyone
        List<ClientConnectionCallback> subs = connectSubRegistery.getSubscribers();
        connectSubRegistery.clear();
        for (ClientConnectionCallback waiter : subs) {
            waiter.onError(error.getError().getMessage(), error.getError().getCode());
        }
    }

    @Override
    public void onWSEvent(Event event) {
        builtinHandler.dispatchEvent(this, event);
        for (ChatEventHandler handler : subRegistery.getSubscribers()) {
            handler.dispatchEvent(this, event);
        }

        Channel channel = getChannelByCid(event.getCid());
        if (channel != null) {
            channel.handleChannelEvent(event);
        }
    }

    /**
     * the opposite of {@link #disconnectWebSocket()}
     */
    public void reconnectWebSocket() {
        if (getUser() == null) {
            Log.w(TAG, "calling reconnectWebSocket before setUser is a no-op");
            return;
        }
        if (WSConn != null) {
            Log.w(TAG, "tried to reconnectWebSocket by a connection is still set");
            return;
        }
        connectionRecovered();
        connect();
    }

    @Override
    public void connectionRecovered() {
        List<String> cids = new ArrayList<>();
        for (Channel channel : getActiveChannels()) {
            cids.add(channel.getCid());
        }
        if (cids.size() > 0) {
            onSetUserCompleted(new ClientConnectionCallback() {
                @Override
                public void onSuccess(User user) {
                    QueryChannelsRequest query = new QueryChannelsRequest(and(in("cid", cids)), new QuerySort().desc("last_message_at"))
                            .withLimit(30)
                            .withMessageLimit(30);
                    queryChannels(query, new QueryChannelListCallback() {
                        @Override
                        public void onSuccess(QueryChannelsResponse response) {
                            connected = true;
                            onWSEvent(new Event(EventType.CONNECTION_RECOVERED.label));
                        }

                        @Override
                        public void onError(String errMsg, int errCode) {
                            // TODO: probably the best is to make sure the client goes back offline and online again
                        }
                    });
                }

                @Override
                public void onError(String errMsg, int errCode) {

                }
            });
        } else {
            onSetUserCompleted(new ClientConnectionCallback() {
                @Override
                public void onSuccess(User user) {
                    onWSEvent(new Event(EventType.CONNECTION_RECOVERED.label));
                }

                @Override
                public void onError(String errMsg, int errCode) {

                }
            });
        }
    }

    @Override
    public void tokenExpired() {
        tokenProvider.tokenExpired();
        disconnectWebSocket();
        reconnectWebSocket();
    }

    public synchronized void addChannelConfig(String channelType, Config config) {
        channelTypeConfigs.put(channelType, config);
    }

    public synchronized Config getChannelConfig(String channelType) {
        return channelTypeConfigs.get(channelType);
    }

    public synchronized void addToActiveChannels(Channel channel) {
        if (getChannelByCid(channel.getCid()) == null) {
            activeChannelMap.put(channel.getCid(), channel);
        }
    }

    // endregion

    private Channel getChannelByCid(String type, String id) {
        return getChannelByCid(type + ":" + id);
    }

    Channel getChannelByCid(String cid) {
        return activeChannelMap.get(cid);
    }

    // region Channel
    public void queryChannels(QueryChannelsRequest request, QueryChannelListCallback callback) {
        Client m = this;
        onSetUserCompleted(new ClientConnectionCallback() {
            @Override
            public void onSuccess(User user) {
                String userID = user.getId();
                String payload = GsonConverter.Gson().toJson(request);

                mService.queryChannels(apiKey, userID, clientID, payload).enqueue(new Callback<QueryChannelsResponse>() {
                    @Override
                    public void onResponse(Call<QueryChannelsResponse> call, Response<QueryChannelsResponse> response) {

                        for (ChannelState channelState : response.body().getChannelStates()) {
                            if (channelState.getLastMessage() != null)
                                channelState.getLastMessage().setStatus(MessageStatus.RECEIVED);
                            Channel channel = channelState.getChannel();
                            addChannelConfig(channel.getType(), channel.getConfig());
                            channel.setClient(m);
                            channel.setLastState(channelState);
                            if (getChannelByCid(channel.getCid()) != null) {
                                channel = getChannelByCid(channel.getCid());
                            } else {
                                addToActiveChannels(channel);
                            }
                            channel.mergeWithState(channelState);
                            if (request.isWatch()) {
                                channel.setInitialized(true);
                            }

                            // update the user references
                            state.updateUsersForChannel(channelState);
                        }

                        // store the results of the query
                        QueryChannelsQ query = request.query();

                        List<Channel> channels = response.body().getChannels();

                        storage().insertQueryWithChannels(query, channels);

                        // callback
                        callback.onSuccess(response.body());
                    }

                    @Override
                    public void onFailure(Call<QueryChannelsResponse> call, Throwable t) {
                        if (t instanceof ErrorResponse) {
                            callback.onError(t.getMessage(), ((ErrorResponse) t).getCode());
                        } else {
                            callback.onError(t.getLocalizedMessage(), -1);
                        }
                    }
                });
            }

            @Override
            public void onError(String errMsg, int errCode) {
                callback.onError(errMsg, errCode);
            }
        });
    }

    /**
     * edit the channel's custom properties.
     *
     * @param channel       the channel needs to update
     * @param options       the custom properties
     * @param updateMessage message allowing you to show a system message in the Channel that something changed
     * @param callback      the result callback
     */
    public void updateChannel(@NonNull Channel channel, @NotNull Map<String, Object> options,
                              @Nullable String updateMessage, @NotNull ChannelCallback callback) {
        onSetUserCompleted(new ClientConnectionCallback() {
            @Override
            public void onSuccess(User user) {
                mService.updateChannel(channel.getType(), channel.getId(), apiKey, clientID,
                        new UpdateChannelRequest(options, updateMessage))
                        .enqueue(new Callback<ChannelResponse>() {
                            @Override
                            public void onResponse(Call<ChannelResponse> call, Response<ChannelResponse> response) {
                                callback.onSuccess(response.body());
                            }

                            @Override
                            public void onFailure(Call call, Throwable t) {
                                if (t instanceof ErrorResponse) {
                                    callback.onError(t.getMessage(), ((ErrorResponse) t).getCode());
                                } else {
                                    callback.onError(t.getLocalizedMessage(), -1);
                                }
                            }
                        });
            }

            @Override
            public void onError(String errMsg, int errCode) {
                callback.onError(errMsg, errCode);
            }
        });
    }

    /**
     * removes the channel. Messages are permanently removed.
     *
     * @param channel  the channel needs to delete
     * @param callback the result callback
     */
    public void deleteChannel(@NonNull Channel channel, @NotNull ChannelCallback callback) {
        onSetUserCompleted(new ClientConnectionCallback() {
            @Override
            public void onSuccess(User user) {
                mService.deleteChannel(channel.getType(), channel.getId(), apiKey, clientID)
                        .enqueue(new Callback<ChannelResponse>() {
                            @Override
                            public void onResponse(Call<ChannelResponse> call, Response<ChannelResponse> response) {
                                callback.onSuccess(response.body());
                            }

                            @Override
                            public void onFailure(Call call, Throwable t) {
                                if (t instanceof ErrorResponse) {
                                    callback.onError(t.getMessage(), ((ErrorResponse) t).getCode());
                                } else {
                                    callback.onError(t.getLocalizedMessage(), -1);
                                }
                            }
                        });
            }

            @Override
            public void onError(String errMsg, int errCode) {
                callback.onError(errMsg, errCode);
            }
        });
    }

    /**
     * stops watching the channel for events.
     *
     * @param channel  stops watch this channel
     * @param callback the result callback
     */
    public void stopWatchingChannel(@NotNull Channel channel, @NotNull CompletableCallback callback) {
        onSetUserCompleted(new ClientConnectionCallback() {
            @Override
            public void onSuccess(User user) {
                mService.stopWatching(channel.getType(), channel.getId(), apiKey, clientID, Collections.emptyMap())
                        .enqueue(new Callback<CompletableResponse>() {
                            @Override
                            public void onResponse(Call<CompletableResponse> call, Response<CompletableResponse> response) {
                                callback.onSuccess(response.body());
                            }

                            @Override
                            public void onFailure(Call<CompletableResponse> call, Throwable t) {
                                if (t instanceof ErrorResponse) {
                                    callback.onError(t.getMessage(), ((ErrorResponse) t).getCode());
                                } else {
                                    callback.onError(t.getLocalizedMessage(), -1);
                                }
                            }
                        });
            }

            @Override
            public void onError(String errMsg, int errCode) {
                callback.onError(errMsg, errCode);
            }
        });
    }

    /**
     * hides the channel from queryChannels for the user until a message is added TODO: track hidden state in Room
     *
     * @param channel  the channel needs to hide
     * @param callback the result callback
     */
    public void hideChannel(@NonNull Channel channel, @NotNull CompletableCallback callback) {
        onSetUserCompleted(new ClientConnectionCallback() {
            @Override
            public void onSuccess(User user) {
                mService.hideChannel(channel.getType(), channel.getId(), apiKey, clientID, Collections.EMPTY_MAP)
                        .enqueue(new Callback<CompletableResponse>() {
                            @Override
                            public void onResponse(Call<CompletableResponse> call, Response<CompletableResponse> response) {
                                callback.onSuccess(response.body());
                            }

                            @Override
                            public void onFailure(Call<CompletableResponse> call, Throwable t) {
                                if (t instanceof ErrorResponse) {
                                    callback.onError(t.getMessage(), ((ErrorResponse) t).getCode());
                                } else {
                                    callback.onError(t.getLocalizedMessage(), -1);
                                }
                            }
                        });
            }

            @Override
            public void onError(String errMsg, int errCode) {
                callback.onError(errMsg, errCode);
            }
        });

    }

    /**
     * removes the hidden status for a channel TODO: track hidden state in Room
     *
     * @param channel  the channel needs to show
     * @param callback the result callback
     */
    public void showChannel(@NonNull Channel channel, @NotNull CompletableCallback callback) {
        onSetUserCompleted(new ClientConnectionCallback() {
            @Override
            public void onSuccess(User user) {
                mService.showChannel(channel.getType(), channel.getId(), apiKey, clientID, Collections.EMPTY_MAP)
                        .enqueue(new Callback<CompletableResponse>() {
                            @Override
                            public void onResponse(Call<CompletableResponse> call, Response<CompletableResponse> response) {
                                callback.onSuccess(response.body());
                            }

                            @Override
                            public void onFailure(Call<CompletableResponse> call, Throwable t) {
                                if (t instanceof ErrorResponse) {
                                    callback.onError(t.getMessage(), ((ErrorResponse) t).getCode());
                                } else {
                                    callback.onError(t.getLocalizedMessage(), -1);
                                }
                            }
                        });
            }

            @Override
            public void onError(String errMsg, int errCode) {
                callback.onError(errMsg, errCode);
            }
        });
    }

    /**
     * Accept an invite to the channel
     *
     * @param channel  accept invite to this channel
     * @param message  message object allowing you to show a system message in the Channel
     * @param callback the result callback
     */
    public void acceptInvite(@NotNull Channel channel, @Nullable String message, @NotNull ChannelCallback callback) {
        onSetUserCompleted(new ClientConnectionCallback() {
            @Override
            public void onSuccess(User user) {
                mService.acceptInvite(channel.getType(), channel.getId(), apiKey, clientID, new AcceptInviteRequest(message))
                        .enqueue(new Callback<ChannelResponse>() {
                            @Override
                            public void onResponse(Call<ChannelResponse> call, Response<ChannelResponse> response) {
                                callback.onSuccess(response.body());
                            }

                            @Override
                            public void onFailure(Call<ChannelResponse> call, Throwable t) {
                                if (t instanceof ErrorResponse) {
                                    callback.onError(t.getMessage(), ((ErrorResponse) t).getCode());
                                } else {
                                    callback.onError(t.getLocalizedMessage(), -1);
                                }
                            }
                        });
            }

            @Override
            public void onError(String errMsg, int errCode) {
                callback.onError(errMsg, errCode);
            }
        });
    }

    /**
     * Reject an invite to the channel
     *
     * @param channel  reject invite to this channel
     * @param callback the result callback
     */
    public void rejectInvite(@NotNull Channel channel, @NotNull ChannelCallback callback) {
        onSetUserCompleted(new ClientConnectionCallback() {
            @Override
            public void onSuccess(User user) {
                mService.rejectInvite(channel.getType(), channel.getId(), apiKey, clientID, new RejectInviteRequest())
                        .enqueue(new Callback<ChannelResponse>() {
                            @Override
                            public void onResponse(Call<ChannelResponse> call, Response<ChannelResponse> response) {
                                callback.onSuccess(response.body());
                            }

                            @Override
                            public void onFailure(Call<ChannelResponse> call, Throwable t) {
                                if (t instanceof ErrorResponse) {
                                    callback.onError(t.getMessage(), ((ErrorResponse) t).getCode());
                                } else {
                                    callback.onError(t.getLocalizedMessage(), -1);
                                }
                            }
                        });
            }

            @Override
            public void onError(String errMsg, int errCode) {
                callback.onError(errMsg, errCode);
            }
        });
    }


    // region Message

    /**
     * sendMessage - Sends a message to a channel
     *
     * @param channel The channel
     * @param message The message
     */
    public void sendMessage(Channel channel,
                            @NonNull Message message,
                            MessageCallback callback) {

        String str = GsonConverter.Gson().toJson(message);
        Map<String, Object> map = new HashMap<>();
        map.put("message", GsonConverter.Gson().fromJson(str, Map.class));

        mService.sendMessage(channel.getType(), channel.getId(), apiKey, getUserId(), clientID, map).enqueue(new Callback<MessageResponse>() {
            @Override
            public void onResponse(Call<MessageResponse> call, Response<MessageResponse> response) {
                message.setSyncStatus(SYNCED);
                callback.onSuccess(response.body());
            }

            @Override
            public void onFailure(Call<MessageResponse> call, Throwable t) {
                message.setStatus(MessageStatus.FAILED);
                message.setSyncStatus(LOCAL_FAILED);
                if (t instanceof ErrorResponse) {
                    callback.onError(t.getMessage(), ((ErrorResponse) t).getCode());
                } else {
                    callback.onError(t.getLocalizedMessage(), -1);
                }
            }
        });
    }

    /**
     * Updates a message
     *
     * @param message The Message object
     */
    public void updateMessage(@NonNull Message message,
                              MessageCallback callback) {

        String str = GsonConverter.Gson().toJson(message);
        Map<String, Object> map = new HashMap<>();
        map.put("message", GsonConverter.Gson().fromJson(str, Map.class));
        mService.updateMessage(message.getId(),
                apiKey,
                getUserId(),
                clientID,
                map).enqueue(new Callback<MessageResponse>() {

            @Override
            public void onResponse(Call<MessageResponse> call, Response<MessageResponse> response) {
                callback.onSuccess(response.body());
            }

            @Override
            public void onFailure(Call<MessageResponse> call, Throwable t) {
                if (t instanceof ErrorResponse) {
                    callback.onError(t.getMessage(), ((ErrorResponse) t).getCode());
                } else {
                    callback.onError(t.getLocalizedMessage(), -1);
                }
            }
        });
    }

    public void getMessage(@NonNull String messageId,
                           MessageCallback callback) {

        mService.getMessage(messageId, apiKey, getUserId(), clientID).enqueue(new Callback<MessageResponse>() {
            @Override
            public void onResponse(Call<MessageResponse> call, Response<MessageResponse> response) {
                callback.onSuccess(response.body());
            }

            @Override
            public void onFailure(Call<MessageResponse> call, Throwable t) {
                if (t instanceof ErrorResponse) {
                    callback.onError(t.getMessage(), ((ErrorResponse) t).getCode());
                } else {
                    callback.onError(t.getLocalizedMessage(), -1);
                }
            }
        });
    }

    /**
     * Deletes a message
     *
     * @param messageId the id of the message to delete
     * @param callback  the result callback
     */
    public void deleteMessage(@NonNull String messageId,
                              MessageCallback callback) {

        mService.deleteMessage(messageId, apiKey, getUserId(), clientID).enqueue(new Callback<MessageResponse>() {
            @Override
            public void onResponse(Call<MessageResponse> call, Response<MessageResponse> response) {
                callback.onSuccess(response.body());
            }

            @Override
            public void onFailure(Call<MessageResponse> call, Throwable t) {
                if (t instanceof ErrorResponse) {
                    callback.onError(t.getMessage(), ((ErrorResponse) t).getCode());
                } else {
                    callback.onError(t.getLocalizedMessage(), -1);
                }
            }
        });
    }

    /**
     * Marks a channel as read for this user, only works if the `read_events` setting is enabled
     *
     * @param channel     the channel to mark as read
     * @param readRequest the mark read request additional options
     * @param callback    the result callback
     */
    public void markRead(@NonNull Channel channel,
                         MarkReadRequest readRequest,
                         EventCallback callback) {

        Config channelConfig = getChannelConfig(channel.getType());
        if (channelConfig != null && !channelConfig.isReadEvents()) {
            callback.onError("Read events are disabled for this channel type", -1);
        }

        if (getChannelConfig(channel.getType()).isReadEvents())
            mService.markRead(channel.getType(), channel.getId(), apiKey, getUserId(), clientID, readRequest).enqueue(new Callback<EventResponse>() {
                @Override
                public void onResponse(Call<EventResponse> call, Response<EventResponse> response) {
                    callback.onSuccess(response.body());
                }

                @Override
                public void onFailure(Call<EventResponse> call, Throwable t) {
                    if (t instanceof ErrorResponse) {
                        callback.onError(t.getMessage(), ((ErrorResponse) t).getCode());
                    } else {
                        callback.onError(t.getLocalizedMessage(), -1);
                    }
                }
            });
    }
    // endregion

    // region Thread

    /**
     * Marks all channels for this user as read
     *
     * @param callback the result callback
     */
    public void markAllRead(EventCallback callback) {

        mService.markAllRead(apiKey, getUserId(), clientID).enqueue(new Callback<EventResponse>() {
            @Override
            public void onResponse(Call<EventResponse> call, Response<EventResponse> response) {
                callback.onSuccess(response.body());
            }

            @Override
            public void onFailure(Call<EventResponse> call, Throwable t) {
                if (t instanceof ErrorResponse) {
                    callback.onError(t.getMessage(), ((ErrorResponse) t).getCode());
                } else {
                    callback.onError(t.getLocalizedMessage(), -1);
                }
            }
        });
    }
    // endregion

    // region Reaction

    /**
     * Lists the message replies for a parent message
     *
     * @param parentId the id of the parent message
     * @param limit    the number of messages to retrieve older than idLt
     * @param idLt     the id of the reply to use as offset (if null or empty it will fetch replies from the oldest)
     * @param callback the result callback
     */
    public void getReplies(@NonNull String parentId,
                           int limit,
                           String idLt,
                           GetRepliesCallback callback) {

        if (TextUtils.isEmpty(idLt)) {
            mService.getReplies(parentId, apiKey, getUserId(), clientID, limit).enqueue(new Callback<GetRepliesResponse>() {
                @Override
                public void onResponse(Call<GetRepliesResponse> call, Response<GetRepliesResponse> response) {
                    callback.onSuccess(response.body());
                }

                @Override
                public void onFailure(Call<GetRepliesResponse> call, Throwable t) {
                    if (t instanceof ErrorResponse) {
                        callback.onError(t.getMessage(), ((ErrorResponse) t).getCode());
                    } else {
                        callback.onError(t.getLocalizedMessage(), -1);
                    }
                }
            });
        } else {
            mService.getRepliesMore(parentId, apiKey, getUserId(), clientID, limit, idLt).enqueue(new Callback<GetRepliesResponse>() {
                @Override
                public void onResponse(Call<GetRepliesResponse> call, Response<GetRepliesResponse> response) {
                    callback.onSuccess(response.body());
                }

                @Override
                public void onFailure(Call<GetRepliesResponse> call, Throwable t) {
                    if (t instanceof ErrorResponse) {
                        callback.onError(t.getMessage(), ((ErrorResponse) t).getCode());
                    } else {
                        callback.onError(t.getLocalizedMessage(), -1);
                    }
                }
            });
        }

    }

    /**
     * Sends a reaction about a message
     *
     * @param callback the result callback
     */
    public void sendReaction(@NotNull ReactionRequest reactionRequest,
                             @NotNull MessageCallback callback) {


        mService.sendReaction(reactionRequest.getReaction().getMessageId(), apiKey, getUserId(), clientID, reactionRequest).enqueue(new Callback<MessageResponse>() {
            @Override
            public void onResponse(Call<MessageResponse> call, Response<MessageResponse> response) {
                callback.onSuccess(response.body());
            }

            @Override
            public void onFailure(Call<MessageResponse> call, Throwable t) {
                if (t instanceof ErrorResponse) {
                    callback.onError(t.getMessage(), ((ErrorResponse) t).getCode());
                } else {
                    callback.onError(t.getLocalizedMessage(), -1);
                }
            }
        });
    }

    // endregion

    // region Event

    /**
     * Deletes a reaction by user and type
     *
     * @param messageId the message id
     * @param type      the type of reaction that should be removed
     * @param callback  the result callback
     */
    public void deleteReaction(@NonNull String messageId,
                               @NonNull String type,
                               MessageCallback callback) {

        mService.deleteReaction(messageId, type, apiKey, getUserId(), clientID).enqueue(new Callback<MessageResponse>() {
            @Override
            public void onResponse(Call<MessageResponse> call, Response<MessageResponse> response) {
                callback.onSuccess(response.body());
            }

            @Override
            public void onFailure(Call<MessageResponse> call, Throwable t) {
                if (t instanceof ErrorResponse) {
                    callback.onError(t.getMessage(), ((ErrorResponse) t).getCode());
                } else {
                    callback.onError(t.getLocalizedMessage(), -1);
                }
            }
        });
    }

    /**
     * list the reactions, supports pagination
     *
     * @param messageId  the message id
     * @param pagination pagination options
     * @param callback   the result callback
     */
    public void getReactions(@NotNull String messageId,
                             @NotNull PaginationOptions pagination,
                             @NotNull GetReactionsCallback callback) {
        onSetUserCompleted(new ClientConnectionCallback() {
            @Override
            public void onSuccess(User user) {
                mService.getReactions(messageId, apiKey, clientID, pagination.getLimit(), pagination.getOffset())
                        .enqueue(new Callback<GetReactionsResponse>() {
                            @Override
                            public void onResponse(Call<GetReactionsResponse> call, Response<GetReactionsResponse> response) {
                                callback.onSuccess(response.body());
                            }

                            @Override
                            public void onFailure(Call<GetReactionsResponse> call, Throwable t) {
                                if (t instanceof ErrorResponse) {
                                    callback.onError(t.getMessage(), ((ErrorResponse) t).getCode());
                                } else {
                                    callback.onError(t.getLocalizedMessage(), -1);
                                }
                            }
                        });
            }

            @Override
            public void onError(String errMsg, int errCode) {
                callback.onError(errMsg, errCode);
            }
        });
    }

    /**
     * list of reactions (10 most recent reactions)
     *
     * @param messageId the message id
     * @param callback  the result callback
     */
    public void getReactions(@NotNull String messageId,
                             @NotNull GetReactionsCallback callback) {
        getReactions(messageId, new PaginationOptions(10, 0), callback);
    }

    // endregion

    /**
     * Sends an event on a channel
     *
     * @param channel      the channel for this event
     * @param eventRequest the send event request
     * @param callback     the result callback
     */
    public void sendEvent(@NonNull Channel channel,
                          @NonNull SendEventRequest eventRequest,
                          EventCallback callback) {

        mService.sendEvent(channel.getType(), channel.getId(), apiKey, getUserId(), clientID, eventRequest).enqueue(new Callback<EventResponse>() {
            @Override
            public void onResponse(Call<EventResponse> call, Response<EventResponse> response) {
                callback.onSuccess(response.body());
            }

            @Override
            public void onFailure(Call<EventResponse> call, Throwable t) {
                if (t instanceof ErrorResponse) {
                    callback.onError(t.getMessage(), ((ErrorResponse) t).getCode());
                } else {
                    callback.onError(t.getLocalizedMessage(), -1);
                }
            }
        });
    }


    // region User

    /**
     * Bans target user ID
     *
     * @param targetUserId the ID of the user to ban
     * @param channel      ban the user for this channel. If channel == null - ban the user from all channels
     * @param reason       the reason the ban was created.
     * @param timeout      the timeout in minutes until the ban is automatically expired.
     * @param callback     the result callback
     */
    public void banUser(@NotNull String targetUserId, @Nullable Channel channel,
                        @Nullable String reason, @Nullable Integer timeout,
                        @NotNull CompletableCallback callback) {
        onSetUserCompleted(new ClientConnectionCallback() {
            @Override
            public void onSuccess(User user) {
                mService.banUser(apiKey, clientID,
                        new BanUserRequest(targetUserId, timeout, reason,
                                channel != null ? channel.getType() : null,
                                channel != null ? channel.getId() : null))
                        .enqueue(new Callback<CompletableResponse>() {
                            @Override
                            public void onResponse(Call<CompletableResponse> call, Response<CompletableResponse> response) {
                                callback.onSuccess(response.body());
                            }

                            @Override
                            public void onFailure(Call<CompletableResponse> call, Throwable t) {
                                if (t instanceof ErrorResponse) {
                                    callback.onError(t.getMessage(), ((ErrorResponse) t).getCode());
                                } else {
                                    callback.onError(t.getLocalizedMessage(), -1);
                                }
                            }
                        });
            }

            @Override
            public void onError(String errMsg, int errCode) {
                callback.onError(errMsg, errCode);
            }
        });
    }

    /**
     * Removes the ban for target user ID
     *
     * @param targetUserId the ID of the user to remove the ban
     * @param channel      ban the user for this channel. If channel == null - revoke global ban for a user
     * @param callback     the result callback
     */
    public void unBanUser(@NotNull String targetUserId, @Nullable Channel channel,
                          @NotNull CompletableCallback callback) {
        onSetUserCompleted(new ClientConnectionCallback() {
            @Override
            public void onSuccess(User user) {
                mService.unBanUser(apiKey, clientID, targetUserId,
                        channel != null ? channel.getType() : null,
                        channel != null ? channel.getId() : null)
                        .enqueue(new Callback<CompletableResponse>() {
                            @Override
                            public void onResponse(Call<CompletableResponse> call, Response<CompletableResponse> response) {
                                callback.onSuccess(response.body());
                            }

                            @Override
                            public void onFailure(Call<CompletableResponse> call, Throwable t) {
                                if (t instanceof ErrorResponse) {
                                    callback.onError(t.getMessage(), ((ErrorResponse) t).getCode());
                                } else {
                                    callback.onError(t.getLocalizedMessage(), -1);
                                }
                            }
                        });
            }

            @Override
            public void onError(String errMsg, int errCode) {
                callback.onError(errMsg, errCode);
            }
        });
    }

    /**
     * Query users and watch user presence
     */
    public void queryUsers(QueryUserRequest request,
                           QueryUserListCallback callback) {
<<<<<<< HEAD
        onSetUserCompleted(new ClientConnectionCallback() {
=======

        mService.queryUsers(apiKey, getUserId(), clientID, payload).enqueue(new Callback<QueryUserListResponse>() {
>>>>>>> fab3831a
            @Override
            public void onSuccess(User user) {
                String requestString = GsonConverter.Gson().toJson(request);
                mService.queryUsers(apiKey, clientID, requestString)
                        .enqueue(new Callback<QueryUserListResponse>() {
                            @Override
                            public void onResponse(Call<QueryUserListResponse> call, Response<QueryUserListResponse> response) {
                                state.updateUsers(response.body().getUsers());
                                callback.onSuccess(response.body());
                            }

                            @Override
                            public void onFailure(Call<QueryUserListResponse> call, Throwable t) {
                                if (t instanceof ErrorResponse) {
                                    callback.onError(t.getMessage(), ((ErrorResponse) t).getCode());
                                } else {
                                    callback.onError(t.getLocalizedMessage(), -1);
                                }
                            }
                        });
            }

            @Override
            public void onError(String errMsg, int errCode) {
                callback.onError(errMsg, errCode);
            }
        });

    }

    /**
     * Setup an anonymous session
     */
    public void setAnonymousUser() {
    }

    /**
     * Setup a temporary guest user
     */
    public void setGuestUser(User user) {
    }

    /**
     * Mutes a user
     *
     * @param target_id the id of the user to mute
     * @param callback  the result callback
     */
    public void muteUser(@NonNull String target_id,
                         MuteUserCallback callback) {

        Map<String, String> body = new HashMap<>();
        body.put("target_id", target_id);
        body.put("user_id", getUserId());

        mService.muteUser(apiKey, getUserId(), clientID, body).enqueue(new Callback<MuteUserResponse>() {
            @Override
            public void onResponse(Call<MuteUserResponse> call, Response<MuteUserResponse> response) {
                if (response.isSuccessful()) {
                    callback.onSuccess(response.body());
                } else {
                    callback.onError(response.message(), response.code());
                }
            }

            @Override
            public void onFailure(Call<MuteUserResponse> call, Throwable t) {
                if (t instanceof ErrorResponse) {
                    callback.onError(t.getMessage(), ((ErrorResponse) t).getCode());
                } else {
                    callback.onError(t.getLocalizedMessage(), -1);
                }
            }
        });
    }

    /**
     * Unmutes another user, the reverse of {@link #muteUser(String, MuteUserCallback)}
     *
     * @param target_id the id of the user to un-mute
     * @param callback  the result callback
     */
    public void unmuteUser(@NonNull String target_id,
                           MuteUserCallback callback) {

        Map<String, String> body = new HashMap<>();
        body.put("target_id", target_id);
        body.put("user_id", getUserId());

        mService.unMuteUser(apiKey, getUserId(), clientID, body).enqueue(new Callback<MuteUserResponse>() {
            @Override
            public void onResponse(Call<MuteUserResponse> call, Response<MuteUserResponse> response) {
                if (response.isSuccessful()) {
                    callback.onSuccess(response.body());
                } else {
                    callback.onError(response.message(), response.code());
                }
            }

            @Override
            public void onFailure(Call<MuteUserResponse> call, Throwable t) {
                if (t instanceof ErrorResponse) {
                    callback.onError(t.getMessage(), ((ErrorResponse) t).getCode());
                } else {
                    callback.onError(t.getLocalizedMessage(), -1);
                }
            }
        });
    }

    public void flagUser(@NonNull String targetUserId,
                         FlagCallback callback) {

        Map<String, String> body = new HashMap<>();
        body.put("target_user_id", targetUserId);

        mService.flag(apiKey, getUserId(), clientID, body).enqueue(new Callback<FlagResponse>() {
            @Override
            public void onResponse(Call<FlagResponse> call, Response<FlagResponse> response) {
                if (response.isSuccessful()) {
                    callback.onSuccess(response.body());
                } else {
                    callback.onError(response.message(), response.code());
                }
            }

            @Override
            public void onFailure(Call<FlagResponse> call, Throwable t) {
                if (t instanceof ErrorResponse) {
                    callback.onError(t.getMessage(), ((ErrorResponse) t).getCode());
                } else {
                    callback.onError(t.getLocalizedMessage(), -1);
                }
            }
        });
    }

    public void unFlagUser(@NonNull String targetUserId,
                           FlagCallback callback) {

        Map<String, String> body = new HashMap<>();
        body.put("target_user_id", targetUserId);

        mService.unFlag(apiKey, getUserId(), clientID, body).enqueue(new Callback<FlagResponse>() {
            @Override
            public void onResponse(Call<FlagResponse> call, Response<FlagResponse> response) {
                if (response.isSuccessful()) {
                    callback.onSuccess(response.body());
                } else {
                    callback.onError(response.message(), response.code());
                }
            }

            @Override
            public void onFailure(Call<FlagResponse> call, Throwable t) {
                if (t instanceof ErrorResponse) {
                    callback.onError(t.getMessage(), ((ErrorResponse) t).getCode());
                } else {
                    callback.onError(t.getLocalizedMessage(), -1);
                }
            }
        });
    }

    /**
     * Adds members with given user IDs to the channel
     *
     * @param channel  add members to this channel
     * @param members  list of user IDs to add as members
     * @param callback the result callback
     */
    public void addMembers(@NotNull Channel channel, @NotNull List<String> members,
                           @NotNull ChannelCallback callback) {
        onSetUserCompleted(new ClientConnectionCallback() {
            @Override
            public void onSuccess(User user) {
                mService.addMembers(channel.getType(), channel.getId(), apiKey, clientID, new AddMembersRequest(members))
                        .enqueue(new Callback<ChannelResponse>() {
                            @Override
                            public void onResponse(Call<ChannelResponse> call, Response<ChannelResponse> response) {
                                callback.onSuccess(response.body());
                            }

                            @Override
                            public void onFailure(Call<ChannelResponse> call, Throwable t) {
                                if (t instanceof ErrorResponse) {
                                    callback.onError(t.getMessage(), ((ErrorResponse) t).getCode());
                                } else {
                                    callback.onError(t.getLocalizedMessage(), -1);
                                }
                            }
                        });
            }

            @Override
            public void onError(String errMsg, int errCode) {
                callback.onError(errMsg, errCode);
            }
        });
    }

    /**
     * Removes members with given user IDs from the channel
     *
     * @param channel  remove members to this channel
     * @param members  list of user IDs to remove from the member list
     * @param callback the result callback
     */
    public void removeMembers(@NotNull Channel channel, @NotNull List<String> members,
                              @NotNull ChannelCallback callback) {
        onSetUserCompleted(new ClientConnectionCallback() {
            @Override
            public void onSuccess(User user) {
                mService.removeMembers(channel.getType(), channel.getId(), apiKey, clientID, new RemoveMembersRequest(members))
                        .enqueue(new Callback<ChannelResponse>() {
                            @Override
                            public void onResponse(Call<ChannelResponse> call, Response<ChannelResponse> response) {
                                callback.onSuccess(response.body());
                            }

                            @Override
                            public void onFailure(Call<ChannelResponse> call, Throwable t) {
                                if (t instanceof ErrorResponse) {
                                    callback.onError(t.getMessage(), ((ErrorResponse) t).getCode());
                                } else {
                                    callback.onError(t.getLocalizedMessage(), -1);
                                }
                            }
                        });
            }

            @Override
            public void onError(String errMsg, int errCode) {
                callback.onError(errMsg, errCode);
            }
        });
    }

    // endregion
    public void sendAction(@NonNull String messageId,
                           @NonNull SendActionRequest request,
                           MessageCallback callback) {

        mService.sendAction(messageId, apiKey, getUserId(), clientID, request).enqueue(new Callback<MessageResponse>() {
            @Override
            public void onResponse(Call<MessageResponse> call, Response<MessageResponse> response) {
                callback.onSuccess(response.body());
            }

            @Override
            public void onFailure(Call call, Throwable t) {
                if (t instanceof ErrorResponse) {
                    callback.onError(t.getMessage(), ((ErrorResponse) t).getCode());
                } else {
                    callback.onError(t.getLocalizedMessage(), -1);
                }
            }
        });
    }


    // region Device

    /**
     * Adds a push device for a user.
     *
     * @param deviceId the id of the device to add
     * @param callback the result callback
     */
    public void addDevice(@NonNull String deviceId,
                          CompletableCallback callback) {
        AddDeviceRequest request = new AddDeviceRequest(deviceId);
        onSetUserCompleted(
                new ClientConnectionCallback() {

                    @Override
                    public void onSuccess(User user) {
                        mService.addDevices(apiKey, user.getId(), clientID, request).enqueue(new Callback<CompletableResponse>() {
                            @Override
                            public void onResponse(Call<CompletableResponse> call, Response<CompletableResponse> response) {
                                callback.onSuccess(response.body());
                            }

                            @Override
                            public void onFailure(Call<CompletableResponse> call, Throwable t) {
                                if (t instanceof ErrorResponse) {
                                    callback.onError(t.getMessage(), ((ErrorResponse) t).getCode());
                                } else {
                                    callback.onError(t.getLocalizedMessage(), -1);
                                }
                            }
                        });
                    }

                    @Override
                    public void onError(String errMsg, int errCode) {
                        callback.onError(errMsg, errCode);
                    }
                });
    }

    /**
     * getDevices - Returns the devices associated with a current user
     */
    public void getDevices(@NonNull Map<String, String> payload,
                           GetDevicesCallback callback) {

        onSetUserCompleted(
                new ClientConnectionCallback() {
                    @Override
                    public void onSuccess(User user) {
                        mService.getDevices(apiKey, user.getId(), clientID, payload).enqueue(new Callback<GetDevicesResponse>() {
                            @Override
                            public void onResponse(Call<GetDevicesResponse> call, Response<GetDevicesResponse> response) {
                                callback.onSuccess(response.body());
                            }

                            @Override
                            public void onFailure(Call<GetDevicesResponse> call, Throwable t) {
                                if (t instanceof ErrorResponse) {
                                    callback.onError(t.getMessage(), ((ErrorResponse) t).getCode());
                                } else {
                                    callback.onError(t.getLocalizedMessage(), -1);
                                }
                            }
                        });
                    }

                    @Override
                    public void onError(String errMsg, int errCode) {
                        callback.onError(errMsg, errCode);
                    }
                }
        );
    }

    /**
     * removeDevice - Removes the device with the given id. Clientside users can only delete their own devices
     */
    public void removeDevice(@NonNull String deviceId,
                             CompletableCallback callback) {
        onSetUserCompleted(
                new ClientConnectionCallback() {
                    @Override
                    public void onSuccess(User user) {
                        mService.deleteDevice(deviceId, apiKey, user.getId(), clientID).enqueue(new Callback<CompletableResponse>() {
                            @Override
                            public void onResponse(Call<CompletableResponse> call, Response<CompletableResponse> response) {
                                callback.onSuccess(response.body());
                            }

                            @Override
                            public void onFailure(Call<CompletableResponse> call, Throwable t) {
                                if (t instanceof ErrorResponse) {
                                    callback.onError(t.getMessage(), ((ErrorResponse) t).getCode());
                                } else {
                                    callback.onError(t.getLocalizedMessage(), -1);
                                }
                            }
                        });
                    }

                    @Override
                    public void onError(String errMsg, int errCode) {
                        callback.onError(errMsg, errCode);
                    }
                }
        );
    }

    /**
     * closes the WebSocket connection and sends a connection.change event to all listeners
     */
    public synchronized void disconnectWebSocket() {
        Log.i(TAG, "disconnecting");
        if (WSConn != null) {
            WSConn.disconnect();
            WSConn = null;
            clientID = null;
        }
        onWSEvent(new Event(false));
        connected = false;
    }

    public void flagMessage(@NonNull String targetMessageId,
                            FlagCallback callback) {

        Map<String, String> body = new HashMap<>();
        body.put("target_message_id", targetMessageId);

        mService.flag(apiKey, getUserId(), clientID, body).enqueue(new Callback<FlagResponse>() {
            @Override
            public void onResponse(Call<FlagResponse> call, Response<FlagResponse> response) {
                if (response.isSuccessful()) {
                    callback.onSuccess(response.body());
                } else {
                    callback.onError(response.message(), response.code());
                }
            }

            @Override
            public void onFailure(Call<FlagResponse> call, Throwable t) {
                if (t instanceof ErrorResponse) {
                    callback.onError(t.getMessage(), ((ErrorResponse) t).getCode());
                } else {
                    callback.onError(t.getLocalizedMessage(), -1);
                }
            }
        });
    }

    public void unFlagMessage(@NonNull String targetMessageId,
                              FlagCallback callback) {

        Map<String, String> body = new HashMap<>();
        body.put("target_message_id", targetMessageId);

        mService.unFlag(apiKey, getUserId(), clientID, body).enqueue(new Callback<FlagResponse>() {
            @Override
            public void onResponse(Call<FlagResponse> call, Response<FlagResponse> response) {
                if (response.isSuccessful()) {
                    callback.onSuccess(response.body());
                } else {
                    callback.onError(response.message(), response.code());
                }
            }

            @Override
            public void onFailure(Call<FlagResponse> call, Throwable t) {
                if (t instanceof ErrorResponse) {
                    callback.onError(t.getMessage(), ((ErrorResponse) t).getCode());
                } else {
                    callback.onError(t.getLocalizedMessage(), -1);
                }
            }
        });
    }

    public Boolean getOfflineStorage() {
        return offlineStorage;
    }

    public void setOfflineStorage(Boolean offlineStorage) {
        this.offlineStorage = offlineStorage;
    }

    public void enableOfflineStorage() {
        setOfflineStorage(true);
    }

    public void disableOfflineStorage() {
        setOfflineStorage(true);
    }

    public Context getContext() {
        return context;
    }

    public void setContext(Context context) {
        this.context = context;
    }

    public BaseStorage getUploadStorage() {
        return uploadStorage;
    }

    public void setUploadStorage(BaseStorage uploadStorage) {
        this.uploadStorage = uploadStorage;
    }
}<|MERGE_RESOLUTION|>--- conflicted
+++ resolved
@@ -1479,12 +1479,7 @@
      */
     public void queryUsers(QueryUserRequest request,
                            QueryUserListCallback callback) {
-<<<<<<< HEAD
         onSetUserCompleted(new ClientConnectionCallback() {
-=======
-
-        mService.queryUsers(apiKey, getUserId(), clientID, payload).enqueue(new Callback<QueryUserListResponse>() {
->>>>>>> fab3831a
             @Override
             public void onSuccess(User user) {
                 String requestString = GsonConverter.Gson().toJson(request);
