--- conflicted
+++ resolved
@@ -80,7 +80,7 @@
 import org.json.JSONException;
 import org.json.JSONObject;
 
-import java.net.URLEncoder;
+import java.io.UnsupportedEncodingException;
 import java.nio.charset.StandardCharsets;
 import java.util.ArrayList;
 import java.util.Collection;
@@ -558,32 +558,14 @@
     private synchronized void connect() {
         Log.i(TAG, "client.connect was called");
         tokenProvider.getToken(userToken -> {
-<<<<<<< HEAD
-            apiService = apiServiceProvider.provideApiService(tokenProvider);
-            uploadStorage = uploadStorageProvider.provideApiService(tokenProvider, this);
-            webSocketService = webSocketServiceProvider.provideWebSocketService(getUser(), userToken, this);
-            webSocketService.connect();
-=======
-
-            String json = buildUserDetailJSON().toString();
-
-            try{
-                json = URLEncoder.encode(json, StandardCharsets.UTF_8.toString());
-            }catch (Throwable throwable){
-                throwable.printStackTrace();
-                onError("Unable to encode user details json: " + json, ClientErrorCode.JSON_ENCODING);
-                return;
-            }
-
-            String wsURL = options.getWssURL() + "connect?json=" + json + "&api_key="
-                    + apiKey + "&authorization=" + userToken + "&stream-auth-type=" + "jwt";
-            Log.d(TAG, "WebSocket URL : " + wsURL);
-
-            mService = RetrofitClient.getAuthorizedClient(tokenProvider, options).create(APIService.class);
-            uploadStorage = new StreamPublicStorage(this, tokenProvider, options);
-            WSConn = new WebSocketService(wsURL, getUserId(), this);
-            WSConn.connect();
->>>>>>> 40800195
+            try {
+                webSocketService = webSocketServiceProvider.provideWebSocketService(getUser(), userToken, this);
+                apiService = apiServiceProvider.provideApiService(tokenProvider);
+                uploadStorage = uploadStorageProvider.provideApiService(tokenProvider, this);
+                webSocketService.connect();
+            } catch (UnsupportedEncodingException e) {
+                onError(e.getMessage(), ClientErrorCode.JSON_ENCODING);
+            }
         });
     }
 
@@ -1929,17 +1911,10 @@
      * closes the WebSocket connection and sends a connection.change event to all listeners
      */
     public synchronized void disconnectWebSocket() {
-<<<<<<< HEAD
-        Log.i(TAG, "disconnecting");
+        Log.i(TAG, "disconnecting websocket");
         if (webSocketService != null) {
             webSocketService.disconnect();
             webSocketService = null;
-=======
-        Log.i(TAG, "disconnecting websocket");
-        if (WSConn != null) {
-            WSConn.disconnect();
-            WSConn = null;
->>>>>>> 40800195
             clientID = null;
         }
         onWSEvent(new Event(false));
