--- conflicted
+++ resolved
@@ -141,10 +141,8 @@
     private UploadStorageProvider uploadStorageProvider;
     private StorageProvider storageProvider;
     private Context context;
-<<<<<<< HEAD
     private Handler delayedDisconnectWebSocketHandler = new Handler();
-=======
->>>>>>> 28ddfc91
+
 
     // Client params
     private Map<String, Channel> activeChannelMap = new HashMap<>();
@@ -461,11 +459,8 @@
      * @param provider the Token Provider used to obtain the auth token for the user
      */
     public synchronized void setUser(@NotNull User user, @NotNull final TokenProvider provider) {
-<<<<<<< HEAD
-=======
         anonymousConnection = false;
 
->>>>>>> 28ddfc91
         if (getUser() != null) {
             Log.w(TAG, "setUser was called but a user is already set; this is probably an integration mistake");
             return;
