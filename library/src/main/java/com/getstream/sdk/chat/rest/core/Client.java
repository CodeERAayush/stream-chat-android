--- conflicted
+++ resolved
@@ -64,6 +64,7 @@
 import com.getstream.sdk.chat.rest.request.SearchMessagesRequest;
 import com.getstream.sdk.chat.rest.request.SendActionRequest;
 import com.getstream.sdk.chat.rest.request.SendEventRequest;
+import com.getstream.sdk.chat.rest.request.UpdateChannelRequest;
 import com.getstream.sdk.chat.rest.response.ChannelResponse;
 import com.getstream.sdk.chat.rest.response.ChannelState;
 import com.getstream.sdk.chat.rest.response.CompletableResponse;
@@ -823,22 +824,10 @@
         onSetUserCompleted(new ClientConnectionCallback() {
             @Override
             public void onSuccess(User user) {
-<<<<<<< HEAD
-                Map<String, Object> body = new HashMap<>();
-                // check reserved field
-                channel.getExtraData().remove("members");
-                body.put("data",channel.getExtraData());
-                if (updateMessage != null) {
-                    String str = GsonConverter.Gson().toJson(updateMessage);
-                    body.put("message", GsonConverter.Gson().fromJson(str, Map.class));
-                }
-                apiService.updateChannel(channel.getType(), channel.getId(), apiKey, clientID, body)
-=======
                 UpdateChannelRequest request = new UpdateChannelRequest(channel.getExtraData(), updateMessage);
                 Log.d(TAG, "Request: " + new Gson().toJson(request));
                 apiService.updateChannel(channel.getType(), channel.getId(), apiKey, clientID,
                         new UpdateChannelRequest(channel.getExtraData(), updateMessage))
->>>>>>> 7427189a
                         .enqueue(new Callback<ChannelResponse>() {
                             @Override
                             public void onResponse(Call<ChannelResponse> call, Response<ChannelResponse> response) {
