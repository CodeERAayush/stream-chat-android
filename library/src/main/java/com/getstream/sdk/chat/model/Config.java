package com.getstream.sdk.chat.model;

import androidx.room.TypeConverters;

import com.getstream.sdk.chat.storage.converter.CommandListConverter;
import com.getstream.sdk.chat.storage.converter.DateConverter;
import com.google.gson.annotations.Expose;
import com.google.gson.annotations.SerializedName;

import java.util.Date;
import java.util.List;

/**
 * A config
 */

public class Config {
    @TypeConverters({DateConverter.class})
    @SerializedName("created_at")
    @Expose
    private Date created_at;

    @SerializedName("updated_at")
    @Expose
    @TypeConverters({DateConverter.class})
    private Date updated_at;
    @SerializedName("name")
    @Expose
    private String name;
    @SerializedName("typing_events")
    @Expose
    private boolean typingEvents;
    @SerializedName("read_events")
    @Expose
    private boolean readEvents;
    @SerializedName("connect_events")
    @Expose
    private boolean connect_events;
    @SerializedName("search")
    @Expose
    private boolean search;
    @SerializedName("reactions")
<<<<<<< HEAD
    @Expose
    private boolean reactions;
    @SerializedName("replies")
    @Expose
    private boolean replies;
=======
    private boolean reactionsEnabled;
    @SerializedName("replies")
    private boolean repliesEnabled;
>>>>>>> 35b890b3
    @SerializedName("mutes")
    @Expose
    private boolean mutes;
    @SerializedName("infinite")
    @Expose
    private String infinite;
    @SerializedName("max_message_length")
    @Expose
    private int max_message_length;
    @SerializedName("automod")
    @Expose
    private String automod;
    @SerializedName("commands")
    @Expose
    @TypeConverters(CommandListConverter.class)
    private List<Command> commands;

    public String getName() {
        return name;
    }

    public void setName(String name) {
        this.name = name;
    }

    public boolean isReadEvents() {
        return readEvents;
    }

    public void setReadEvents(boolean readEvents) {
        this.readEvents = readEvents;
    }

    public String getInfinite() {
        return infinite;
    }

    public void setInfinite(String infinite) {
        this.infinite = infinite;
    }

    public int getMax_message_length() {
        return max_message_length;
    }

    public void setMax_message_length(int max_message_length) {
        this.max_message_length = max_message_length;
    }

    public String getAutomod() {
        return automod;
    }

    public void setAutomod(String automod) {
        this.automod = automod;
    }

    public List<Command> getCommands() {
        return commands;
    }

    public void setCommands(List<Command> commands) {
        this.commands = commands;
    }

    public boolean isTypingEvents() {
        return typingEvents;
    }

    public void setTypingEvents(boolean typingEvents) {
        this.typingEvents = typingEvents;
    }

    public boolean isConnect_events() {
        return connect_events;
    }

    public void setConnect_events(boolean connect_events) {
        this.connect_events = connect_events;
    }

    public boolean isSearch() {
        return search;
    }

    public void setSearch(boolean search) {
        this.search = search;
    }

    public boolean isReactionsEnabled() {
        return reactionsEnabled;
    }

    public void setReactionsEnabled(boolean reactionsEnabled) {
        this.reactionsEnabled = reactionsEnabled;
    }

    public boolean isRepliesEnabled() {
        return repliesEnabled;
    }

    public void setRepliesEnabled(boolean repliesEnabled) {
        this.repliesEnabled = repliesEnabled;
    }

    public boolean isMutes() {
        return mutes;
    }

    public void setMutes(boolean mutes) {
        this.mutes = mutes;
    }

    public Date getCreated_at() {
        return created_at;
    }

    public void setCreated_at(Date created_at) {
        this.created_at = created_at;
    }

    public Date getUpdated_at() {
        return updated_at;
    }

    public void setUpdated_at(Date updated_at) {
        this.updated_at = updated_at;
    }
}<|MERGE_RESOLUTION|>--- conflicted
+++ resolved
@@ -40,17 +40,11 @@
     @Expose
     private boolean search;
     @SerializedName("reactions")
-<<<<<<< HEAD
     @Expose
-    private boolean reactions;
+    private boolean reactionsEnabled;
     @SerializedName("replies")
     @Expose
-    private boolean replies;
-=======
-    private boolean reactionsEnabled;
-    @SerializedName("replies")
     private boolean repliesEnabled;
->>>>>>> 35b890b3
     @SerializedName("mutes")
     @Expose
     private boolean mutes;
