package com.getstream.sdk.chat

import android.content.Context
import androidx.lifecycle.LiveData
import com.getstream.sdk.chat.UrlSigner.DefaultUrlSigner
import com.getstream.sdk.chat.enums.OnlineStatus
import com.getstream.sdk.chat.navigation.ChatNavigationHandler
import com.getstream.sdk.chat.navigation.ChatNavigator
import com.getstream.sdk.chat.style.ChatFonts
import com.getstream.sdk.chat.style.ChatFontsImpl
import com.getstream.sdk.chat.style.ChatStyle
import com.getstream.sdk.chat.utils.strings.ChatStrings
import com.getstream.sdk.chat.utils.strings.ChatStringsImpl
import io.getstream.chat.android.client.models.User
import io.getstream.chat.android.client.notifications.handler.ChatNotificationHandler
import io.getstream.chat.android.client.socket.InitConnectionListener

public interface Chat {
    public val navigator: ChatNavigator
    public val strings: ChatStrings
    public fun urlSigner(): UrlSigner
    public val fonts: ChatFonts
    public val onlineStatus: LiveData<OnlineStatus>
    public val unreadMessages: LiveData<Number>
    public val unreadChannels: LiveData<Number>
    public val currentUser: LiveData<User>
    public val markdown: ChatMarkdown
    public val version: String

    public fun setUser(
        user: User,
        token: String,
        callbacks: InitConnectionListener = object : InitConnectionListener() {}
    )

    public fun disconnect()

<<<<<<< HEAD
    public class Builder(private val apiKey: String, private val context: Context) {
        public var navigationHandler: ChatNavigationHandler? = null
        public var style: ChatStyle = ChatStyle.Builder().build()
        public var urlSigner: UrlSigner = DefaultUrlSigner()
        public var markdown: ChatMarkdown = ChatMarkdownImpl(context)
        public var offlineEnabled: Boolean = false
        public var notificationsConfig: NotificationConfig = NotificationConfig()
=======
    class Builder(private val apiKey: String, private val context: Context) {
        var navigationHandler: ChatNavigationHandler? = null
        var style: ChatStyle = ChatStyle.Builder().build()
        var urlSigner: UrlSigner = DefaultUrlSigner()
        var markdown: ChatMarkdown = ChatMarkdownImpl(context)
        var offlineEnabled: Boolean = false
        var notificationHandler: ChatNotificationHandler = ChatNotificationHandler(context)
>>>>>>> c47301ca

        public fun build(): Chat {
            return ChatImpl(
                ChatFontsImpl(style, context),
                ChatStringsImpl(context),
                navigationHandler,
                urlSigner,
                markdown,
                apiKey,
                context,
                offlineEnabled,
                notificationHandler
            ).apply {
                instance = this
            }
        }
    }

    public companion object {
        private var instance: Chat? = null

        @JvmStatic
        public fun getInstance(): Chat = instance
            ?: throw IllegalStateException("Chat.Builder::build() must be called before obtaining Chat instance")
    }
}<|MERGE_RESOLUTION|>--- conflicted
+++ resolved
@@ -35,23 +35,13 @@
 
     public fun disconnect()
 
-<<<<<<< HEAD
     public class Builder(private val apiKey: String, private val context: Context) {
         public var navigationHandler: ChatNavigationHandler? = null
         public var style: ChatStyle = ChatStyle.Builder().build()
         public var urlSigner: UrlSigner = DefaultUrlSigner()
         public var markdown: ChatMarkdown = ChatMarkdownImpl(context)
         public var offlineEnabled: Boolean = false
-        public var notificationsConfig: NotificationConfig = NotificationConfig()
-=======
-    class Builder(private val apiKey: String, private val context: Context) {
-        var navigationHandler: ChatNavigationHandler? = null
-        var style: ChatStyle = ChatStyle.Builder().build()
-        var urlSigner: UrlSigner = DefaultUrlSigner()
-        var markdown: ChatMarkdown = ChatMarkdownImpl(context)
-        var offlineEnabled: Boolean = false
-        var notificationHandler: ChatNotificationHandler = ChatNotificationHandler(context)
->>>>>>> c47301ca
+        public var notificationHandler: ChatNotificationHandler = ChatNotificationHandler(context)
 
         public fun build(): Chat {
             return ChatImpl(
