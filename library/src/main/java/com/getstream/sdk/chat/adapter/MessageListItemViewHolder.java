--- conflicted
+++ resolved
@@ -488,14 +488,9 @@
         int replyCount = message.getReplyCount();
         if (!style.isThreadEnabled()
                 || !channelState.getChannel().getConfig().isRepliesEnabled()
-<<<<<<< HEAD
-                || isDeletedOrFailedMessage()
                 || (position == 0 && TextUtils.isEmpty(message.getId()))
-=======
                 || isDeletedMessage()
                 || isFailedMessage()
-                || (position == 0 && message.isThreadParent())
->>>>>>> 6c9fd8de
                 || replyCount == 0
                 || isThread()) {
             iv_reply.setVisibility(View.GONE);
