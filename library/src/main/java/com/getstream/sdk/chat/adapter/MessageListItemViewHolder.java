package com.getstream.sdk.chat.adapter;

import android.content.Context;
import android.graphics.Typeface;
import android.graphics.drawable.Drawable;
import android.text.TextUtils;
import android.util.Log;
import android.util.TypedValue;
import android.view.View;
import android.view.ViewGroup;
import android.widget.ImageView;
import android.widget.LinearLayout;
import android.widget.ProgressBar;
import android.widget.TextView;

import androidx.annotation.DimenRes;
import androidx.annotation.IdRes;
import androidx.constraintlayout.widget.ConstraintLayout;
import androidx.constraintlayout.widget.ConstraintSet;
import androidx.recyclerview.widget.LinearLayoutManager;
import androidx.recyclerview.widget.RecyclerView;

import com.getstream.sdk.chat.R;
import com.getstream.sdk.chat.StreamChat;
import com.getstream.sdk.chat.enums.MessageStatus;
import com.getstream.sdk.chat.model.Attachment;
import com.getstream.sdk.chat.model.ModelType;
import com.getstream.sdk.chat.rest.Message;
import com.getstream.sdk.chat.rest.response.ChannelState;
import com.getstream.sdk.chat.rest.response.ChannelUserRead;
import com.getstream.sdk.chat.utils.StringUtility;
import com.getstream.sdk.chat.utils.Utils;
import com.getstream.sdk.chat.view.AttachmentListView;
import com.getstream.sdk.chat.view.AvatarGroupView;
import com.getstream.sdk.chat.view.MessageListView;
import com.getstream.sdk.chat.view.MessageListViewStyle;
import com.getstream.sdk.chat.view.ReadStateView;

import java.util.Arrays;
import java.util.List;

import io.noties.markwon.Markwon;
import io.noties.markwon.core.CorePlugin;
import io.noties.markwon.linkify.LinkifyPlugin;

public class MessageListItemViewHolder extends BaseMessageListItemViewHolder {

    final String TAG = MessageListItemViewHolder.class.getSimpleName();
    @DimenRes
    int avatarWidth;
    private ConstraintLayout cl_message;
    private TextView tv_text;
    private RecyclerView rv_reaction;
    private LinearLayout ll_send_failed;
    private TextView tv_failed_text, tv_failed_des;
    private AvatarGroupView<MessageListViewStyle> avatar;
    private ImageView iv_docket;
    private TextView tv_reactiontail_space, tv_reaction_space;
    private TextView tv_gap_header, tv_gap_sameUser, tv_gap_reaction, tv_gap_media_file, tv_gap_attach;
    private TextView tv_username, tv_messagedate;
    // Delivered Indicator
    private ReadStateView<MessageListViewStyle> read_state;
    private ProgressBar pb_deliver;
    private ImageView iv_deliver;
    private AttachmentListView alv_attachments;
    // Replay
    private ConstraintLayout cl_reply;
    private ImageView iv_reply;
    private TextView tv_reply;
    private Markwon markwon;
    private RecyclerView.LayoutManager mLayoutManager;
    private MessageViewHolderFactory viewHolderFactory;
    private ChannelState channelState;
    private MessageListView.MessageClickListener messageClickListener;
    private MessageListView.MessageLongClickListener messageLongClickListener;
    private MessageListView.AttachmentClickListener attachmentClickListener;
    private MessageListView.UserClickListener userClickListener;
<<<<<<< HEAD
    private MessageListView.ReadStateClickListener readStateClickListener;

=======
>>>>>>> 8ae29f9e
    private int position;
    private boolean isThread;
    private boolean isThreadHeader = false;
    private Context context;
    private Message message;
    private MessageListItem messageListItem;
    private MessageListViewStyle style;
    private MessageListView.GiphySendListener giphySendListener;
    private List<MessageViewHolderFactory.Position> positions;

    public MessageListItemViewHolder(int resId, ViewGroup viewGroup, MessageListViewStyle s) {
        this(resId, viewGroup);
        style = s;
    }

    public MessageListItemViewHolder(int resId, ViewGroup viewGroup) {
        super(resId, viewGroup);

        cl_message = itemView.findViewById(R.id.cl_message);
        rv_reaction = itemView.findViewById(R.id.rv_reaction);
        iv_docket = itemView.findViewById(R.id.iv_docket);
        tv_reactiontail_space = itemView.findViewById(R.id.tv_reactiontail_space);
        tv_reaction_space = itemView.findViewById(R.id.tv_reaction_space);

        tv_text = itemView.findViewById(R.id.tv_text);

        ll_send_failed = itemView.findViewById(R.id.ll_send_failed);
        tv_failed_des = itemView.findViewById(R.id.tv_failed_des);
        tv_failed_text = itemView.findViewById(R.id.tv_failed_text);
        avatar = itemView.findViewById(R.id.avatar);

        cl_reply = itemView.findViewById(R.id.cl_reply);
        iv_reply = itemView.findViewById(R.id.iv_reply);
        tv_reply = itemView.findViewById(R.id.tv_reply);

        tv_username = itemView.findViewById(R.id.tv_username);
        tv_messagedate = itemView.findViewById(R.id.tv_messagedate);

        tv_gap_header = itemView.findViewById(R.id.tv_gap_header);
        tv_gap_sameUser = itemView.findViewById(R.id.tv_gap_sameUser);
        tv_gap_reaction = itemView.findViewById(R.id.tv_gap_reaction);
        tv_gap_media_file = itemView.findViewById(R.id.tv_gap_media_file);
        tv_gap_attach = itemView.findViewById(R.id.tv_gap_attach);

        alv_attachments = itemView.findViewById(R.id.attachmentview);

        read_state = itemView.findViewById(R.id.read_state);
        pb_deliver = itemView.findViewById(R.id.pb_deliver);
        iv_deliver = itemView.findViewById(R.id.iv_deliver);

        mLayoutManager = new LinearLayoutManager(context, LinearLayoutManager.HORIZONTAL, false);
        rv_reaction.setLayoutManager(mLayoutManager);
    }

    @Override
    public void bind(Context context,
                     ChannelState channelState,
                     MessageListItem messageListItem,
                     int position,
                     boolean isThread,
                     MessageListView.MessageClickListener messageClickListener,
                     MessageListView.MessageLongClickListener messageLongClickListener,
                     MessageListView.AttachmentClickListener attachmentClickListener,
                     MessageListView.UserClickListener userClickListener,
                     MessageListView.ReadStateClickListener readStateClickListener) {

        // set binding
        this.context = context;
        this.channelState = channelState;
        this.position = position;
        this.isThread = isThread;
        this.messageClickListener = messageClickListener;
        this.messageLongClickListener = messageLongClickListener;
        this.attachmentClickListener = attachmentClickListener;
        this.userClickListener = userClickListener;
        this.readStateClickListener = readStateClickListener;

        this.messageListItem = messageListItem;
        this.message = messageListItem.getMessage();
        this.positions = messageListItem.getPositions();

        init();
    }

    private void init() {
        // Configure UIs
        configSendFailed();
        configMessageText();
        configAttachmentView();
        configReactionView();
        configReplyView();
        configDeliveredIndicator();
        configReadIndicator();
        // apply position related style tweaks
        configPositionsStyle();
        // Configure Layout Params
        configMarginStartEnd();
        configParamsMessageText();
        configParamsUserAvatar();

        configParamsReactionTailSpace();
        configParamsReactionSpace();
        configParamsReactionTail();
        configParamsReactionRecycleView();
        configParamsMessageDate();
        configParamsReply();
        configParamsReadState();
    }

    // endregion
    public void setStyle(MessageListViewStyle style) {
        this.style = style;
        avatarWidth = style.getAvatarWidth();
    }

    public void setGiphySendListener(MessageListView.GiphySendListener giphySendListener) {
        this.giphySendListener = giphySendListener;
    }

    private void configPositionsStyle() {
        // TOP position has a rounded top left corner and extra spacing
        // BOTTOM position shows the user avatar & message time
        tv_gap_header.setVisibility(View.GONE);
        tv_gap_sameUser.setVisibility(View.VISIBLE);
        // TOP
        if (positions.contains(MessageViewHolderFactory.Position.TOP)) {
            // extra spacing
            tv_gap_header.setVisibility(View.VISIBLE);
            tv_gap_sameUser.setVisibility(View.GONE);
        }
        // BOTTOM
        if (positions.contains(MessageViewHolderFactory.Position.BOTTOM)) {
            // show the date and user initials for the bottom message
            tv_username.setVisibility(View.VISIBLE);
            tv_messagedate.setVisibility(View.VISIBLE);
            avatar.setVisibility(View.VISIBLE);

            if (messageListItem.isTheirs()) {
                tv_username.setVisibility(View.VISIBLE);
                tv_username.setText(message.getUser().getName());
            } else {
                tv_username.setVisibility(View.GONE);
            }
            avatar.setUser(message.getUser(), style);
            avatar.setOnClickListener(view -> {
                if (userClickListener != null)
                    userClickListener.onUserClick(message.getUser());
            });

            if (message.getDate() == null) Message.setStartDay(Arrays.asList(message), null);
            if (message.getDate().equals("Today") || message.getDate().equals("Yesterday"))
                tv_messagedate.setText(message.getTime());
            else
                tv_messagedate.setText(message.getDate() + ", " + message.getTime());
        } else {
            tv_username.setVisibility(View.GONE);
            tv_messagedate.setVisibility(View.GONE);
            avatar.setVisibility(View.GONE);
        }

        // Attach Gap
        tv_gap_attach.setVisibility(alv_attachments.getVisibility());
        if (alv_attachments.getVisibility() == View.VISIBLE && TextUtils.isEmpty(message.getText()))
            tv_gap_attach.setVisibility(View.GONE);

        // Reaction Gap
        tv_gap_reaction.setVisibility(rv_reaction.getVisibility());

        // ONLY_FOR_DEBUG
        if (false) {
            tv_gap_header.setBackgroundResource(R.color.stream_gap_header);
            tv_gap_sameUser.setBackgroundResource(R.color.stream_gap_message);
            try {
                tv_gap_media_file.setBackgroundResource(R.color.stream_gap_media_file);
            } catch (Exception e) {
            }
            tv_gap_attach.setBackgroundResource(R.color.stream_gap_attach);
            tv_gap_reaction.setBackgroundResource(R.color.stream_gap_reaction);
        }
    }

    private void configDeliveredIndicator() {
        iv_deliver.setVisibility(View.GONE);
        pb_deliver.setVisibility(View.GONE);

        if (isDeletedOrFailedMessage()
                || message == null
                || TextUtils.isEmpty(message.getId())
                || !messageListItem.getPositions().contains(MessageViewHolderFactory.Position.BOTTOM)
                || !messageListItem.getMessageReadBy().isEmpty()
                || !messageListItem.isMine()
                || message.getType().equals(ModelType.message_ephemeral))
            return;

        if (message.isDelivered()) {
            iv_deliver.setVisibility(View.VISIBLE);
        } else {
            if (message.getCreatedAt().getTime() <= channelState.getChannel().getLastMessageDate().getTime()
                    && channelState.getLastMessage().getId().equals(message.getId())) {
                message.setStatus(MessageStatus.RECEIVED);
                iv_deliver.setVisibility(View.VISIBLE);
                return;
            }
            pb_deliver.setVisibility(View.VISIBLE);
        }
    }

    private void configReadIndicator() {
        List<ChannelUserRead> readBy = messageListItem.getMessageReadBy();
        if (isDeletedOrFailedMessage()
                || readBy.isEmpty()
                || isThread) {
            read_state.setVisibility(View.GONE);
            return;
        }
        read_state.setVisibility(View.VISIBLE);
        read_state.setReads(readBy, messageListItem.isTheirs(), style);
        read_state.setOnClickListener(view -> {
            if (readStateClickListener != null)
                readStateClickListener.onReadStateClick(readBy);
        });
    }

    private void configSendFailed() {
        if (message.getStatus() == MessageStatus.FAILED) {
            ll_send_failed.setVisibility(View.VISIBLE);
            tv_failed_text.setText(message.getText());
            // Set Style
            tv_failed_text.setTextSize(TypedValue.COMPLEX_UNIT_PX, style.getMessageTextSizeMine());
            tv_failed_text.setTextColor(style.getMessageTextColorMine());
            tv_failed_text.setTypeface(Typeface.DEFAULT, style.getMessageTextStyleMine());

            int failedDes = TextUtils.isEmpty(message.getCommand()) ? R.string.stream_message_failed_send : R.string.stream_message_invalid_command;
            tv_failed_des.setText(context.getResources().getText(failedDes));
            Drawable background = getBubbleHelper().getDrawableForMessage(messageListItem.getMessage(), messageListItem.isMine(), messageListItem.getPositions());
            ll_send_failed.setBackground(background);

            ll_send_failed.setOnClickListener(view -> {
                if (!StreamChat.getInstance(context).isConnected()) return;
                if (messageClickListener != null)
                    messageClickListener.onMessageClick(message, position);
            });
        } else {
            ll_send_failed.setVisibility(View.GONE);
        }
    }

    private void configMessageText() {
        if (message.getStatus() == MessageStatus.FAILED
                || message.getType().equals(ModelType.message_error)
                || TextUtils.isEmpty(message.getText())) {
            tv_text.setVisibility(View.GONE);
            return;
        }

        tv_text.setVisibility(View.VISIBLE);
        // Set Text
        if (markwon == null)
            markwon = Markwon.builder(context)
                    .usePlugin(CorePlugin.create())
                    .usePlugin(LinkifyPlugin.create())
                    .build();
        markwon.setMarkdown(tv_text, StringUtility.getDeletedOrMentionedText(message));
        // Deleted Message
        if (message.getDeletedAt() != null) {
            // background
            tv_text.setBackgroundResource(0);
            // style
            tv_text.setTextSize(TypedValue.COMPLEX_UNIT_PX, context.getResources().getDimensionPixelSize(R.dimen.stream_message_deleted_text_font_size));
            tv_text.setTextColor(context.getResources().getColor(R.color.stream_gray_dark));
            return;
        }
        // background
        if (StringUtility.isEmoji(message.getText())) {
            tv_text.setBackgroundResource(0);
        } else {
            Drawable background;
            if (message.getAttachments() != null && !message.getAttachments().isEmpty())
                background = getBubbleHelper().getDrawableForMessage(messageListItem.getMessage(), messageListItem.isMine(), Arrays.asList(MessageViewHolderFactory.Position.MIDDLE));
            else
                background = getBubbleHelper().getDrawableForMessage(messageListItem.getMessage(), messageListItem.isMine(), messageListItem.getPositions());

            tv_text.setBackground(background);
        }
        // set style
        if (messageListItem.isMine()) {
            tv_text.setTextSize(TypedValue.COMPLEX_UNIT_PX, style.getMessageTextSizeMine());
            tv_text.setTextColor(style.getMessageTextColorMine());
            tv_text.setTypeface(Typeface.DEFAULT, style.getMessageTextStyleMine());
        } else {
            tv_text.setTextSize(TypedValue.COMPLEX_UNIT_PX, style.getMessageTextSizeTheirs());
            tv_text.setTextColor(style.getMessageTextColorTheirs());
            tv_text.setTypeface(Typeface.DEFAULT, style.getMessageTextStyleTheirs());
        }
        // Set Click Listener
        tv_text.setOnClickListener(view -> {
            Log.i(TAG, "onMessageClick: " + position);
            if (messageClickListener != null) {
                messageClickListener.onMessageClick(message, position);
            }
        });
        tv_text.setOnLongClickListener(view -> {
            Log.i(TAG, "Long onUserClick: " + position);
            if (this.messageLongClickListener != null) {
                view.setTag(String.valueOf(position));
                this.messageLongClickListener.onMessageLongClick(message);
            }
            return true;
        });
    }

    private void configAttachmentView() {
        if (isDeletedOrFailedMessage()
                || this.message.getAttachments() == null
                || this.message.getAttachments().isEmpty()) {
            alv_attachments.setVisibility(View.GONE);
            return;
        }

        alv_attachments.setVisibility(View.VISIBLE);
        alv_attachments.setViewHolderFactory(viewHolderFactory);
        alv_attachments.setStyle(style);
        alv_attachments.setGiphySendListener(giphySendListener);
        alv_attachments.setEntity(this.messageListItem);
        alv_attachments.setBubbleHelper(this.getBubbleHelper());
        alv_attachments.setAttachmentClickListener(attachmentClickListener);
        alv_attachments.setLongClickListener(messageLongClickListener);

        for (Attachment attachment : message.getAttachments()) {
            if (!TextUtils.isEmpty(attachment.getText())
                    || !TextUtils.isEmpty(attachment.getTitle())) {
                Drawable background = getBubbleHelper().getDrawableForMessage(messageListItem.getMessage(), messageListItem.isMine(), messageListItem.getPositions());
                alv_attachments.setBackground(background);
                alv_attachments.setBackgroundResource(0);
                return;
            }
        }
        alv_attachments.setBackgroundResource(0);
    }

    private void configReactionView() {
        if (isDeletedOrFailedMessage()
                || !style.isEnableReaction()
                || message.getReactionCounts() == null
                || message.getReactionCounts().size() == 0) {
            rv_reaction.setVisibility(View.GONE);
            iv_docket.setVisibility(View.GONE);
            return;
        }

        rv_reaction.setVisibility(View.VISIBLE);
        iv_docket.setVisibility(View.VISIBLE);

        rv_reaction.setAdapter(new ReactionListItemAdapter(context, message.getReactionCounts(), channelState.getChannel().getReactionTypes()));
        if (messageListItem.isMine())
            iv_docket.setBackgroundResource(R.drawable.stream_ic_docket_incoming);
        else
            iv_docket.setBackgroundResource(R.drawable.stream_ic_docket_outgoing);
    }

    private void configReplyView() {
        if (isDeletedOrFailedMessage()
                || isThread
                || message.getReplyCount() == 0) {
            cl_reply.setVisibility(View.GONE);
            return;
        }

        cl_reply.setVisibility(View.VISIBLE);
        tv_reply.setText(message.getReplyCount() + (message.getReplyCount() == 1 ? " reply" : " replies"));

        cl_reply.setOnClickListener(view -> {
            if (messageClickListener != null)
                messageClickListener.onMessageClick(message, position);
        });
    }


    // endregion

    // region Layout Params
    private void configMarginStartEnd() {
        configMarginStartEnd_(tv_text);
        configMarginStartEnd_(alv_attachments);
        configMarginStartEnd_(ll_send_failed);
        configMarginStartEnd_(cl_reply);
        configMarginStartEnd_(tv_username);
        configMarginStartEnd_(tv_messagedate);
    }

    private void configMarginStartEnd_(View view) {
        ConstraintLayout.LayoutParams params = (ConstraintLayout.LayoutParams) view.getLayoutParams();
        if (view.equals(tv_username)) {
            params.leftMargin = Utils.dpToPx(10 + 5) + avatarWidth;
            view.setLayoutParams(params);
            return;
        }
        if (view.equals(tv_messagedate)) {
            params.rightMargin = Utils.dpToPx(15 + 5) + avatarWidth;
            view.setLayoutParams(params);
            return;
        }
        params.leftMargin = Utils.dpToPx(10 + 5) + avatarWidth;
        params.rightMargin = Utils.dpToPx(15 + 5) + avatarWidth;
        view.setLayoutParams(params);
    }

    private void configParamsMessageText() {
        if (tv_text.getVisibility() != View.VISIBLE) return;
        ConstraintLayout.LayoutParams params = (ConstraintLayout.LayoutParams) tv_text.getLayoutParams();
        if (messageListItem.isTheirs()) {
            params.horizontalBias = 0f;
        } else {
            params.horizontalBias = 1f;
        }
        tv_text.setLayoutParams(params);
    }

    private void configParamsMessageDate() {
        if (tv_messagedate.getVisibility() != View.VISIBLE) return;
        ConstraintLayout.LayoutParams params = (ConstraintLayout.LayoutParams) tv_messagedate.getLayoutParams();
        if (messageListItem.isTheirs()) {
            params.horizontalBias = 0f;
        } else {
            params.horizontalBias = 1f;
        }
        tv_messagedate.setLayoutParams(params);
    }

    private void configParamsReactionTailSpace() {
        if (iv_docket.getVisibility() != View.VISIBLE) return;
        ConstraintSet set = new ConstraintSet();
        set.clone(cl_message);
        set.clear(R.id.tv_reactiontail_space, ConstraintSet.START);
        set.clear(R.id.tv_reactiontail_space, ConstraintSet.END);
        set.applyTo(cl_message);

        @IdRes int layoutId;
        if (this.message.getAttachments() == null || this.message.getAttachments().isEmpty()) {
            layoutId = tv_text.getId();
        } else {
            layoutId = alv_attachments.getId();
        }

        ConstraintLayout.LayoutParams params = (ConstraintLayout.LayoutParams) tv_reactiontail_space.getLayoutParams();
        if (messageListItem.isMine())
            params.endToStart = layoutId;
        else
            params.startToEnd = layoutId;
        tv_reactiontail_space.setLayoutParams(params);
    }

    private void configParamsReactionSpace() {
        if (iv_docket.getVisibility() != View.VISIBLE) return;
        ConstraintSet set = new ConstraintSet();
        set.clone(cl_message);
        set.clear(R.id.tv_reaction_space, ConstraintSet.START);
        set.clear(R.id.tv_reaction_space, ConstraintSet.END);
        set.applyTo(cl_message);

        ConstraintLayout.LayoutParams params = (ConstraintLayout.LayoutParams) tv_reaction_space.getLayoutParams();
        if (messageListItem.isMine())
            params.endToStart = R.id.tv_reactiontail_space;
        else
            params.startToEnd = R.id.tv_reactiontail_space;
        tv_reaction_space.setLayoutParams(params);
    }

    private void configParamsReactionTail() {
        if (iv_docket.getVisibility() != View.VISIBLE) return;
        ConstraintSet set = new ConstraintSet();
        set.clone(cl_message);
        set.clear(R.id.iv_docket, ConstraintSet.START);
        set.clear(R.id.iv_docket, ConstraintSet.END);
        set.applyTo(cl_message);

        ConstraintLayout.LayoutParams params = (ConstraintLayout.LayoutParams) iv_docket.getLayoutParams();
        if (messageListItem.isMine())
            params.startToStart = tv_reactiontail_space.getId();
        else
            params.endToEnd = tv_reactiontail_space.getId();
        iv_docket.setLayoutParams(params);
    }

    private void configParamsReactionRecycleView() {
        if (rv_reaction.getVisibility() != View.VISIBLE) return;
        rv_reaction.setVisibility(View.INVISIBLE);
        iv_docket.setVisibility(View.INVISIBLE);
        rv_reaction.post(() -> {
            ConstraintSet set = new ConstraintSet();
            set.clone(cl_message);
            set.clear(R.id.rv_reaction, ConstraintSet.START);
            set.clear(R.id.rv_reaction, ConstraintSet.END);
            set.applyTo(cl_message);

            ConstraintLayout.LayoutParams params = (ConstraintLayout.LayoutParams) rv_reaction.getLayoutParams();
            if (this.message.getAttachments() == null || this.message.getAttachments().isEmpty()) {
                @DimenRes
                int reactionMargin = context.getResources().getDimensionPixelSize(R.dimen.stream_reaction_margin);
                if (tv_text.getWidth() + reactionMargin < rv_reaction.getWidth()) {
                    if (messageListItem.isMine())
                        params.endToEnd = R.id.tv_text;
                    else
                        params.startToStart = R.id.tv_text;
                } else {
                    if (messageListItem.isMine())
                        params.startToStart = R.id.tv_reaction_space;
                    else
                        params.endToEnd = R.id.tv_reaction_space;
                }
            } else {
                if (messageListItem.isMine())
                    params.startToStart = R.id.tv_reaction_space;
                else
                    params.endToEnd = R.id.tv_reaction_space;
            }
            rv_reaction.setLayoutParams(params);
            rv_reaction.setVisibility(View.VISIBLE);
            iv_docket.setVisibility(View.VISIBLE);
        });
    }

    private void configParamsUserAvatar() {
        if (avatar.getVisibility() != View.VISIBLE) return;
        ConstraintLayout.LayoutParams params = (ConstraintLayout.LayoutParams) avatar.getLayoutParams();
        int marginStart = (int) context.getResources().getDimension(R.dimen.stream_message_avatar_margin);
        if (messageListItem.isTheirs()) {
            params.startToStart = ConstraintLayout.LayoutParams.PARENT_ID;
            params.setMarginStart(marginStart);
            params.setMarginEnd(0);
            params.horizontalBias = 0f;
        } else {
            marginStart = Utils.dpToPx(15);
            params.setMarginStart(0);
            params.setMarginEnd(marginStart);
            params.horizontalBias = 1f;
        }
        avatar.setLayoutParams(params);
    }

    private void configParamsReply() {
        if (cl_reply.getVisibility() != View.VISIBLE) return;
        // Clear Constraint
        ConstraintSet set = new ConstraintSet();
        set.clone(cl_reply);
        set.clear(R.id.tv_reply, ConstraintSet.START);
        set.clear(R.id.tv_reply, ConstraintSet.END);
        set.clear(R.id.iv_reply, ConstraintSet.START);
        set.clear(R.id.iv_reply, ConstraintSet.END);
        set.applyTo(cl_reply);

        ConstraintLayout.LayoutParams params = (ConstraintLayout.LayoutParams) cl_reply.getLayoutParams();
        ConstraintLayout.LayoutParams paramsArrow = (ConstraintLayout.LayoutParams) iv_reply.getLayoutParams();
        ConstraintLayout.LayoutParams paramsText = (ConstraintLayout.LayoutParams) tv_reply.getLayoutParams();

        // Set Constraint
        if (messageListItem.isTheirs()) {
            iv_reply.setBackgroundResource(R.drawable.stream_ic_reply_incoming);
            params.horizontalBias = 0f;
            paramsText.endToEnd = cl_reply.getId();
            paramsArrow.startToStart = cl_reply.getId();
            paramsText.startToEnd = iv_reply.getId();
        } else {
            iv_reply.setBackgroundResource(R.drawable.stream_ic_reply_outgoing);
            params.horizontalBias = 1f;
            paramsArrow.endToEnd = cl_reply.getId();
            paramsText.startToStart = cl_reply.getId();
            paramsArrow.startToEnd = tv_reply.getId();
        }
        cl_reply.setLayoutParams(params);
        iv_reply.setLayoutParams(paramsArrow);
        tv_reply.setLayoutParams(paramsText);
    }

    public void configParamsReadState() {
        if (read_state.getVisibility() != View.VISIBLE) return;

        ConstraintSet set = new ConstraintSet();
        set.clone(cl_message);
        set.clear(R.id.read_state, ConstraintSet.START);
        set.clear(R.id.read_state, ConstraintSet.END);
        set.clear(R.id.read_state, ConstraintSet.BOTTOM);
        set.applyTo(cl_message);

        ConstraintLayout.LayoutParams params = (ConstraintLayout.LayoutParams) read_state.getLayoutParams();

        @IdRes int layoutId;
        if (this.message.getAttachments() == null || this.message.getAttachments().isEmpty()) {
            layoutId = tv_text.getId();
        } else {
            layoutId = alv_attachments.getId();
        }

        if (messageListItem.isMine())
            params.endToStart = layoutId;
        else
            params.startToEnd = layoutId;

        params.bottomToBottom = layoutId;
        params.leftMargin = Utils.dpToPx(8);
        params.rightMargin = Utils.dpToPx(8);
        read_state.setLayoutParams(params);
    }


    public void setViewHolderFactory(MessageViewHolderFactory viewHolderFactory) {
        this.viewHolderFactory = viewHolderFactory;
    }

    private boolean isDeletedOrFailedMessage() {
        return message.getDeletedAt() != null || message.getStatus() == MessageStatus.FAILED;
    }
}<|MERGE_RESOLUTION|>--- conflicted
+++ resolved
@@ -75,11 +75,8 @@
     private MessageListView.MessageLongClickListener messageLongClickListener;
     private MessageListView.AttachmentClickListener attachmentClickListener;
     private MessageListView.UserClickListener userClickListener;
-<<<<<<< HEAD
     private MessageListView.ReadStateClickListener readStateClickListener;
 
-=======
->>>>>>> 8ae29f9e
     private int position;
     private boolean isThread;
     private boolean isThreadHeader = false;
