--- conflicted
+++ resolved
@@ -51,10 +51,6 @@
         // Show the icon of the user who was last to read...
         Collections.sort(reads, (ChannelUserRead o1, ChannelUserRead o2) -> o2.getLastRead().compareTo(o1.getLastRead()));
 
-<<<<<<< HEAD
-=======
-
->>>>>>> 8ae29f9e
         User user = reads.get(0).getUser();
         String image = user.getImage();
         // Avatar
