package com.getstream.sdk.chat.adapter;

import android.content.Context;
import android.graphics.drawable.Drawable;
import android.view.View;
import android.view.ViewGroup;
import android.widget.TextView;

import com.bumptech.glide.Glide;
import com.getstream.sdk.chat.BaseAttachmentViewHolder;
import com.getstream.sdk.chat.R;
import com.getstream.sdk.chat.model.Attachment;
import com.getstream.sdk.chat.model.ModelType;
import com.getstream.sdk.chat.utils.StringUtility;
import com.getstream.sdk.chat.utils.roundedImageView.PorterShapeImageView;
import com.getstream.sdk.chat.view.MessageListView;



public class AttachmentViewHolderMedia extends BaseAttachmentViewHolder  {
    // Attachment
    private PorterShapeImageView iv_media_thumb;
    private TextView tv_media_title, tv_media_play, tv_media_des;
<<<<<<< HEAD

    // Action
    private MessageListView.AttachmentClickListener clickListener;
    private MessageListView.MessageLongClickListener longClickListener;
    private MessageListItem messageListItem;
=======
    private ConstraintLayout cl_video;
>>>>>>> 0d2db66f

    final String TAG = AttachmentViewHolder.class.getSimpleName();

    public AttachmentViewHolderMedia(int resId, ViewGroup parent) {
        super(resId, parent);
        // Attach
        iv_media_thumb = itemView.findViewById(R.id.iv_media_thumb);
        tv_media_title = itemView.findViewById(R.id.tv_media_title);
        tv_media_play = itemView.findViewById(R.id.tv_media_play);
        tv_media_des = itemView.findViewById(R.id.tv_media_des);
    }

    @Override
    public void bind(Context context,
                     MessageListItem messageListItem,
                     Attachment attachment,
                     MessageListView.AttachmentClickListener clickListener,
                     MessageListView.MessageLongClickListener longClickListener) {

        super.bind(context, messageListItem, attachment, clickListener, longClickListener);
        configMediaAttach();
    }


    private void configImageThumbBackground(Attachment attachment) {
<<<<<<< HEAD
        Drawable background = getBubbleHelper().getDrawableForAttachment(messageListItem.getMessage(),
                messageListItem.isMine(),
                messageListItem.getPositions(),
                attachment);
        iv_media_thumb.setShape(context, background);
    }

    private void configMediaAttach() {
=======
        Drawable background = getBubbleHelper().getDrawableForAttachment(getMessage(), getMessageListItem().isMine(), getMessageListItem().getPositions(), attachment);
        iv_media_thumb.setShape(getContext(), background);
    }

    private void configMediaAttach() {
        List<Attachment> attachments = new ArrayList<>();
        for (Attachment attachment : getMessage().getAttachments()) {
            if (attachment.getType() == null) continue;
            if (!attachment.getType().equals(ModelType.attach_file)) {
                attachments.add(attachment);
            }
        }
>>>>>>> 0d2db66f

        final String type = attachment.getType();

        String attachUrl = attachment.getImageURL();
        if (attachment.getType().equals(ModelType.attach_image)) {
            attachUrl = attachment.getImageURL();
        } else if (attachment.getType().equals(ModelType.attach_giphy)) {
            attachUrl = attachment.getThumbURL();
        } else if (attachment.getType().equals(ModelType.attach_video)) {
            attachUrl = attachment.getThumbURL();
        } else {
            if (attachUrl == null) attachUrl = attachment.getImage();
        }

        configImageThumbBackground(attachment);

        // Set Click Listener
        iv_media_thumb.setOnClickListener(this);
        iv_media_thumb.setOnLongClickListener(this);
        if (!attachUrl.contains("https:"))
            attachUrl = "https:" + attachUrl;
        Glide.with(getContext())
                .load(attachUrl)
                .into(iv_media_thumb);
<<<<<<< HEAD
        if (!message.getType().equals(ModelType.message_ephemeral))
            tv_media_title.setText(attachment.getTitle());
        tv_media_des.setText(attachment.getText());
=======
        if (!getMessage().getType().equals(ModelType.message_ephemeral))
            tv_media_title.setText(attachments.get(0).getTitle());
        tv_media_des.setText(attachments.get(0).getText());
>>>>>>> 0d2db66f

        if (StringUtility.isNullOrEmpty(attachment.getText()))
            tv_media_des.setVisibility(View.GONE);
        else
            tv_media_des.setVisibility(View.VISIBLE);

        if (StringUtility.isNullOrEmpty(attachment.getTitle()))
            tv_media_title.setVisibility(View.GONE);
        else
            tv_media_title.setVisibility(View.VISIBLE);

        if (type.equals(ModelType.attach_video))
            tv_media_play.setVisibility(View.VISIBLE);
        else
            tv_media_play.setVisibility(View.GONE);
    }
}<|MERGE_RESOLUTION|>--- conflicted
+++ resolved
@@ -5,6 +5,8 @@
 import android.view.View;
 import android.view.ViewGroup;
 import android.widget.TextView;
+
+import androidx.constraintlayout.widget.ConstraintLayout;
 
 import com.bumptech.glide.Glide;
 import com.getstream.sdk.chat.BaseAttachmentViewHolder;
@@ -15,21 +17,18 @@
 import com.getstream.sdk.chat.utils.roundedImageView.PorterShapeImageView;
 import com.getstream.sdk.chat.view.MessageListView;
 
+import java.util.ArrayList;
+import java.util.List;
+
+import retrofit2.http.HEAD;
 
 
 public class AttachmentViewHolderMedia extends BaseAttachmentViewHolder  {
     // Attachment
     private PorterShapeImageView iv_media_thumb;
     private TextView tv_media_title, tv_media_play, tv_media_des;
-<<<<<<< HEAD
 
-    // Action
-    private MessageListView.AttachmentClickListener clickListener;
-    private MessageListView.MessageLongClickListener longClickListener;
-    private MessageListItem messageListItem;
-=======
     private ConstraintLayout cl_video;
->>>>>>> 0d2db66f
 
     final String TAG = AttachmentViewHolder.class.getSimpleName();
 
@@ -55,29 +54,15 @@
 
 
     private void configImageThumbBackground(Attachment attachment) {
-<<<<<<< HEAD
-        Drawable background = getBubbleHelper().getDrawableForAttachment(messageListItem.getMessage(),
-                messageListItem.isMine(),
-                messageListItem.getPositions(),
+        Drawable background = getBubbleHelper().getDrawableForAttachment(getMessage(),
+                getMessageListItem().isMine(),
+                getMessageListItem().getPositions(),
                 attachment);
-        iv_media_thumb.setShape(context, background);
-    }
-
-    private void configMediaAttach() {
-=======
-        Drawable background = getBubbleHelper().getDrawableForAttachment(getMessage(), getMessageListItem().isMine(), getMessageListItem().getPositions(), attachment);
         iv_media_thumb.setShape(getContext(), background);
     }
 
     private void configMediaAttach() {
-        List<Attachment> attachments = new ArrayList<>();
-        for (Attachment attachment : getMessage().getAttachments()) {
-            if (attachment.getType() == null) continue;
-            if (!attachment.getType().equals(ModelType.attach_file)) {
-                attachments.add(attachment);
-            }
-        }
->>>>>>> 0d2db66f
+        Attachment attachment = getAttachment();
 
         final String type = attachment.getType();
 
@@ -89,10 +74,10 @@
         } else if (attachment.getType().equals(ModelType.attach_video)) {
             attachUrl = attachment.getThumbURL();
         } else {
-            if (attachUrl == null) attachUrl = attachment.getImage();
+            if (attachUrl == null) attachUrl = getAttachment().getImage();
         }
 
-        configImageThumbBackground(attachment);
+        configImageThumbBackground(getAttachment());
 
         // Set Click Listener
         iv_media_thumb.setOnClickListener(this);
@@ -102,22 +87,17 @@
         Glide.with(getContext())
                 .load(attachUrl)
                 .into(iv_media_thumb);
-<<<<<<< HEAD
-        if (!message.getType().equals(ModelType.message_ephemeral))
-            tv_media_title.setText(attachment.getTitle());
-        tv_media_des.setText(attachment.getText());
-=======
         if (!getMessage().getType().equals(ModelType.message_ephemeral))
-            tv_media_title.setText(attachments.get(0).getTitle());
-        tv_media_des.setText(attachments.get(0).getText());
->>>>>>> 0d2db66f
+            tv_media_title.setText(getAttachment().getTitle());
+        tv_media_des.setText(getAttachment().getText());
 
-        if (StringUtility.isNullOrEmpty(attachment.getText()))
+
+        if (StringUtility.isNullOrEmpty(getAttachment().getText()))
             tv_media_des.setVisibility(View.GONE);
         else
             tv_media_des.setVisibility(View.VISIBLE);
 
-        if (StringUtility.isNullOrEmpty(attachment.getTitle()))
+        if (StringUtility.isNullOrEmpty(getAttachment().getTitle()))
             tv_media_title.setVisibility(View.GONE);
         else
             tv_media_title.setVisibility(View.VISIBLE);
