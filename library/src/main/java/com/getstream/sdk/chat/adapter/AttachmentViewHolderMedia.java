package com.getstream.sdk.chat.adapter;

import android.content.Context;
import android.graphics.Color;
import android.graphics.drawable.Drawable;
import android.text.TextUtils;
import android.view.View;
import android.view.ViewGroup;
import android.widget.ImageView;
import android.widget.TextView;

import com.bumptech.glide.Glide;
import com.getstream.sdk.chat.R;
import com.getstream.sdk.chat.StreamChat;
import com.getstream.sdk.chat.enums.GiphyAction;
import com.getstream.sdk.chat.model.Attachment;
import com.getstream.sdk.chat.model.ModelType;
import com.getstream.sdk.chat.rest.core.Client;
import com.getstream.sdk.chat.style.FontsManager;
import com.getstream.sdk.chat.utils.Utils;
import com.getstream.sdk.chat.utils.roundedImageView.PorterShapeImageView;
import com.getstream.sdk.chat.view.MessageListView;
import com.getstream.sdk.chat.view.MessageListViewStyle;

import androidx.constraintlayout.widget.ConstraintLayout;
import top.defaults.drawabletoolbox.DrawableBuilder;

public class AttachmentViewHolderMedia extends BaseAttachmentViewHolder {

    final String TAG = AttachmentViewHolder.class.getSimpleName();
    // Attachment
    private PorterShapeImageView iv_media_thumb;
    private TextView tv_media_title, tv_media_play, tv_media_des;
    private ImageView iv_command_logo;

    private ConstraintLayout cl_des, cl_action;
    private TextView tv_action_send, tv_action_shuffle, tv_action_cancel;
    private MessageListView.GiphySendListener giphySendListener;
    private Client client;

    public AttachmentViewHolderMedia(int resId, ViewGroup parent) {
        super(resId, parent);
        // Attach
        iv_media_thumb = itemView.findViewById(R.id.iv_media_thumb);
        tv_media_title = itemView.findViewById(R.id.tv_media_title);
        tv_media_play = itemView.findViewById(R.id.tv_media_play);
        tv_media_des = itemView.findViewById(R.id.tv_media_des);
        iv_command_logo = itemView.findViewById(R.id.iv_command_logo);
        cl_des = itemView.findViewById(R.id.cl_des);
        // Giphy
        cl_action = itemView.findViewById(R.id.cl_action);
        tv_action_send = itemView.findViewById(R.id.tv_action_send);
        tv_action_shuffle = itemView.findViewById(R.id.tv_action_shuffle);
        tv_action_cancel = itemView.findViewById(R.id.tv_action_cancel);
        client = StreamChat.getInstance(context);
    }

    @Override
    public void bind(Context context,
                     MessageListItem messageListItem,
                     Attachment attachment,
                     MessageListViewStyle style,
                     MessageListView.AttachmentClickListener clickListener,
                     MessageListView.MessageLongClickListener longClickListener) {

        super.bind(context, messageListItem, attachment, style, clickListener, longClickListener);
        applyStyle();
        configMediaAttach();
        configAction();
    }


    private void configImageThumbBackground() {
        Drawable background = getBubbleHelper().getDrawableForAttachment(message,
                getMessageListItem().isMine(),
                getMessageListItem().getPositions(),
                attachment);
        iv_media_thumb.setShape(context, background);
    }

    private void configAction() {
        if (message.getType().equals(ModelType.message_ephemeral)
                && message.getCommand() != null
                && message.getCommand().equals(ModelType.attach_giphy)) {
            // set Background
            tv_action_send.setBackground(new DrawableBuilder()
                    .rectangle()
                    .rounded()
                    .strokeColor(Color.WHITE)
                    .strokeWidth(Utils.dpToPx(2))
                    .solidColor(context.getResources().getColor(R.color.stream_input_message_send_button))
                    .solidColorPressed(Color.LTGRAY)
                    .build());
            tv_action_shuffle.setBackground(new DrawableBuilder()
                    .rectangle()
                    .rounded()
                    .strokeColor(context.getResources().getColor(R.color.stream_message_stroke))
                    .strokeWidth(Utils.dpToPx(2))
                    .solidColor(Color.WHITE)
                    .solidColorPressed(Color.LTGRAY)
                    .build());
            tv_action_cancel.setBackground(new DrawableBuilder()
                    .rectangle()
                    .rounded()
                    .strokeColor(context.getResources().getColor(R.color.stream_message_stroke))
                    .strokeWidth(Utils.dpToPx(2))
                    .solidColor(Color.WHITE)
                    .solidColorPressed(Color.LTGRAY)
                    .build());

            cl_action.setVisibility(View.VISIBLE);

            tv_action_send.setOnClickListener((View v) -> {
                if (giphySendListener != null)
                    giphySendListener.onGiphySend(message, GiphyAction.SEND);
            });

            tv_action_shuffle.setOnClickListener((View v) -> {
                if (giphySendListener != null)
                    giphySendListener.onGiphySend(message, GiphyAction.SHUFFLE);
            });
            tv_action_cancel.setOnClickListener((View v) -> {
                if (giphySendListener != null)
                    giphySendListener.onGiphySend(message, GiphyAction.CANCEL);
            });
        } else {
            cl_action.setVisibility(View.GONE);
        }
    }

    private void configMediaAttach() {
        final String type = attachment.getType();
        configImageThumbBackground();

        Glide.with(context)
                .load(client.getUploadStorage().signGlideUrl(ModelType.getAssetUrl(attachment)))
                .placeholder(R.drawable.stream_placeholder)
                .into(iv_media_thumb);

        if (!message.getType().equals(ModelType.message_ephemeral))
            tv_media_title.setText(attachment.getTitle());
        tv_media_des.setText(attachment.getText());

        tv_media_title.setVisibility(!TextUtils.isEmpty(attachment.getTitle()) ? View.VISIBLE : View.GONE);
        tv_media_des.setVisibility(!TextUtils.isEmpty(attachment.getText()) ? View.VISIBLE : View.GONE);
        tv_media_play.setVisibility(type.equals(ModelType.attach_video) ? View.VISIBLE : View.GONE);
        iv_command_logo.setVisibility(type.equals(ModelType.attach_giphy) ? View.VISIBLE : View.GONE);

        if (tv_media_des.getVisibility() == View.VISIBLE || tv_media_title.getVisibility() == View.VISIBLE) {
            Drawable background = getBubbleHelper().getDrawableForAttachmentDescription(getMessageListItem().getMessage(), getMessageListItem().isMine(), getMessageListItem().getPositions());
            cl_des.setBackground(background);
        }
    }

    private void applyStyle() {
<<<<<<< HEAD

        if (getMessageListItem().isMine()) {
            style.attachmentTitleTextMine.apply(tv_media_title);
        } else {
            style.attachmentTitleTextTheirs.apply(tv_media_title);
        }

=======
        style.attachmentTitleText.apply(tv_media_title);
>>>>>>> 07d6110a
        style.attachmentDescriptionText.apply(tv_media_des);
    }

    public void setGiphySendListener(MessageListView.GiphySendListener giphySendListener) {
        this.giphySendListener = giphySendListener;
    }
}<|MERGE_RESOLUTION|>--- conflicted
+++ resolved
@@ -16,7 +16,6 @@
 import com.getstream.sdk.chat.model.Attachment;
 import com.getstream.sdk.chat.model.ModelType;
 import com.getstream.sdk.chat.rest.core.Client;
-import com.getstream.sdk.chat.style.FontsManager;
 import com.getstream.sdk.chat.utils.Utils;
 import com.getstream.sdk.chat.utils.roundedImageView.PorterShapeImageView;
 import com.getstream.sdk.chat.view.MessageListView;
@@ -153,18 +152,14 @@
     }
 
     private void applyStyle() {
-<<<<<<< HEAD
 
         if (getMessageListItem().isMine()) {
             style.attachmentTitleTextMine.apply(tv_media_title);
+            style.attachmentDescriptionTextMine.apply(tv_media_des);
         } else {
             style.attachmentTitleTextTheirs.apply(tv_media_title);
+            style.attachmentDescriptionTextTheirs.apply(tv_media_des);
         }
-
-=======
-        style.attachmentTitleText.apply(tv_media_title);
->>>>>>> 07d6110a
-        style.attachmentDescriptionText.apply(tv_media_des);
     }
 
     public void setGiphySendListener(MessageListView.GiphySendListener giphySendListener) {
