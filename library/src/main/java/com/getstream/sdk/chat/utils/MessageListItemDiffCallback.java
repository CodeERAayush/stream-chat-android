package com.getstream.sdk.chat.utils;


import android.util.Log;

import androidx.recyclerview.widget.DiffUtil;

import com.getstream.sdk.chat.adapter.MessageListItem;
import com.getstream.sdk.chat.rest.Message;


import java.util.List;

public class MessageListItemDiffCallback extends DiffUtil.Callback {

    private static final String TAG = MessageListItemDiffCallback.class.getSimpleName();

    protected List<MessageListItem> oldList, newList;

    public MessageListItemDiffCallback(List<MessageListItem> oldList, List<MessageListItem> newList) {
        this.oldList = oldList;
        this.newList = newList;
    }

    @Override
    public int getOldListSize() {
        return oldList == null ? 0 : oldList.size();
    }

    @Override
    public int getNewListSize() {
        return newList == null ? 0 : newList.size();
    }

    @Override
    public boolean areItemsTheSame(int oldItemPosition, int newItemPosition) {

        MessageListItem oldMessageItem = oldList.get(oldItemPosition);
        MessageListItem newMessageItem = newList.get(newItemPosition);

        Message oldMessage = oldMessageItem.getMessage();
        Message newMessage = newMessageItem.getMessage();

//        Log.i(TAG,"oldItemPosition :" +oldItemPosition);
//        Log.i(TAG,"newItemPosition :" +newItemPosition);
//        try {
//            Log.i(TAG,"oldMessage :" +oldMessageItem.getMessage().getText());
//            Log.i(TAG,"newMessage :" +newMessageItem.getMessage().getText());
//        }catch (Exception e){}

        if (oldMessage == null && newMessage == null) {
//            Log.i(TAG,"case:0: true");
            return true;
        }

        if (oldMessage == null || newMessage == null) {
//            Log.i(TAG,"case:1: false");
            return false;
        }

        if (oldMessage.getId() != null && oldMessage.getId().equals(newMessage.getId())) {
//            Log.i(TAG,"case:2: true");
            return true;
        }
        boolean equal = oldList.get(oldItemPosition).equals(newList.get(newItemPosition));
//        Log.i(TAG,"default: " + equal);

        return oldList.get(oldItemPosition).equals(newList.get(newItemPosition));
    }

    @Override
    public boolean areContentsTheSame(int oldItemPosition, int newItemPosition) {
<<<<<<< HEAD
        MessageListItem oldMessageItem = oldList.get(oldItemPosition);
        MessageListItem newMessageItem = newList.get(newItemPosition);

//        Log.i(TAG,"oldItemPosition :" +oldItemPosition);
//        Log.i(TAG,"newItemPosition :" +newItemPosition);
//        try {
//            Log.i(TAG,"oldMessage :" +oldMessageItem.getMessage().getText());
//            Log.i(TAG,"newMessage :" +newMessageItem.getMessage().getText());
//        }catch (Exception e){}

        return newMessageItem.equals(oldMessageItem);
=======
        return oldList.get(oldItemPosition).equals(newList.get(newItemPosition));
>>>>>>> 5687df13
    }
}<|MERGE_RESOLUTION|>--- conflicted
+++ resolved
@@ -34,56 +34,11 @@
 
     @Override
     public boolean areItemsTheSame(int oldItemPosition, int newItemPosition) {
-
-        MessageListItem oldMessageItem = oldList.get(oldItemPosition);
-        MessageListItem newMessageItem = newList.get(newItemPosition);
-
-        Message oldMessage = oldMessageItem.getMessage();
-        Message newMessage = newMessageItem.getMessage();
-
-//        Log.i(TAG,"oldItemPosition :" +oldItemPosition);
-//        Log.i(TAG,"newItemPosition :" +newItemPosition);
-//        try {
-//            Log.i(TAG,"oldMessage :" +oldMessageItem.getMessage().getText());
-//            Log.i(TAG,"newMessage :" +newMessageItem.getMessage().getText());
-//        }catch (Exception e){}
-
-        if (oldMessage == null && newMessage == null) {
-//            Log.i(TAG,"case:0: true");
-            return true;
-        }
-
-        if (oldMessage == null || newMessage == null) {
-//            Log.i(TAG,"case:1: false");
-            return false;
-        }
-
-        if (oldMessage.getId() != null && oldMessage.getId().equals(newMessage.getId())) {
-//            Log.i(TAG,"case:2: true");
-            return true;
-        }
-        boolean equal = oldList.get(oldItemPosition).equals(newList.get(newItemPosition));
-//        Log.i(TAG,"default: " + equal);
-
         return oldList.get(oldItemPosition).equals(newList.get(newItemPosition));
     }
 
     @Override
     public boolean areContentsTheSame(int oldItemPosition, int newItemPosition) {
-<<<<<<< HEAD
-        MessageListItem oldMessageItem = oldList.get(oldItemPosition);
-        MessageListItem newMessageItem = newList.get(newItemPosition);
-
-//        Log.i(TAG,"oldItemPosition :" +oldItemPosition);
-//        Log.i(TAG,"newItemPosition :" +newItemPosition);
-//        try {
-//            Log.i(TAG,"oldMessage :" +oldMessageItem.getMessage().getText());
-//            Log.i(TAG,"newMessage :" +newMessageItem.getMessage().getText());
-//        }catch (Exception e){}
-
-        return newMessageItem.equals(oldMessageItem);
-=======
         return oldList.get(oldItemPosition).equals(newList.get(newItemPosition));
->>>>>>> 5687df13
     }
 }