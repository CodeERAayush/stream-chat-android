--- conflicted
+++ resolved
@@ -200,14 +200,8 @@
     private fun configFileAttach() {
         configAttachViewBackground(binding.lvAttachmentFile)
 
-<<<<<<< HEAD
-        val attachments = message.attachments.filter { it.type == ModelType.attach_file }
+        val attachments = messageItem.message.attachments.filter { it.type == ModelType.attach_file }
         binding.lvAttachmentFile.adapter = FileAttachmentSelectedAdapter(
-=======
-        val attachments = messageItem.message.attachments.filter { it.type == ModelType.attach_file }
-        binding.lvAttachmentFile.adapter = AttachmentListAdapter(
-            context,
->>>>>>> e4d553de
             LlcMigrationUtils.getMetaAttachments(attachments),
             false
         )
