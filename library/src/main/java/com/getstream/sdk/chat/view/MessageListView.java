package com.getstream.sdk.chat.view;

import android.app.Activity;
import android.content.Context;
import android.graphics.drawable.Drawable;
import android.util.AttributeSet;
import android.view.View;

import androidx.annotation.NonNull;
import androidx.annotation.Nullable;
import androidx.recyclerview.widget.LinearLayoutManager;
import androidx.recyclerview.widget.RecyclerView;

import com.getstream.sdk.chat.Chat;
import com.getstream.sdk.chat.DefaultBubbleHelper;
import com.getstream.sdk.chat.adapter.ListenerContainer;
import com.getstream.sdk.chat.adapter.ListenerContainerImpl;
import com.getstream.sdk.chat.adapter.MessageListItem;
import com.getstream.sdk.chat.adapter.MessageListItemAdapter;
import com.getstream.sdk.chat.adapter.MessageViewHolderFactory;
import com.getstream.sdk.chat.enums.GiphyAction;
import com.getstream.sdk.chat.navigation.destinations.AttachmentDestination;
import com.getstream.sdk.chat.utils.Utils;
import com.getstream.sdk.chat.view.dialog.MessageMoreActionDialog;
import com.getstream.sdk.chat.view.dialog.ReadUsersDialog;
import com.getstream.sdk.chat.view.messages.MessageListItemWrapper;

import java.util.Date;
import java.util.List;

import io.getstream.chat.android.client.logger.ChatLogger;
import io.getstream.chat.android.client.logger.TaggedLogger;
import io.getstream.chat.android.client.models.Attachment;
import io.getstream.chat.android.client.models.Channel;
import io.getstream.chat.android.client.models.ChannelUserRead;
import io.getstream.chat.android.client.models.Message;
import io.getstream.chat.android.client.models.User;
import kotlin.Unit;
import kotlin.jvm.functions.Function0;
import kotlin.jvm.functions.Function1;
import kotlin.jvm.functions.Function2;

/**
 * MessageListView renders a list of messages and extends the RecyclerView
 * The most common customizations are
 * - Disabling Reactions
 * - Disabling Threads
 * - Customizing the click and longCLick (via the adapter)
 * - The list_item_message template to use (perhaps, multiple ones...?)
 */
public class MessageListView extends RecyclerView {
    //    private int firstVisible;
    private static int fVPosition, lVPosition;
    protected MessageListViewStyle style;

    @Nullable
    private MessageListItemAdapter adapter = null;
    private LinearLayoutManager layoutManager;

    private boolean hasScrolledUp;
    private int threadParentPosition;
    private Function0<Unit> endRegionReachedHandler = () -> {
        throw new IllegalStateException("endRegionReachedHandler must be set.");
    };
    private Function0<Unit> lastMessageReadHandler = () -> {
        throw new IllegalStateException("lastMessageReadHandler must be set.");
    };
    private Function1<Message, Unit> onMessageEditHandler = (Message m) -> {
        throw new IllegalStateException("onMessageEditHandler must be set.");
    };
    private Function1<Message, Unit> onMessageDeleteHandler = (Message m) -> {
        throw new IllegalStateException("onMessageDeleteHandler must be set.");
    };
    private Function1<Message, Unit> onStartThreadHandler = (Message m) -> {
        throw new IllegalStateException("onStartThreadHandler must be set.");
    };
    private Function1<Message, Unit> onStartThreadListener = (Message m) -> Unit.INSTANCE;
    private Function1<Message, Unit> onMessageFlagHandler = (Message m) -> {
        throw new IllegalStateException("onMessageFlagHandler must be set.");
    };
    private Function2<Message, GiphyAction, Unit> onSendGiphyHandler = (Message m, GiphyAction a) -> {
        throw new IllegalStateException("onSendGiphyHandler must be set.");
    };
    private Channel channel;
    private User currentUser;
    /**
     * If you are allowed to scroll up or not
     */
    boolean lockScrollUp = true;

    private TaggedLogger logger = ChatLogger.Companion.get("MessageListView");

    private final MessageClickListener DEFAULT_MESSAGE_CLICK_LISTENER = (message, position) -> {
        if (message.getReplyCount() > 0) {
            onStartThreadHandler.invoke(message);
            onStartThreadListener.invoke(message);
        } else {
            //viewModel.sendMessage(message);
        }
    };
    private final MessageLongClickListener DEFAULT_MESSAGE_LONG_CLICK_LISTENER = message -> {
        new MessageMoreActionDialog(
                getContext(),
                channel,
                message,
                currentUser,
                style,
                onMessageEditHandler,
                onMessageDeleteHandler,
                (Message m) -> {
                    onStartThreadHandler.invoke(m);
                    onStartThreadListener.invoke(m);
                    return Unit.INSTANCE;
                },
                onMessageFlagHandler
        ).show();
    };
    private final AttachmentClickListener DEFAULT_ATTACHMENT_CLICK_LISTENER = (message, attachment) -> {
        Chat.getInstance()
                .getNavigator()
                .navigate(new AttachmentDestination(message, attachment, getContext()));
    };
    private final ReactionViewClickListener DEFAULT_REACTION_VIEW_CLICK_LISTENER = message -> {
        Utils.hideSoftKeyboard((Activity) getContext());
        new MessageMoreActionDialog(
                getContext(),
                channel,
                message,
                currentUser,
                style,
                onMessageEditHandler,
                onMessageDeleteHandler,
                onStartThreadHandler,
                onMessageFlagHandler
        ).show();
    };
    private final UserClickListener DEFAULT_USER_CLICK_LISTENER = user -> { /* Empty */ };
    private final ReadStateClickListener DEFAULT_READ_STATE_CLICK_LISTENER = reads -> {
        new ReadUsersDialog(getContext())
                .setReads(reads)
                .setStyle(style)
                .show();
    };
    private final GiphySendListener DEFAULT_GIPHY_SEND_LISTENER = (message, action) -> {
        onSendGiphyHandler.invoke(message, action);
    };

    private final ListenerContainer listenerContainer = new ListenerContainerImpl(
            DEFAULT_MESSAGE_CLICK_LISTENER,
            DEFAULT_MESSAGE_LONG_CLICK_LISTENER,
            DEFAULT_ATTACHMENT_CLICK_LISTENER,
            DEFAULT_REACTION_VIEW_CLICK_LISTENER,
            DEFAULT_USER_CLICK_LISTENER,
            DEFAULT_READ_STATE_CLICK_LISTENER,
            DEFAULT_GIPHY_SEND_LISTENER
    );

    private BubbleHelper bubbleHelper;
    private MessageViewHolderFactory viewHolderFactory;

    // region Constructor
    public MessageListView(Context context) {
        super(context);
        init(context);
    }

    public MessageListView(Context context, @Nullable AttributeSet attrs) {
        super(context, attrs);
        this.parseAttr(context, attrs);
        init(context);
    }

    public MessageListView(Context context, @Nullable AttributeSet attrs, int defStyle) {
        super(context, attrs, defStyle);
        this.parseAttr(context, attrs);
        init(context);
    }

    private void init(Context context) {
        layoutManager = new LinearLayoutManager(context);
        layoutManager.setStackFromEnd(true);

        this.setLayoutManager(layoutManager);
        hasScrolledUp = false;
        setHasFixedSize(true);
        setItemViewCacheSize(20);
    }

    // region Init
    private void parseAttr(Context context, @Nullable AttributeSet attrs) {
        // parse the attributes
        style = new MessageListViewStyle(context, attrs);
    }

    // set the adapter and apply the style.
    @Override
    @Deprecated
    public final void setAdapter(Adapter adapter) {
        throw new IllegalArgumentException("Use setMessageListItemAdapter instead please");
    }

    private void setMessageListItemAdapter(@NonNull MessageListItemAdapter adapter) {
        this.addOnScrollListener(new RecyclerView.OnScrollListener() {
            @Override
            public void onScrolled(RecyclerView recyclerView, int dx, int dy) {
                if (layoutManager != null) {
                    int currentFirstVisible = layoutManager.findFirstVisibleItemPosition();
                    int currentLastVisible = layoutManager.findLastVisibleItemPosition();
                    if (currentFirstVisible < fVPosition && currentFirstVisible == 0) {
                        endRegionReachedHandler.invoke();
                    }

                    hasScrolledUp = currentLastVisible <= (adapter.getItemCount() - 3); //TODO: investigate magic number 3
                    lVPosition = currentLastVisible;
                    fVPosition = currentFirstVisible;
                    threadParentPosition = lVPosition;
                }
            }
        });

        /*
         * Lock for 500 milliseconds setMessageListScrollUp in here.
         * Because when keyboard shows up, MessageList is scrolled up and it triggers hiding keyboard.
         */

        this.addOnLayoutChangeListener((View view, int left, int top, int right, int bottom,
                                        int oldLeft, int oldTop, int oldRight, int oldBottom) -> {
            if (bottom < oldBottom) {
                lockScrollUp = true;
                postDelayed(() -> lockScrollUp = false, 500);
            }
        });
        super.setAdapter(adapter);
    }

    public void init(Channel channel, User currentUser) {
        this.currentUser = currentUser;
        this.channel = channel;
        initAdapter();
    }

    private void initAdapter() {
        // Set default ViewHolderFactory if needed
        if (viewHolderFactory == null) {
            viewHolderFactory = new MessageViewHolderFactory();
        }
<<<<<<< HEAD
        adapter = new MessageListItemAdapter(viewHolderFactory);
=======
        // Inject factory
        viewHolderFactory.setListenerContainer(listenerContainer);

        // Set default BubbleHelper if needed
        if (bubbleHelper == null) {
            bubbleHelper = DefaultBubbleHelper.initDefaultBubbleHelper(style, getContext());
        }

        adapter = new MessageListItemAdapter(getContext(), channel, viewHolderFactory, bubbleHelper, style);
>>>>>>> fdc87b66
        adapter.setHasStableIds(true);

        this.setMessageListItemAdapter(adapter);
    }

    public void setViewHolderFactory(MessageViewHolderFactory factory) {
        if (adapter != null) {
            throw new IllegalStateException("Adapter was already inited, please set ViewHolderFactory first");
        }
        this.viewHolderFactory = factory;
    }

    public void setBubbleHelper(BubbleHelper bubbleHelper) {
        if (adapter != null) {
            throw new IllegalStateException("Adapter was already inited, please set BubbleHelper first");
        }
        this.bubbleHelper = bubbleHelper;
    }

    public void displayNewMessage(MessageListItemWrapper listItem) {
        List<MessageListItem> entities = listItem.getListEntities();

        // Adapter initialization for channel and thread swapping
        boolean backFromThread = false;
        if (adapter.isThread() != listItem.isThread()) {
            adapter.setThread(listItem.isThread());
            backFromThread = !listItem.isThread();
        }

        int oldSize = adapter.getItemCount();
        adapter.replaceEntities(entities);

        // Scroll to origin position on return from thread
        if (backFromThread) {
            layoutManager.scrollToPosition(this.threadParentPosition);
            lastMessageReadHandler.invoke();
            return;
        }

        // Scroll to bottom position for typing indicator
        if (listItem.isTyping() && scrolledBottom()) {
            int newPosition = adapter.getItemCount() - 1;
            layoutManager.scrollToPosition(newPosition);
            return;
        }
        // check lastmessage update
        if (!entities.isEmpty()) {
            final MessageListItem lastListItem = entities.get(entities.size() - 1);
            if (lastListItem instanceof MessageListItem.MessageItem) {
                final Message lastMessage = ((MessageListItem.MessageItem) lastListItem).getMessage();
                // Checks if we should scroll to bottom because last message was updated.
                // If it's a new message it will be marked as read in "else" branch, otherwise it
                // should be already marked as read.
                if (scrolledBottom() && justUpdated(lastMessage)) {
                    int newPosition = adapter.getItemCount() - 1;
                    logger.logI("just update last message");

                    postDelayed(() -> layoutManager.scrollToPosition(newPosition), 200);

                }
            }
        }
        int newSize = adapter.getItemCount();
        int sizeGrewBy = newSize - oldSize;

        if (!listItem.getHasNewMessages()) {
            // we only touch scroll for new messages, we ignore
            // read
            // typing
            // message updates
            logger.logI(String.format("no Scroll no new message"));
            return;
        }

        if (oldSize == 0 && newSize != 0) {
            int newPosition = adapter.getItemCount() - 1;
            layoutManager.scrollToPosition(newPosition);
            logger.logI(String.format("Scroll: First load scrolling down to bottom %d", newPosition));
            lastMessageReadHandler.invoke();
        } else if (listItem.getLoadingMore()) {
            // the load more behaviour is different, scroll positions starts out at 0
            // to stay at the relative 0 we should go to 0 + size of new messages...

            int newPosition;// = oldPosition + sizeGrewBy;
            newPosition = ((LinearLayoutManager) getLayoutManager()).findLastCompletelyVisibleItemPosition() + sizeGrewBy;
            layoutManager.scrollToPosition(newPosition);
        } else {
            if (newSize == 0) return;
            // regular new message behaviour
            // we scroll down all the way, unless you've scrolled up
            // if you've scrolled up we set a variable on the viewmodel that there are new messages
            int newPosition = adapter.getItemCount() - 1;
            int layoutSize = layoutManager.getItemCount();
            logger.logI(String.format("Scroll: Moving down to %d, layout has %d elements", newPosition, layoutSize));

            if (hasScrolledUp) {
                // always scroll to bottom when current user posts a message
                if (entities.size() > 1 && entities.get(entities.size() - 1).isMine()) {
                    layoutManager.scrollToPosition(newPosition);
                }
            } else {
                layoutManager.scrollToPosition(newPosition);
            }
            // we want to mark read if there is a new message
            // and this view is currently being displayed...
            // we can't always run it since read and typing events also influence this list..
            //viewModel.markLastMessageRead(); // TODO this is event
            lastMessageReadHandler.invoke();
        }
    }

    public MessageListViewStyle getStyle() {
        return style;
    }

    private boolean scrolledBottom() {
        int itemCount = adapter.getItemCount() - 2;
        return lVPosition >= itemCount;
    }

    private boolean justUpdated(Message message) {
        if (message.getUpdatedAt() == null) return false;
        Date now = new Date();
        long passedTime = now.getTime() - message.getUpdatedAt().getTime();
        return message.getUpdatedAt() != null
                && passedTime < 3000;
    }

    /**
     * Sets the message click listener to be used by MessageListView.
     *
     * @param messageClickListener The listener to use. If null, the default will be used instead.
     */
    public void setMessageClickListener(@Nullable MessageClickListener messageClickListener) {
        if (messageClickListener == null) {
            messageClickListener = DEFAULT_MESSAGE_CLICK_LISTENER;
        }
        listenerContainer.setMessageClickListener(messageClickListener);
    }

    /**
     * Sets the message long click listener to be used by MessageListView.
     *
     * @param messageLongClickListener The listener to use. If null, the default will be used instead.
     */
    public void setMessageLongClickListener(@Nullable MessageLongClickListener messageLongClickListener) {
        if (messageLongClickListener == null) {
            messageLongClickListener = DEFAULT_MESSAGE_LONG_CLICK_LISTENER;
        }
        listenerContainer.setMessageLongClickListener(messageLongClickListener);
    }

    /**
     * Sets the attachment click listener to be used by MessageListView.
     *
     * @param attachmentClickListener The listener to use. If null, the default will be used instead.
     */
    public void setAttachmentClickListener(@Nullable AttachmentClickListener attachmentClickListener) {
        if (attachmentClickListener == null) {
            attachmentClickListener = DEFAULT_ATTACHMENT_CLICK_LISTENER;
        }
        listenerContainer.setAttachmentClickListener(attachmentClickListener);
    }

    /**
     * Sets the reaction view click listener to be used by MessageListView.
     *
     * @param reactionViewClickListener The listener to use. If null, the default will be used instead.
     */
    public void setReactionViewClickListener(@Nullable ReactionViewClickListener reactionViewClickListener) {
        if (reactionViewClickListener == null) {
            reactionViewClickListener = DEFAULT_REACTION_VIEW_CLICK_LISTENER;
        }
        listenerContainer.setReactionViewClickListener(reactionViewClickListener);
    }

    /**
     * Sets the user click listener to be used by MessageListView.
     *
     * @param userClickListener The listener to use. If null, the default will be used instead.
     */
    public void setUserClickListener(@Nullable UserClickListener userClickListener) {
        if (userClickListener == null) {
            userClickListener = DEFAULT_USER_CLICK_LISTENER;
        }
        listenerContainer.setUserClickListener(userClickListener);
    }

    /**
     * Sets the read state click listener to be used by MessageListView.
     *
     * @param readStateClickListener The listener to use. If null, the default will be used instead.
     */
    public void setReadStateClickListener(@Nullable ReadStateClickListener readStateClickListener) {
        if (readStateClickListener == null) {
            readStateClickListener = DEFAULT_READ_STATE_CLICK_LISTENER;
        }
        listenerContainer.setReadStateClickListener(readStateClickListener);
    }

    public void setEndRegionReachedHandler(Function0<Unit> endRegionReachedHandler) {
        this.endRegionReachedHandler = endRegionReachedHandler;
    }

    public void setLastMessageReadHandler(Function0<Unit> lastMessageReadHandler) {
        this.lastMessageReadHandler = lastMessageReadHandler;
    }

    public void setOnMessageEditHandler(Function1<Message, Unit> onMessageEditHandler) {
        this.onMessageEditHandler = onMessageEditHandler;
    }

    public void setOnMessageDeleteHandler(Function1<Message, Unit> onMessageDeleteHandler) {
        this.onMessageDeleteHandler = onMessageDeleteHandler;
    }

    public void setOnStartThreadHandler(Function1<Message, Unit> onStartThreadHandler) {
        this.onStartThreadHandler = onStartThreadHandler;
    }

    public void setOnMessageFlagHandler(Function1<Message, Unit> onMessageFlagHandler) {
        this.onMessageFlagHandler = onMessageFlagHandler;
    }

    public void setOnSendGiphyHandler(Function2<Message, GiphyAction, Unit> onSendGiphyHandler) {
        this.onSendGiphyHandler = onSendGiphyHandler;
    }

    public void setOnStartThreadListener(Function1<Message, Unit> onStartThreadListener) {
        this.onStartThreadListener = onStartThreadListener;
    }

    public interface HeaderAvatarGroupClickListener {
        void onHeaderAvatarGroupClick(Channel channel);
    }

    public interface HeaderOptionsClickListener {
        void onHeaderOptionsClick(Channel channel);
    }

    public interface MessageClickListener {
        void onMessageClick(Message message, int position);
    }

    public interface MessageLongClickListener {
        void onMessageLongClick(Message message);
    }

    public interface AttachmentClickListener {
        void onAttachmentClick(Message message, Attachment attachment);
    }

    public interface GiphySendListener {
        void onGiphySend(Message message, GiphyAction action);
    }

    public interface UserClickListener {
        void onUserClick(User user);
    }

    public interface ReadStateClickListener {
        void onReadStateClick(List<ChannelUserRead> reads);
    }

    public interface ReactionViewClickListener {
        void onReactionViewClick(Message message);
    }

    public interface BubbleHelper {
        Drawable getDrawableForMessage(Message message, Boolean mine, List<MessageViewHolderFactory.Position> positions);

        Drawable getDrawableForAttachment(Message message, Boolean mine, List<MessageViewHolderFactory.Position> positions, Attachment attachment);

        Drawable getDrawableForAttachmentDescription(Message message, Boolean mine, List<MessageViewHolderFactory.Position> positions);
    }
}<|MERGE_RESOLUTION|>--- conflicted
+++ resolved
@@ -244,9 +244,6 @@
         if (viewHolderFactory == null) {
             viewHolderFactory = new MessageViewHolderFactory();
         }
-<<<<<<< HEAD
-        adapter = new MessageListItemAdapter(viewHolderFactory);
-=======
         // Inject factory
         viewHolderFactory.setListenerContainer(listenerContainer);
 
@@ -255,8 +252,7 @@
             bubbleHelper = DefaultBubbleHelper.initDefaultBubbleHelper(style, getContext());
         }
 
-        adapter = new MessageListItemAdapter(getContext(), channel, viewHolderFactory, bubbleHelper, style);
->>>>>>> fdc87b66
+        adapter = new MessageListItemAdapter(channel, viewHolderFactory, bubbleHelper, style);
         adapter.setHasStableIds(true);
 
         this.setMessageListItemAdapter(adapter);
