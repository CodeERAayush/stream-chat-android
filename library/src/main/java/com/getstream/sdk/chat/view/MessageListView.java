package com.getstream.sdk.chat.view;

import android.content.Context;
import android.content.Intent;
import android.graphics.Color;
import android.graphics.drawable.Drawable;
import android.text.TextUtils;
import android.util.AttributeSet;
import android.util.Log;

import androidx.annotation.Nullable;
import androidx.lifecycle.LifecycleOwner;
import androidx.recyclerview.widget.LinearLayoutManager;
import androidx.recyclerview.widget.RecyclerView;

import com.facebook.drawee.backends.pipeline.Fresco;
import com.getstream.sdk.chat.R;
import com.getstream.sdk.chat.adapter.MessageListItem;
import com.getstream.sdk.chat.adapter.MessageListItemAdapter;
import com.getstream.sdk.chat.adapter.MessageViewHolderFactory;
import com.getstream.sdk.chat.enums.GiphyAction;
import com.getstream.sdk.chat.enums.MessageStatus;
import com.getstream.sdk.chat.model.Attachment;
import com.getstream.sdk.chat.model.Channel;
import com.getstream.sdk.chat.model.ModelType;
import com.getstream.sdk.chat.rest.Message;
import com.getstream.sdk.chat.rest.User;
import com.getstream.sdk.chat.rest.response.ChannelUserRead;
import com.getstream.sdk.chat.utils.frescoimageviewer.ImageViewer;
import com.getstream.sdk.chat.view.Dialog.MoreActionDialog;
import com.getstream.sdk.chat.view.Dialog.ReadUsersDialog;
import com.getstream.sdk.chat.view.activity.AttachmentActivity;
import com.getstream.sdk.chat.view.activity.AttachmentDocumentActivity;
import com.getstream.sdk.chat.view.activity.AttachmentMediaActivity;
import com.getstream.sdk.chat.viewmodel.ChannelViewModel;

import java.util.ArrayList;
import java.util.Date;
import java.util.List;

import top.defaults.drawabletoolbox.DrawableBuilder;


/**
 * MessageListView renders a list of messages and extends the RecyclerView
 * The most common customizations are
 * - Disabling Reactions
 * - Disabling Threads
 * - Customizing the click and longCLick (via the adapter)
 * - The list_item_message template to use (perhaps, multiple ones...?)
 */
public class MessageListView extends RecyclerView {
    //    private int firstVisible;
    private static int fVPosition, lVPosition;
    final String TAG = MessageListView.class.getSimpleName();
    protected MessageListViewStyle style;
    private MessageListItemAdapter adapter;
    private LinearLayoutManager layoutManager;
    // our connection to the channel scope
    private ChannelViewModel viewModel;
    private MessageViewHolderFactory viewHolderFactory;
    private MessageClickListener messageClickListener;
    private MessageLongClickListener messageLongClickListener;
    private AttachmentClickListener attachmentClickListener;
    private GiphySendListener giphySendListener;
    private UserClickListener userClickListener;
    private ReadStateClickListener readStateClickListener;
    private boolean hasScrolledUp;
    private BubbleHelper bubbleHelper;

    // region Constructor
    public MessageListView(Context context) {
        super(context);
        init(context);
    }

    public MessageListView(Context context, @Nullable AttributeSet attrs) {
        super(context, attrs);
        this.parseAttr(context, attrs);
        init(context);
    }

    public MessageListView(Context context, @Nullable AttributeSet attrs, int defStyle) {
        super(context, attrs, defStyle);
        this.parseAttr(context, attrs);
        init(context);
    }

    private void init(Context context) {
        layoutManager = new LinearLayoutManager(context);
        layoutManager.setStackFromEnd(true);

        this.setLayoutManager(layoutManager);
        hasScrolledUp = false;
        initDefaultBubbleHelper();
    }


    // endregion

    // region Init
    private void parseAttr(Context context, @Nullable AttributeSet attrs) {
        // parse the attributes
        style = new MessageListViewStyle(context, attrs);
    }

    public void initDefaultBubbleHelper() {
        this.setBubbleHelper(new BubbleHelper() {
            int topLeftRadius, topRightRadius, bottomRightRadius, bottomLeftRadius;
            int bgColor, strokeColor, strokeWidth;

            @Override
            public Drawable getDrawableForMessage(Message message, Boolean mine, List<MessageViewHolderFactory.Position> positions) {
                if (mine) {
                    if (style.getMessageBubbleDrawableMine() != null)
                        return style.getMessageBubbleDrawableMine();
                    if (message.getStatus() == MessageStatus.FAILED) {
                        bgColor = getResources().getColor(R.color.stream_message_failed);
                    } else {
                        bgColor = style.getMessageBackgroundColorMine();
                    }

                    strokeColor = style.getMessageBorderColorMine();
                    strokeWidth = style.getMessageBorderWidthMine();
                    topLeftRadius = style.getMessageTopLeftCornerRadiusMine();
                    topRightRadius = style.getMessageTopRightCornerRadiusMine();
                    bottomRightRadius = style.getMessageBottomRightCornerRadiusMine();
                    bottomLeftRadius = style.getMessageBottomLeftCornerRadiusMine();

                    if (isDefaultBubble()) {
                        topLeftRadius = getResources().getDimensionPixelSize(R.dimen.stream_message_corner_radius1);
                        bottomLeftRadius = getResources().getDimensionPixelSize(R.dimen.stream_message_corner_radius1);
                        if (positions.contains(MessageViewHolderFactory.Position.TOP)) {
                            topRightRadius = getResources().getDimensionPixelSize(R.dimen.stream_message_corner_radius1);
                            bottomRightRadius = getResources().getDimensionPixelSize(R.dimen.stream_message_corner_radius2);
                        } else {
                            topRightRadius = getResources().getDimensionPixelSize(R.dimen.stream_message_corner_radius2);
                            bottomRightRadius = getResources().getDimensionPixelSize(R.dimen.stream_message_corner_radius2);
                        }
                    }
                } else {
                    if (style.getMessageBubbleDrawableTheirs() != null)
                        return style.getMessageBubbleDrawableTheirs();

                    topLeftRadius = style.getMessageTopLeftCornerRadiusTheirs();
                    topRightRadius = style.getMessageTopRightCornerRadiusTheirs();
                    bottomRightRadius = style.getMessageBottomRightCornerRadiusTheirs();
                    bottomLeftRadius = style.getMessageBottomLeftCornerRadiusTheirs();
                    bgColor = style.getMessageBackgroundColorTheirs();
                    strokeColor = style.getMessageBorderColorTheirs();
                    strokeWidth = style.getMessageBorderWidthTheirs();

                    if (isDefaultBubble()) {
                        topRightRadius = getResources().getDimensionPixelSize(R.dimen.stream_message_corner_radius1);
                        bottomRightRadius = getResources().getDimensionPixelSize(R.dimen.stream_message_corner_radius1);
                        if (positions.contains(MessageViewHolderFactory.Position.TOP)) {
                            topLeftRadius = getResources().getDimensionPixelSize(R.dimen.stream_message_corner_radius1);
                            bottomLeftRadius = getResources().getDimensionPixelSize(R.dimen.stream_message_corner_radius2);
                        } else {
                            topLeftRadius = getResources().getDimensionPixelSize(R.dimen.stream_message_corner_radius2);
                            bottomLeftRadius = getResources().getDimensionPixelSize(R.dimen.stream_message_corner_radius2);
                        }
//                        if (message.getAttachments() != null && !message.getAttachments().isEmpty()){
//                            topLeftRadius = getResources().getDimensionPixelSize(R.dimen.message_corner_radius2);
//                        }
                    }
                }

                return new DrawableBuilder()
                        .rectangle()
                        .strokeColor(strokeColor)
                        .strokeWidth(strokeWidth)
                        .solidColor(bgColor)
                        .cornerRadii(topLeftRadius, topRightRadius, bottomRightRadius, bottomLeftRadius)
                        .build();
            }

            @Override
            public Drawable getDrawableForAttachment(Message message, Boolean mine, List<MessageViewHolderFactory.Position> positions, Attachment attachment) {
                if (mine) {
                    if (style.getMessageBubbleDrawableMine() != null)
                        return style.getMessageBubbleDrawableMine();

                    topLeftRadius = style.getMessageTopLeftCornerRadiusMine();
                    topRightRadius = style.getMessageTopRightCornerRadiusMine();
                    bottomRightRadius = style.getMessageBottomRightCornerRadiusMine();
                    bottomLeftRadius = style.getMessageBottomLeftCornerRadiusMine();
                    bgColor = style.getMessageBackgroundColorMine();
                    strokeColor = style.getMessageBorderColorMine();
                    strokeWidth = style.getMessageBorderWidthMine();
                    if (isDefaultBubble()) {
                        try {
                            if (message.getAttachments() != null
                                    && !message.getAttachments().isEmpty()
                                    && message.getAttachments().get(0).getType().equals(ModelType.attach_file)) {
                                return null;
                            }
                        } catch (Exception e) {
                        }
                        topLeftRadius = getResources().getDimensionPixelSize(R.dimen.stream_message_corner_radius1);
                        bottomLeftRadius = getResources().getDimensionPixelSize(R.dimen.stream_message_corner_radius1);
                        if (positions.contains(MessageViewHolderFactory.Position.TOP)) {
                            topRightRadius = getResources().getDimensionPixelSize(R.dimen.stream_message_corner_radius1);
                            bottomRightRadius = getResources().getDimensionPixelSize(R.dimen.stream_message_corner_radius2);
                        } else {
                            topRightRadius = getResources().getDimensionPixelSize(R.dimen.stream_message_corner_radius2);
                            bottomRightRadius = getResources().getDimensionPixelSize(R.dimen.stream_message_corner_radius2);
                        }
                        if (!TextUtils.isEmpty(attachment.getTitle()) && !attachment.getType().equals(ModelType.attach_file))
                            bottomLeftRadius = getResources().getDimensionPixelSize(R.dimen.stream_message_corner_radius2);
                    }
                } else {
                    if (style.getMessageBubbleDrawableTheirs() != null)
                        return style.getMessageBubbleDrawableTheirs();

                    topLeftRadius = style.getMessageTopLeftCornerRadiusTheirs();
                    topRightRadius = style.getMessageTopRightCornerRadiusTheirs();
                    bottomRightRadius = style.getMessageBottomRightCornerRadiusTheirs();
                    bottomLeftRadius = style.getMessageBottomLeftCornerRadiusTheirs();
                    bgColor = style.getMessageBackgroundColorTheirs();
                    strokeColor = style.getMessageBorderColorTheirs();
                    strokeWidth = style.getMessageBorderWidthTheirs();
                    if (isDefaultBubble()) {
                        try {
                            if (message.getAttachments() != null
                                    && !message.getAttachments().isEmpty()
                                    && message.getAttachments().get(0).getType().equals(ModelType.attach_file)) {
                                return null;
                            }
                        } catch (Exception e) {
                        }
                        topRightRadius = getResources().getDimensionPixelSize(R.dimen.stream_message_corner_radius1);
                        bottomRightRadius = getResources().getDimensionPixelSize(R.dimen.stream_message_corner_radius1);
                        if (positions.contains(MessageViewHolderFactory.Position.TOP)) {
                            topLeftRadius = getResources().getDimensionPixelSize(R.dimen.stream_message_corner_radius1);
                            bottomLeftRadius = getResources().getDimensionPixelSize(R.dimen.stream_message_corner_radius2);
                        } else {
                            topLeftRadius = getResources().getDimensionPixelSize(R.dimen.stream_message_corner_radius2);
                            bottomLeftRadius = getResources().getDimensionPixelSize(R.dimen.stream_message_corner_radius2);
                        }
                        if (!TextUtils.isEmpty(attachment.getTitle()) && !attachment.getType().equals(ModelType.attach_file))
                            bottomRightRadius = getResources().getDimensionPixelSize(R.dimen.stream_message_corner_radius2);

                    }
                }
                return new DrawableBuilder()
                        .rectangle()
                        .strokeColor(strokeColor)
                        .strokeWidth(strokeWidth)
                        .solidColor(Color.WHITE)
                        .cornerRadii(topLeftRadius, topRightRadius, bottomRightRadius, bottomLeftRadius)
                        .build();
            }
        });
    }

    private boolean isDefaultBubble() {
        return (style.getMessageTopLeftCornerRadiusMine() == getResources().getDimensionPixelSize(R.dimen.stream_message_corner_radius1)) &&
                (style.getMessageTopRightCornerRadiusMine() == getResources().getDimensionPixelSize(R.dimen.stream_message_corner_radius1)) &&
                (style.getMessageBottomRightCornerRadiusMine() == getResources().getDimensionPixelSize(R.dimen.stream_message_corner_radius2)) &&
                (style.getMessageBottomLeftCornerRadiusMine() == getResources().getDimensionPixelSize(R.dimen.stream_message_corner_radius1)) &&
                (style.getMessageTopLeftCornerRadiusTheirs() == getResources().getDimensionPixelSize(R.dimen.stream_message_corner_radius1)) &&
                (style.getMessageTopRightCornerRadiusTheirs() == getResources().getDimensionPixelSize(R.dimen.stream_message_corner_radius1)) &&
                (style.getMessageBottomRightCornerRadiusTheirs() == getResources().getDimensionPixelSize(R.dimen.stream_message_corner_radius1)) &&
                (style.getMessageBottomLeftCornerRadiusTheirs() == getResources().getDimensionPixelSize(R.dimen.stream_message_corner_radius2));
    }

    private void init() {
        try {
            Fresco.initialize(getContext());
        } catch (Exception e) {
        }
        giphySendListener = viewModel::sendGiphy;
    }

    // set the adapter and apply the style.
    @Override
    public void setAdapter(Adapter adapter) {
        throw new IllegalArgumentException("Use setAdapterWithStyle instead please");
    }

    public void setAdapterWithStyle(MessageListItemAdapter adapter) {

        adapter.setStyle(style);
        adapter.setGiphySendListener(giphySendListener);
        setMessageClickListener(messageClickListener);
        setMessageLongClickListener(messageLongClickListener);
        setAttachmentClickListener(attachmentClickListener);
        setUserClickListener(userClickListener);
        setReadStateClickListener(readStateClickListener);
        setMessageLongClickListener(messageLongClickListener);
        adapter.setChannelState(getChannel().getChannelState());

        this.addOnScrollListener(new RecyclerView.OnScrollListener() {

            @Override
            public void onScrolled(RecyclerView recyclerView, int dx, int dy) {
                super.onScrolled(recyclerView, dx, dy);
                if (layoutManager != null) {
                    int currentFirstVisible = layoutManager.findFirstVisibleItemPosition();
                    int currentLastVisible = layoutManager.findLastVisibleItemPosition();
                    if (currentFirstVisible < fVPosition) {
                        if (currentFirstVisible == 0) viewModel.loadMore();
                    }
                    hasScrolledUp = currentLastVisible <= (adapter.getItemCount() - 3);
                    if (!hasScrolledUp) {
                        viewModel.setHasNewMessages(false);
                    }
<<<<<<< HEAD

                    viewModel.setMessageListScrollUp(currentFirstVisible < fVPosition);
=======
                    viewModel.setMessageListScrollUp(currentLastVisible < lVPosition);
>>>>>>> ca490998
                    fVPosition = currentFirstVisible;
                    lVPosition = currentLastVisible;
                    viewModel.setThreadParentPosition(lVPosition);
                }
            }
        });
        super.setAdapter(adapter);
    }

    public void setViewModel(ChannelViewModel viewModel, LifecycleOwner lifecycleOwner) {
        this.viewModel = viewModel;
        init();
        Channel c = this.viewModel.getChannel();
        Log.i(TAG, "MessageListView is attaching a listener on the channel object");


        // Setup a default adapter and pass the style
        adapter = new MessageListItemAdapter(getContext());
        adapter.setHasStableIds(true);

        if (viewHolderFactory != null) {
            adapter.setFactory(viewHolderFactory);
        }

        if (bubbleHelper != null) {
            adapter.setBubbleHelper(bubbleHelper);
        }


        // use livedata and observe
        viewModel.getEntities().observe(lifecycleOwner, messageListItemWrapper -> {
            List<MessageListItem> entities = messageListItemWrapper.getListEntities();
            Log.i(TAG, "Observe found this many entities: " + entities.size());

            // Adapter initialization for channel and thread swapping
            boolean backFromThread = false;
            if (adapter.isThread() != messageListItemWrapper.isThread()) {
                adapter.replaceEntities(new ArrayList<>());
                backFromThread = !messageListItemWrapper.isThread();
            }

            adapter.setThread(messageListItemWrapper.isThread());
            adapter.replaceEntities(entities);

            // Scroll to origin position on return from thread
            if (backFromThread) {
                layoutManager.scrollToPosition(viewModel.getThreadParentPosition());
                viewModel.markLastMessageRead();
                return;
            }

            // Scroll to bottom position for typing indicator
            if (messageListItemWrapper.isTyping() && scrolledBottom()) {
                int newPosition = adapter.getItemCount() - 1;
                layoutManager.scrollToPosition(newPosition);
                return;
            }
            // check lastmessage update
            if (!entities.isEmpty()) {
                Message lastMessage = entities.get(entities.size() - 1).getMessage();
                if (lastMessage != null
                        && scrolledBottom()
                        && justUpdated(lastMessage)) {
                    int newPosition = adapter.getItemCount() - 1;
                    layoutManager.scrollToPosition(newPosition);
                    Log.i(TAG, String.format("just update last message"));
                    return;
                }
            }

            int oldSize = adapter.getItemCount();
            int newSize = adapter.getItemCount();
            int sizeGrewBy = newSize - oldSize;

            if (!messageListItemWrapper.getHasNewMessages()) {
                // we only touch scroll for new messages, we ignore
                // read
                // typing
                // message updates
                Log.i(TAG, String.format("no Scroll no new message"));
                return;
            }

            if (oldSize == 0 && newSize != 0) {
                int newPosition = adapter.getItemCount() - 1;
                layoutManager.scrollToPosition(newPosition);
                Log.i(TAG, String.format("Scroll: First load scrolling down to bottom %d", newPosition));
            } else if (messageListItemWrapper.getLoadingMore()) {
                // the load more behaviour is different, scroll positions starts out at 0
                // to stay at the relative 0 we should go to 0 + size of new messages...

                int newPosition;// = oldPosition + sizeGrewBy;
                newPosition = ((LinearLayoutManager) getLayoutManager()).findLastCompletelyVisibleItemPosition() + sizeGrewBy;
                layoutManager.scrollToPosition(newPosition);
            } else {
                if (newSize == 0) return;
                // regular new message behaviour
                // we scroll down all the way, unless you've scrolled up
                // if you've scrolled up we set a variable on the viewmodel that there are new messages
                int newPosition = adapter.getItemCount() - 1;
                int layoutSize = layoutManager.getItemCount();
                Log.i(TAG, String.format("Scroll: Moving down to %d, layout has %d elements", newPosition, layoutSize));

                if (hasScrolledUp) {
                    // always scroll to bottom when current user posts a message
                    if (entities.size() > 1 && entities.get(entities.size() - 1).isMine()) {
                        layoutManager.scrollToPosition(newPosition);
                    }
                    viewModel.setHasNewMessages(true);
                } else {
                    layoutManager.scrollToPosition(newPosition);
                    viewModel.setHasNewMessages(false);
                }
                // we want to mark read if there is a new message
                // and this view is currently being displayed...
                // we can't always run it since read and typing events also influence this list..
                viewModel.markLastMessageRead();
            }
        });

        viewModel.getThreadParentMessage().observe(lifecycleOwner, message -> {
        });

        this.setAdapterWithStyle(adapter);
    }

    public void setViewHolderFactory(MessageViewHolderFactory factory) {
        this.viewHolderFactory = factory;
        if (adapter != null) {
            adapter.setFactory(factory);
        }
    }

    public Channel getChannel() {
        if (viewModel != null)
            return viewModel.getChannel();
        return null;
    }

    public MessageListViewStyle getStyle() {
        return style;
    }

    private boolean scrolledBottom() {
        int itemCount = adapter.getItemCount() - 2;
        return lVPosition >= itemCount;
    }

    private boolean justUpdated(Message message) {
        if (message.getUpdatedAt() == null) return false;
        Date now = new Date();
        long passedTime = now.getTime() - message.getUpdatedAt().getTime();
        return message.getUpdatedAt() != null
                && passedTime < 2000;
    }
    // endregion

    // region Thread

    // endregion

    // region Listener
    public void setMessageClickListener(MessageClickListener messageClickListener) {
        this.messageClickListener = messageClickListener;

        if (adapter == null) return;

        if (this.messageClickListener != null) {
            adapter.setMessageClickListener(this.messageClickListener);
        } else {
            adapter.setMessageClickListener((message, position) -> {
                if (message.getStatus() == MessageStatus.FAILED) {
                    viewModel.onSendMessage(message, null);
                } else if (message.getReplyCount() > 0) {
                    viewModel.setThreadParentMessage(message);
                }
            });
        }
    }

    public void setMessageLongClickListener(MessageLongClickListener messageLongClickListener) {
        this.messageLongClickListener = messageLongClickListener;

        if (adapter == null) return;

        if (this.messageLongClickListener != null) {
            adapter.setMessageLongClickListener(this.messageLongClickListener);
        } else {
            adapter.setMessageLongClickListener(message -> {
                new MoreActionDialog(getContext())
                        .setChannelViewModel(viewModel)
                        .setMessage(message)
                        .setStyle(style)
                        .show();
            });
        }
    }


    public void setAttachmentClickListener(AttachmentClickListener attachmentClickListener) {
        this.attachmentClickListener = attachmentClickListener;

        if (adapter == null) return;

        if (this.attachmentClickListener != null) {
            adapter.setAttachmentClickListener(this.attachmentClickListener);
        } else {
            adapter.setAttachmentClickListener(this::showAttachment);
        }
    }

    public void setUserClickListener(UserClickListener userClickListener) {
        this.userClickListener = userClickListener;

        if (adapter == null) return;

        if (this.userClickListener != null) {
            adapter.setUserClickListener(this.userClickListener);
        } else {

        }
    }

    public void setReadStateClickListener(ReadStateClickListener readStateClickListener) {
        this.readStateClickListener = readStateClickListener;
        if (adapter == null) return;

        if (this.readStateClickListener != null) {
            adapter.setReadStateClickListener(this.readStateClickListener);
        } else {
            adapter.setReadStateClickListener(reads ->  {
                new ReadUsersDialog(getContext())
                        .setChannelViewModel(viewModel)
                        .setReads(reads)
                        .setStyle(style)
                        .show();
            });
        }
    }

    public void setBubbleHelper(BubbleHelper bubbleHelper) {
        this.bubbleHelper = bubbleHelper;
        if (adapter != null) {
            adapter.setBubbleHelper(bubbleHelper);
        }
    }

    // region View Attachment
    public void showAttachment(Message message, Attachment attachment) {
        String url = null;
        String type = null;
        switch (attachment.getType()) {
            case ModelType.attach_file:
                loadFile(attachment);
                return;
            case ModelType.attach_image:
                if (attachment.getOgURL() != null) {
                    url = attachment.getOgURL();
                    type = ModelType.attach_link;
                } else {
                    List<String> imageUrls = new ArrayList<>();
                    for (Attachment a : message.getAttachments()) {
                        if (a.getType().equals(ModelType.attach_image))
                            imageUrls.add(a.getImageURL());
                    }
                    int position = message.getAttachments().indexOf(attachment);

                    new ImageViewer.Builder<>(getContext(), imageUrls)
                            .setStartPosition(position)
                            .show();
                    return;
                }
                break;
            case ModelType.attach_video:
                url = attachment.getAssetURL();
                break;
            case ModelType.attach_giphy:
                url = attachment.getThumbURL();
                break;
            case ModelType.attach_product:
                url = attachment.getUrl();
                break;
        }
        if (type == null) type = attachment.getType();
        Intent intent = new Intent(getContext(), AttachmentActivity.class);
        intent.putExtra("type", type);
        intent.putExtra("url", url);
        getContext().startActivity(intent);
    }

    private void loadFile(Attachment attachment) {
        // Media
        if (attachment.getMime_type().contains("stream_ic_audio") ||
                attachment.getMime_type().contains("video")) {
            Intent intent = new Intent(getContext(), AttachmentMediaActivity.class);
            intent.putExtra("type", attachment.getMime_type());
            intent.putExtra("url", attachment.getAssetURL());
            getContext().startActivity(intent);
            return;
        }

        // Office
        if (attachment.getMime_type().equals("application/msword") ||
                attachment.getMime_type().equals(ModelType.attach_mime_txt) ||
                attachment.getMime_type().equals(ModelType.attach_mime_pdf) ||
                attachment.getMime_type().contains("application/vnd")) {

            Intent intent = new Intent(getContext(), AttachmentDocumentActivity.class);
            intent.putExtra("url", attachment.getAssetURL());
            getContext().startActivity(intent);
        }
    }

    public interface HeaderAvatarGroupClickListener {
        void onHeaderAvatarGroupClick(Channel channel);
    }

    public interface HeaderOptionsClickListener {
        void onHeaderOptionsClick(Channel channel);
    }

    public interface MessageClickListener {
        void onMessageClick(Message message, int position);
    }

    public interface MessageLongClickListener {
        void onMessageLongClick(Message message);
    }

    public interface AttachmentClickListener {
        void onAttachmentClick(Message message, Attachment attachment);
    }

    public interface GiphySendListener {
        void onGiphySend(Message message, GiphyAction action);
    }


    // endregion

    public interface UserClickListener {
        void onUserClick(User user);
    }

    public interface ReadStateClickListener {
        void onReadStateClick(List<ChannelUserRead> reads);
    }

    public interface BubbleHelper {
        Drawable getDrawableForMessage(Message message, Boolean mine, List<MessageViewHolderFactory.Position> positions);

        Drawable getDrawableForAttachment(Message message, Boolean mine, List<MessageViewHolderFactory.Position> positions, Attachment attachment);
    }
    // endregion

}<|MERGE_RESOLUTION|>--- conflicted
+++ resolved
@@ -306,12 +306,7 @@
                     if (!hasScrolledUp) {
                         viewModel.setHasNewMessages(false);
                     }
-<<<<<<< HEAD
-
-                    viewModel.setMessageListScrollUp(currentFirstVisible < fVPosition);
-=======
                     viewModel.setMessageListScrollUp(currentLastVisible < lVPosition);
->>>>>>> ca490998
                     fVPosition = currentFirstVisible;
                     lVPosition = currentLastVisible;
                     viewModel.setThreadParentPosition(lVPosition);
