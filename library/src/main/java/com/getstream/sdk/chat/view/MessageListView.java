--- conflicted
+++ resolved
@@ -228,15 +228,10 @@
                 if (lastMessage != null
                         && justUpdated(lastMessage)) {
                     int newPosition = adapter.getItemCount() - 1;
-<<<<<<< HEAD
-                    layoutManager.scrollToPosition(newPosition);
                     StreamChat.logI(this.getClass(), String.format("just update last message"));
-=======
 
                     postDelayed(() -> layoutManager.scrollToPosition(newPosition), 200);
 
-                    Log.i(TAG, String.format("just update last message"));
->>>>>>> d7c6aead
                     return;
                 }
             }
