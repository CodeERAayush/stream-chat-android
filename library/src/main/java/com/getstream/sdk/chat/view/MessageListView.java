package com.getstream.sdk.chat.view;

import android.app.Activity;
import android.content.Context;
import android.content.res.TypedArray;
import android.graphics.drawable.Drawable;
import android.util.AttributeSet;
import android.view.LayoutInflater;
import android.view.View;
import android.view.ViewGroup;
import android.widget.ImageView;
import android.widget.TextView;

import androidx.annotation.DrawableRes;
import androidx.annotation.NonNull;
import androidx.annotation.Nullable;
import androidx.constraintlayout.widget.ConstraintLayout;
import androidx.recyclerview.widget.LinearLayoutManager;
import androidx.recyclerview.widget.RecyclerView;

import com.getstream.sdk.chat.Chat;
import com.getstream.sdk.chat.DefaultBubbleHelper;
import com.getstream.sdk.chat.R;
import com.getstream.sdk.chat.adapter.AttachmentViewHolderFactory;
import com.getstream.sdk.chat.adapter.ListenerContainer;
import com.getstream.sdk.chat.adapter.ListenerContainerImpl;
import com.getstream.sdk.chat.adapter.MessageListItem;
import com.getstream.sdk.chat.adapter.MessageListItemAdapter;
import com.getstream.sdk.chat.adapter.MessageViewHolderFactory;
import com.getstream.sdk.chat.enums.GiphyAction;
import com.getstream.sdk.chat.navigation.destinations.AttachmentDestination;
import com.getstream.sdk.chat.utils.Utils;
import com.getstream.sdk.chat.view.dialog.MessageMoreActionDialog;
import com.getstream.sdk.chat.view.dialog.ReadUsersDialog;
import com.getstream.sdk.chat.view.messages.MessageListItemWrapper;

import org.jetbrains.annotations.NotNull;

import java.util.Date;
import java.util.List;

import io.getstream.chat.android.client.logger.ChatLogger;
import io.getstream.chat.android.client.logger.TaggedLogger;
import io.getstream.chat.android.client.models.Attachment;
import io.getstream.chat.android.client.models.Channel;
import io.getstream.chat.android.client.models.ChannelUserRead;
import io.getstream.chat.android.client.models.Message;
import io.getstream.chat.android.client.models.User;
import kotlin.Unit;
import kotlin.jvm.functions.Function0;
import kotlin.jvm.functions.Function1;
import kotlin.jvm.functions.Function2;

/**
 * MessageListView renders a list of messages and extends the RecyclerView
 * The most common customizations are
 * - Disabling Reactions
 * - Disabling Threads
 * - Customizing the click and longCLick (via the adapter)
 * - The list_item_message template to use (perhaps, multiple ones...?)
 */
public class MessageListView extends ConstraintLayout {
    //    private int firstVisible;
    private static int fVPosition, lVPosition;
    protected MessageListViewStyle style;

    private RecyclerView messagesRV;
    private ConstraintLayout unseenBottomBtn;
    private TextView newMessagesTextTV;
    private int lastViewedPosition = 0;
    private String newMessagesTextSingle;
    private String newMessagesTextPlural;
    private NewMessagesBehaviour newMessagesBehaviour;
    private ScrollButtonBehaviour scrollButtonBehaviour;

    private int unseenItems = 0;

    @Nullable
    private MessageListItemAdapter adapter = null;
    private LinearLayoutManager layoutManager;

    private boolean hasScrolledUp;
    private int threadParentPosition;
    private Function0<Unit> endRegionReachedHandler = () -> {
        throw new IllegalStateException("endRegionReachedHandler must be set.");
    };
    private Function0<Unit> lastMessageReadHandler = () -> {
        throw new IllegalStateException("lastMessageReadHandler must be set.");
    };
    private Function1<Message, Unit> onMessageEditHandler = (Message m) -> {
        throw new IllegalStateException("onMessageEditHandler must be set.");
    };
    private Function1<Message, Unit> onMessageDeleteHandler = (Message m) -> {
        throw new IllegalStateException("onMessageDeleteHandler must be set.");
    };
    private Function1<Message, Unit> onStartThreadHandler = (Message m) -> {
        throw new IllegalStateException("onStartThreadHandler must be set.");
    };
    private Function1<Message, Unit> onStartThreadListener = (Message m) -> Unit.INSTANCE;
    private Function1<Message, Unit> onMessageFlagHandler = (Message m) -> {
        throw new IllegalStateException("onMessageFlagHandler must be set.");
    };
    private Function2<Message, GiphyAction, Unit> onSendGiphyHandler = (Message m, GiphyAction a) -> {
        throw new IllegalStateException("onSendGiphyHandler must be set.");
    };
    private Function1<Message, Unit> onMessageRetryHandler = (Message m) -> {
        throw new IllegalStateException("onMessageRetryHandler must be set.");
    };
    private Channel channel;
    private User currentUser;
    /**
     * If you are allowed to scroll up or not
     */
    boolean lockScrollUp = true;

    private TaggedLogger logger = ChatLogger.Companion.get("MessageListView");

    private final MessageClickListener DEFAULT_MESSAGE_CLICK_LISTENER = (message) -> {
        if (message.getReplyCount() > 0) {
            onStartThreadHandler.invoke(message);
            onStartThreadListener.invoke(message);
        }
    };
<<<<<<< HEAD
    private final MessageLongClickListener DEFAULT_MESSAGE_LONG_CLICK_LISTENER = message ->
            new MessageMoreActionDialog(
                    getContext(),
                    channel,
                    message,
                    currentUser,
                    style,
                    onMessageEditHandler,
                    onMessageDeleteHandler,
                    (Message m) -> {
                        onStartThreadHandler.invoke(m);
                        onStartThreadListener.invoke(m);
                        return Unit.INSTANCE;
                    },
                    onMessageFlagHandler
            ).show();
=======
    private final MessageLongClickListener DEFAULT_MESSAGE_LONG_CLICK_LISTENER = message -> {
        new MessageMoreActionDialog(
                getContext(),
                channel,
                message,
                currentUser,
                style,
                onMessageEditHandler,
                onMessageDeleteHandler,
                (Message m) -> {
                    onStartThreadHandler.invoke(m);
                    onStartThreadListener.invoke(m);
                    return Unit.INSTANCE;
                },
                onMessageFlagHandler
        ).show();
    };
    private final MessageRetryListener DEFAULT_MESSAGE_RETRY_LISTENER = (message) -> {
        onMessageRetryHandler.invoke(message);
    };
>>>>>>> 9ddfc80b
    private final AttachmentClickListener DEFAULT_ATTACHMENT_CLICK_LISTENER = (message, attachment) -> {
        Chat.getInstance()
                .getNavigator()
                .navigate(new AttachmentDestination(message, attachment, getContext()));
    };
    private final ReactionViewClickListener DEFAULT_REACTION_VIEW_CLICK_LISTENER = message -> {
        Utils.hideSoftKeyboard((Activity) getContext());
        new MessageMoreActionDialog(
                getContext(),
                channel,
                message,
                currentUser,
                style,
                onMessageEditHandler,
                onMessageDeleteHandler,
                onStartThreadHandler,
                onMessageFlagHandler
        ).show();
    };
    private final UserClickListener DEFAULT_USER_CLICK_LISTENER = user -> { /* Empty */ };
    private final ReadStateClickListener DEFAULT_READ_STATE_CLICK_LISTENER = reads ->
            new ReadUsersDialog(getContext())
                    .setReads(reads)
                    .setStyle(style)
                    .show();
    private final GiphySendListener DEFAULT_GIPHY_SEND_LISTENER = (message, action) ->
            onSendGiphyHandler.invoke(message, action);

    private final ListenerContainer listenerContainer = new ListenerContainerImpl(
            DEFAULT_MESSAGE_CLICK_LISTENER,
            DEFAULT_MESSAGE_LONG_CLICK_LISTENER,
            DEFAULT_MESSAGE_RETRY_LISTENER,
            DEFAULT_ATTACHMENT_CLICK_LISTENER,
            DEFAULT_REACTION_VIEW_CLICK_LISTENER,
            DEFAULT_USER_CLICK_LISTENER,
            DEFAULT_READ_STATE_CLICK_LISTENER,
            DEFAULT_GIPHY_SEND_LISTENER
    );

    private BubbleHelper bubbleHelper;
    private AttachmentViewHolderFactory attachmentViewHolderFactory;
    private MessageViewHolderFactory messageViewHolderFactory;

    // region Constructor
    public MessageListView(Context context) {
        super(context);
        init(context, null);
    }

    public MessageListView(Context context, @Nullable AttributeSet attrs) {
        super(context, attrs);
        this.parseAttr(context, attrs);
        init(context, attrs);
    }

    public MessageListView(Context context, @Nullable AttributeSet attrs, int defStyle) {
        super(context, attrs, defStyle);
        this.parseAttr(context, attrs);
        init(context, attrs);
    }

    private void init(Context context, @Nullable AttributeSet attr) {
        LayoutInflater.from(context).inflate(R.layout.stream_message_list_view, this, true);

        initRecyclerView();
        initUnseenMessagesButton();
        initUnseenMessagesView();

        if (attr != null) {
            configureAttributes(attr);
        }

        initScrollButtonBehaviour();

        hasScrolledUp = false;
    }

    // region Init
    private void initScrollButtonBehaviour() {
        scrollButtonBehaviour =
                new DefaultScrollButtonBehaviour(
                        unseenBottomBtn,
                        newMessagesTextTV,
                        newMessagesTextSingle,
                        newMessagesTextPlural
                );
    }

    private void initRecyclerView() {
        messagesRV = findViewById(R.id.chatMessagesRV);

        layoutManager = new LinearLayoutManager(getContext());
        layoutManager.setStackFromEnd(true);

        messagesRV.setLayoutManager(layoutManager);
        messagesRV.setHasFixedSize(true);
        messagesRV.setItemViewCacheSize(20);
    }

    private void initUnseenMessagesButton() {
        unseenBottomBtn = findViewById(R.id.scrollBottomBtn);
        unseenBottomBtn.setOnClickListener(view ->
                messagesRV.smoothScrollToPosition(lastPosition())
        );
    }

    private void initUnseenMessagesView() {
        newMessagesTextTV = findViewById(R.id.newMessagesTV);
        newMessagesTextTV.setVisibility(View.GONE);
    }

    private void parseAttr(Context context, @Nullable AttributeSet attrs) {
        // parse the attributes
        style = new MessageListViewStyle(context, attrs);
    }

    //private methods
    private void configureAttributes(AttributeSet attributeSet) {
        TypedArray tArray = getContext()
                .obtainStyledAttributes(attributeSet, R.styleable.MessageListView);

        int backgroundRes = tArray.getResourceId(
                R.styleable.MessageListView_streamButtonBackground,
                R.drawable.stream_shape_round);

        unseenBottomBtn.setBackgroundResource(backgroundRes);
        newMessagesTextSingle =
                tArray.getString(R.styleable.MessageListView_streamNewMessagesTextSingle);
        newMessagesTextPlural =
                tArray.getString(R.styleable.MessageListView_streamNewMessagesTextPlural);

        newMessagesBehaviour = NewMessagesBehaviour.parseValue(
                tArray.getInt(
                        R.styleable.MessageListView_streamNewMessagesBehaviour,
                        NewMessagesBehaviour.COUNT_UPDATE.value)
        );

        int arrowIconRes = tArray.getResourceId(
                R.styleable.MessageListView_streamButtonIcon,
                R.drawable.stream_bottom_arrow);

        ImageView scrollButtonArrow = findViewById(R.id.scrollIconIV);
        scrollButtonArrow.setImageResource(arrowIconRes);

        tArray.recycle();
    }

    private int lastPosition() {
        return adapter.getItemCount() - 1;
    }

    private void setMessageListItemAdapter(@NonNull MessageListItemAdapter adapter) {
        messagesRV.addOnScrollListener(new RecyclerView.OnScrollListener() {
            @Override
            public void onScrolled(@NotNull RecyclerView recyclerView, int dx, int dy) {
                if (layoutManager != null) {
                    int currentFirstVisible = layoutManager.findFirstVisibleItemPosition();
                    int currentLastVisible = layoutManager.findLastVisibleItemPosition();
                    if (currentFirstVisible < fVPosition && currentFirstVisible == 0) {
                        endRegionReachedHandler.invoke();
                    }

                    hasScrolledUp = currentLastVisible < lastPosition();
                    lVPosition = currentLastVisible;
                    fVPosition = currentFirstVisible;

                    lastViewedPosition = Math.max(currentLastVisible, lastViewedPosition);

                    unseenItems = adapter.getItemCount() - 1 - lastViewedPosition;
                    scrollButtonBehaviour.onUnreadMessageCountChanged(unseenItems);

                    if (hasScrolledUp) {
                        scrollButtonBehaviour.userScrolledUp();
                    } else {
                        scrollButtonBehaviour.userScrolledToTheBottom();
                    }
                }
            }
        });

        /*
         * Lock for 500 milliseconds setMessageListScrollUp in here.
         * Because when keyboard shows up, MessageList is scrolled up and it triggers hiding keyboard.
         */

        this.addOnLayoutChangeListener((View view, int left, int top, int right, int bottom,
                                        int oldLeft, int oldTop, int oldRight, int oldBottom) -> {
            if (bottom < oldBottom) {
                lockScrollUp = true;
                postDelayed(() -> lockScrollUp = false, 500);
            }
        });

        messagesRV.setAdapter(adapter);
    }

    public void init(Channel channel, User currentUser) {
        this.currentUser = currentUser;
        this.channel = channel;
        initAdapter();
    }

    private void initAdapter() {
        // Create default AttachmentViewHolderFactory if needed
        if (attachmentViewHolderFactory == null) {
            attachmentViewHolderFactory = new AttachmentViewHolderFactory();
        }
        // Create default ViewHolderFactory if needed
        if (messageViewHolderFactory == null) {
            messageViewHolderFactory = new MessageViewHolderFactory();
        }
        // Create default BubbleHelper if needed
        if (bubbleHelper == null) {
            bubbleHelper = DefaultBubbleHelper.initDefaultBubbleHelper(style, getContext());
        }

        // Inject Attachment factory
        attachmentViewHolderFactory.setListenerContainerInternal(listenerContainer);
        attachmentViewHolderFactory.setBubbleHelperInternal(bubbleHelper);

        // Inject Message factory
        messageViewHolderFactory.setListenerContainerInternal(listenerContainer);
        messageViewHolderFactory.setAttachmentViewHolderFactoryInternal(attachmentViewHolderFactory);
        messageViewHolderFactory.setBubbleHelperInternal(bubbleHelper);

        adapter = new MessageListItemAdapter(channel, messageViewHolderFactory, style);
        adapter.setHasStableIds(true);

        this.setMessageListItemAdapter(adapter);
    }

    public void setScrollButtonBehaviour(ScrollButtonBehaviour scrollButtonBehaviour) {
        this.scrollButtonBehaviour = scrollButtonBehaviour;
    }

    public void setNewMessagesBehaviour(NewMessagesBehaviour newMessagesBehaviour) {
        this.newMessagesBehaviour = newMessagesBehaviour;
    }

    public void setScrollButtonBackgroundResource(@DrawableRes int backgroundRes) {
        unseenBottomBtn.setBackgroundResource(backgroundRes);
    }

    public void setScrollButtonBackground(Drawable drawable) {
        unseenBottomBtn.setBackground(drawable);
    }

    public void setScrollButtonIconResource(@DrawableRes int backgroundRes) {
        ImageView icon = findViewById(R.id.scrollIconIV);
        icon.setImageResource(backgroundRes);
    }

    public void setScrollButtonIcon(Drawable drawable) {
        ImageView icon = findViewById(R.id.scrollIconIV);
        icon.setImageDrawable(drawable);
    }

    public void setAttachmentViewHolderFactory(AttachmentViewHolderFactory attachmentViewHolderFactory) {
        if (adapter != null) {
            throw new IllegalStateException("Adapter was already initialized, please set AttachmentViewHolderFactory first");
        }
        this.attachmentViewHolderFactory = attachmentViewHolderFactory;
    }

    public void setMessageViewHolderFactory(MessageViewHolderFactory messageViewHolderFactory) {
        if (adapter != null) {
            throw new IllegalStateException("Adapter was already initialized, please set MessageViewHolderFactory first");
        }
        this.messageViewHolderFactory = messageViewHolderFactory;
    }

    /**
     * Use the more explicit setMessageViewHolderFactory method instead.
     */
    @Deprecated
    public void setViewHolderFactory(MessageViewHolderFactory messageViewHolderFactory) {
        if (adapter != null) {
            throw new IllegalStateException("Adapter was already initialized, please set MessageViewHolderFactory first");
        }
        this.messageViewHolderFactory = messageViewHolderFactory;
    }

    public void setBubbleHelper(BubbleHelper bubbleHelper) {
        if (adapter != null) {
            throw new IllegalStateException("Adapter was already initialized, please set BubbleHelper first");
        }
        this.bubbleHelper = bubbleHelper;
    }

    public void displayNewMessage(MessageListItemWrapper listItem) {
        List<MessageListItem> entities = listItem.getListEntities();

        // Adapter initialization for channel and thread swapping
        boolean backFromThread = adapter.isThread() && listItem.isThread();

        if (adapter.isThread() != listItem.isThread()) {
            adapter.setThread(listItem.isThread());
        }

        adapter.submitList(
                entities,
                () -> continueMessageAdd(backFromThread, listItem, entities, adapter.getItemCount())
        );
    }

    private void continueMessageAdd(
            boolean backFromThread,
            MessageListItemWrapper listItem,
            List<MessageListItem> entities,
            int oldSize
    ) {
        // Scroll to origin position on return from thread
        if (backFromThread) {
            layoutManager.scrollToPosition(this.threadParentPosition);
            lastMessageReadHandler.invoke();
            return;
        }

        // Scroll to bottom position for typing indicator
        if (listItem.isTyping() && scrolledBottom()) {
            int newPosition = adapter.getItemCount() - 1;
            layoutManager.scrollToPosition(newPosition);
            return;
        }

        int newSize = adapter.getItemCount();
        int sizeGrewBy = newSize - oldSize;

        if (!listItem.getHasNewMessages()) {
            // we only touch scroll for new messages, we ignore
            // read
            // typing
            // message updates
            logger.logI("no Scroll no new message");
            return;
        }

        if (oldSize == 0 && newSize != 0) {
            int newPosition = adapter.getItemCount() - 1;
            layoutManager.scrollToPosition(newPosition);
            logger.logI(String.format("Scroll: First load scrolling down to bottom %d", newPosition));
            lastMessageReadHandler.invoke();
        } else if (listItem.getLoadingMore()) {
            // the load more behaviour is different, scroll positions starts out at 0
            // to stay at the relative 0 we should go to 0 + size of new messages...

            int newPosition;// = oldPosition + sizeGrewBy;
            newPosition = ((LinearLayoutManager) messagesRV.getLayoutManager()).findLastCompletelyVisibleItemPosition() + sizeGrewBy;
            layoutManager.scrollToPosition(newPosition);
        } else {
            if (newSize == 0) return;
            // regular new message behaviour
            // we scroll down all the way, unless you've scrolled up
            // if you've scrolled up we set a variable on the viewmodel that there are new messages
            int newPosition = adapter.getItemCount() - 1;
            int layoutSize = layoutManager.getItemCount();
            logger.logI(String.format("Scroll: Moving down to %d, layout has %d elements", newPosition, layoutSize));
            // Scroll to bottom when the user wrote the message.
            if (entities.size() >= 1 && entities.get(entities.size() - 1).isMine() ||
                    !hasScrolledUp ||
                    newMessagesBehaviour == NewMessagesBehaviour.SCROLL_TO_BOTTOM) {
                layoutManager.scrollToPosition(adapter.getItemCount() - 1);
            } else {
                unseenItems = newSize - 1 - lastViewedPosition;
                scrollButtonBehaviour.onUnreadMessageCountChanged(unseenItems);
            }
            // we want to mark read if there is a new message
            // and this view is currently being displayed...
            // we can't always run it since read and typing events also influence this list..
            //viewModel.markLastMessageRead(); // TODO this is event
            lastMessageReadHandler.invoke();
        }
    }

    public MessageListViewStyle getStyle() {
        return style;
    }

    private boolean scrolledBottom() {
        return lVPosition >= lastPosition();
    }

    private boolean justUpdated(Message message) {
        if (message.getUpdatedAt() == null) return false;
        Date now = new Date();
        long passedTime = now.getTime() - message.getUpdatedAt().getTime();
        return message.getUpdatedAt() != null
                && passedTime < 3000;
    }

    /**
     * Sets the message click listener to be used by MessageListView.
     *
     * @param messageClickListener The listener to use. If null, the default will be used instead.
     */
    public void setMessageClickListener(@Nullable MessageClickListener messageClickListener) {
        if (messageClickListener == null) {
            messageClickListener = DEFAULT_MESSAGE_CLICK_LISTENER;
        }
        listenerContainer.setMessageClickListener(messageClickListener);
    }

    /**
     * Sets the message long click listener to be used by MessageListView.
     *
     * @param messageLongClickListener The listener to use. If null, the default will be used instead.
     */
    public void setMessageLongClickListener(@Nullable MessageLongClickListener messageLongClickListener) {
        if (messageLongClickListener == null) {
            messageLongClickListener = DEFAULT_MESSAGE_LONG_CLICK_LISTENER;
        }
        listenerContainer.setMessageLongClickListener(messageLongClickListener);
    }

    /**
     * Sets the message retry listener to be used by MessageListView.
     *
     * @param messageRetryListener The listener to use. If null, the default will be used instead.
     */
    public void setMessageRetryListener(@Nullable MessageRetryListener messageRetryListener) {
        if (messageRetryListener == null) {
            messageRetryListener = DEFAULT_MESSAGE_RETRY_LISTENER;
        }
        listenerContainer.setMessageRetryListener(messageRetryListener);
    }

    /**
     * Sets the attachment click listener to be used by MessageListView.
     *
     * @param attachmentClickListener The listener to use. If null, the default will be used instead.
     */
    public void setAttachmentClickListener(@Nullable AttachmentClickListener attachmentClickListener) {
        if (attachmentClickListener == null) {
            attachmentClickListener = DEFAULT_ATTACHMENT_CLICK_LISTENER;
        }
        listenerContainer.setAttachmentClickListener(attachmentClickListener);
    }

    /**
     * Sets the reaction view click listener to be used by MessageListView.
     *
     * @param reactionViewClickListener The listener to use. If null, the default will be used instead.
     */
    public void setReactionViewClickListener(@Nullable ReactionViewClickListener reactionViewClickListener) {
        if (reactionViewClickListener == null) {
            reactionViewClickListener = DEFAULT_REACTION_VIEW_CLICK_LISTENER;
        }
        listenerContainer.setReactionViewClickListener(reactionViewClickListener);
    }

    /**
     * Sets the user click listener to be used by MessageListView.
     *
     * @param userClickListener The listener to use. If null, the default will be used instead.
     */
    public void setUserClickListener(@Nullable UserClickListener userClickListener) {
        if (userClickListener == null) {
            userClickListener = DEFAULT_USER_CLICK_LISTENER;
        }
        listenerContainer.setUserClickListener(userClickListener);
    }

    /**
     * Sets the read state click listener to be used by MessageListView.
     *
     * @param readStateClickListener The listener to use. If null, the default will be used instead.
     */
    public void setReadStateClickListener(@Nullable ReadStateClickListener readStateClickListener) {
        if (readStateClickListener == null) {
            readStateClickListener = DEFAULT_READ_STATE_CLICK_LISTENER;
        }
        listenerContainer.setReadStateClickListener(readStateClickListener);
    }

    public void setEndRegionReachedHandler(Function0<Unit> endRegionReachedHandler) {
        this.endRegionReachedHandler = endRegionReachedHandler;
    }

    public void setLastMessageReadHandler(Function0<Unit> lastMessageReadHandler) {
        this.lastMessageReadHandler = lastMessageReadHandler;
    }

    public void setOnMessageEditHandler(Function1<Message, Unit> onMessageEditHandler) {
        this.onMessageEditHandler = onMessageEditHandler;
    }

    public void setOnMessageDeleteHandler(Function1<Message, Unit> onMessageDeleteHandler) {
        this.onMessageDeleteHandler = onMessageDeleteHandler;
    }

    public void setOnStartThreadHandler(Function1<Message, Unit> onStartThreadHandler) {
        this.onStartThreadHandler = onStartThreadHandler;
    }

    public void setOnMessageFlagHandler(Function1<Message, Unit> onMessageFlagHandler) {
        this.onMessageFlagHandler = onMessageFlagHandler;
    }

    public void setOnSendGiphyHandler(Function2<Message, GiphyAction, Unit> onSendGiphyHandler) {
        this.onSendGiphyHandler = onSendGiphyHandler;
    }

    public void setOnMessageRetryHandler(Function1<Message, Unit> onMessageRetryHandler) {
        this.onMessageRetryHandler = onMessageRetryHandler;
    }

    public void setOnStartThreadListener(Function1<Message, Unit> onStartThreadListener) {
        this.onStartThreadListener = onStartThreadListener;
    }

    public interface HeaderAvatarGroupClickListener {
        void onHeaderAvatarGroupClick(Channel channel);
    }

    public interface HeaderOptionsClickListener {
        void onHeaderOptionsClick(Channel channel);
    }

    public interface MessageClickListener {
        void onMessageClick(Message message);
    }

    public interface MessageRetryListener {
        void onRetryMessage(Message message);
    }

    public interface MessageLongClickListener {
        void onMessageLongClick(Message message);
    }

    public interface AttachmentClickListener {
        void onAttachmentClick(Message message, Attachment attachment);
    }

    public interface GiphySendListener {
        void onGiphySend(Message message, GiphyAction action);
    }

    public interface UserClickListener {
        void onUserClick(User user);
    }

    public interface ReadStateClickListener {
        void onReadStateClick(List<ChannelUserRead> reads);
    }

    public interface ReactionViewClickListener {
        void onReactionViewClick(Message message);
    }

    public interface BubbleHelper {
        Drawable getDrawableForMessage(Message message, Boolean mine, List<MessageViewHolderFactory.Position> positions);

        Drawable getDrawableForAttachment(Message message, Boolean mine, List<MessageViewHolderFactory.Position> positions, Attachment attachment);

        Drawable getDrawableForAttachmentDescription(Message message, Boolean mine, List<MessageViewHolderFactory.Position> positions);
    }

    public enum NewMessagesBehaviour {
        SCROLL_TO_BOTTOM(0), COUNT_UPDATE(1);

        private final int value;

        NewMessagesBehaviour(int value) {
            this.value = value;
        }

        public final int getValue() {
            return value;
        }

        public static NewMessagesBehaviour parseValue(int value) {
            if (value == SCROLL_TO_BOTTOM.getValue())
                return SCROLL_TO_BOTTOM;
            if (value == COUNT_UPDATE.getValue())
                return COUNT_UPDATE;
            throw new IllegalArgumentException(
                    "Unknown behaviour type. It must be either SCROLL_TO_BOTTOM (int 0) or COUNT_UPDATE (int 1)"
            );
        }
    }

    public interface ScrollButtonBehaviour {

        void userScrolledUp();

        void userScrolledToTheBottom();

        void onUnreadMessageCountChanged(int count);

    }

    static class DefaultScrollButtonBehaviour implements ScrollButtonBehaviour {

        private ViewGroup unseenBottomBtn;
        private TextView newMessagesTextTV;
        private String newMessagesTextSingle;
        private String newMessagesTextPlural;

        public DefaultScrollButtonBehaviour(
                ViewGroup unseenBottomBtn,
                TextView newMessagesTextTV,
                String newMessagesTextSingle,
                String newMessagesTextPlural
        ) {
            this.unseenBottomBtn = unseenBottomBtn;
            this.newMessagesTextTV = newMessagesTextTV;
            this.newMessagesTextSingle = newMessagesTextSingle;
            this.newMessagesTextPlural = newMessagesTextPlural;
        }

        @Override
        public void userScrolledUp() {
            if (!unseenBottomBtn.isShown()) {
                unseenBottomBtn.setVisibility(View.VISIBLE);
            }
        }

        @Override
        public void userScrolledToTheBottom() {
            if (unseenBottomBtn.isShown()) {
                unseenBottomBtn.setVisibility(View.GONE);
            }
        }

        @Override
        public void onUnreadMessageCountChanged(int count) {
            if (count <= 0) {
                newMessagesTextTV.setVisibility(View.GONE);
            } else {
                newMessagesTextTV.setVisibility(View.VISIBLE);
                newMessagesTextTV.setText(parseNewMessagesText(count));
            }
        }

        private String parseNewMessagesText(int unseenItems) {
            if (unseenItems == 1) {
                if (newMessagesTextSingle != null) {
                    return String.format(newMessagesTextSingle, unseenItems);
                } else {
                    return String.valueOf(unseenItems);
                }
            } else {
                if (newMessagesTextPlural != null) {
                    return String.format(newMessagesTextPlural, unseenItems);
                } else {
                    return String.valueOf(unseenItems);
                }
            }
        }
    }
}<|MERGE_RESOLUTION|>--- conflicted
+++ resolved
@@ -121,7 +121,7 @@
             onStartThreadListener.invoke(message);
         }
     };
-<<<<<<< HEAD
+
     private final MessageLongClickListener DEFAULT_MESSAGE_LONG_CLICK_LISTENER = message ->
             new MessageMoreActionDialog(
                     getContext(),
@@ -138,28 +138,11 @@
                     },
                     onMessageFlagHandler
             ).show();
-=======
-    private final MessageLongClickListener DEFAULT_MESSAGE_LONG_CLICK_LISTENER = message -> {
-        new MessageMoreActionDialog(
-                getContext(),
-                channel,
-                message,
-                currentUser,
-                style,
-                onMessageEditHandler,
-                onMessageDeleteHandler,
-                (Message m) -> {
-                    onStartThreadHandler.invoke(m);
-                    onStartThreadListener.invoke(m);
-                    return Unit.INSTANCE;
-                },
-                onMessageFlagHandler
-        ).show();
-    };
+   
     private final MessageRetryListener DEFAULT_MESSAGE_RETRY_LISTENER = (message) -> {
         onMessageRetryHandler.invoke(message);
     };
->>>>>>> 9ddfc80b
+
     private final AttachmentClickListener DEFAULT_ATTACHMENT_CLICK_LISTENER = (message, attachment) -> {
         Chat.getInstance()
                 .getNavigator()
