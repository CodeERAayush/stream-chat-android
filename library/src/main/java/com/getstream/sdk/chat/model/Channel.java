--- conflicted
+++ resolved
@@ -39,7 +39,6 @@
 import com.getstream.sdk.chat.rest.request.SendEventRequest;
 import com.getstream.sdk.chat.rest.request.SendMessageRequest;
 import com.getstream.sdk.chat.rest.response.ChannelState;
-import com.getstream.sdk.chat.rest.response.ErrorResponse;
 import com.getstream.sdk.chat.rest.response.EventResponse;
 import com.getstream.sdk.chat.rest.response.FileSendResponse;
 import com.getstream.sdk.chat.rest.response.FlagResponse;
@@ -503,46 +502,7 @@
 
 
         client.onSetUserCompleted(
-<<<<<<< HEAD
-                new ClientConnectionCallback() {
-                    @Override
-                    public void onSuccess(User user) {
-                        client.getApiService().queryChannel(channel.type, channel.id, client.getApiKey(), client.getUserId(), client.getClientID(), request).enqueue(new Callback<ChannelState>() {
-                            @Override
-                            public void onResponse(Call<ChannelState> call, Response<ChannelState> response) {
-                                Log.i(TAG, "channel query: incoming watchers " + response.body().getWatchers().size());
-                                mergeWithState(response.body());
-
-                                if (channel.config == null)
-                                    channel.config = response.body().getChannel().getConfig();
-                                if (channel.channelState == null)
-                                    channel.channelState = response.body();
-
-                                client.addChannelConfig(type, channel.config);
-
-                                if (request.isWatch()) {
-                                    client.addToActiveChannels(channel);
-                                    initialized = true;
-                                }
-
-                                Log.i(TAG, "channel query: merged watchers " + channel.getChannelState().getWatchers().size());
-                                // offline storage
-
-                                getClient().storage().insertMessagesForChannel(channel, response.body().getMessages());
-
-                                callback.onSuccess(response.body());
-                            }
-
-                            @Override
-                            public void onFailure(Call<ChannelState> call, Throwable t) {
-                                if (t instanceof ErrorResponse) {
-                                    callback.onError(t.getMessage(), ((ErrorResponse) t).getCode());
-                                } else {
-                                    callback.onError(t.getLocalizedMessage(), -1);
-                                }
-                            }
-                        });
-=======
+
             new ClientConnectionCallback() {
                 final ChannelQueryRequest queryRequest = request.withData(channel.extraData);
                 @Override
@@ -552,7 +512,6 @@
                         client.getApiService().queryChannel(channel.type, client.getApiKey(), client.getUserId(), client.getClientID(), queryRequest).enqueue(queryChannelCallback);
                     } else {
                         client.getApiService().queryChannel(channel.type, channel.id, client.getApiKey(), client.getUserId(), client.getClientID(), queryRequest).enqueue(queryChannelCallback);
->>>>>>> e3ef30eb
                     }
                 }
 
