package com.getstream.sdk.chat.model;

import android.text.TextUtils;
import android.util.Log;

import androidx.annotation.NonNull;
import androidx.annotation.Nullable;
import androidx.room.ColumnInfo;
import androidx.room.Embedded;
import androidx.room.Entity;
import androidx.room.ForeignKey;
import androidx.room.Ignore;
import androidx.room.Index;
import androidx.room.PrimaryKey;
import androidx.room.RoomWarnings;
import androidx.room.TypeConverters;

import com.getstream.sdk.chat.EventSubscriberRegistry;
import com.getstream.sdk.chat.enums.EventType;
import com.getstream.sdk.chat.enums.MessageStatus;
import com.getstream.sdk.chat.interfaces.ClientConnectionCallback;
import com.getstream.sdk.chat.rest.Message;
import com.getstream.sdk.chat.rest.User;
import com.getstream.sdk.chat.rest.adapter.ChannelGsonAdapter;
import com.getstream.sdk.chat.rest.core.ChatChannelEventHandler;
import com.getstream.sdk.chat.rest.core.Client;
import com.getstream.sdk.chat.rest.interfaces.ChannelCallback;
import com.getstream.sdk.chat.rest.interfaces.CompletableCallback;
import com.getstream.sdk.chat.rest.interfaces.EventCallback;
import com.getstream.sdk.chat.rest.interfaces.FlagCallback;
import com.getstream.sdk.chat.rest.interfaces.GetReactionsCallback;
import com.getstream.sdk.chat.rest.interfaces.GetRepliesCallback;
import com.getstream.sdk.chat.rest.interfaces.MessageCallback;
import com.getstream.sdk.chat.rest.interfaces.QueryChannelCallback;
import com.getstream.sdk.chat.rest.interfaces.QueryWatchCallback;
import com.getstream.sdk.chat.rest.interfaces.UploadFileCallback;
import com.getstream.sdk.chat.rest.request.ChannelQueryRequest;
import com.getstream.sdk.chat.rest.request.ChannelWatchRequest;
import com.getstream.sdk.chat.rest.request.MarkReadRequest;
import com.getstream.sdk.chat.rest.request.ReactionRequest;
import com.getstream.sdk.chat.rest.request.SendActionRequest;
import com.getstream.sdk.chat.rest.request.SendEventRequest;
import com.getstream.sdk.chat.rest.response.ChannelState;
import com.getstream.sdk.chat.storage.Sync;
import com.getstream.sdk.chat.storage.converter.DateConverter;
import com.getstream.sdk.chat.storage.converter.ExtraDataConverter;
import com.getstream.sdk.chat.utils.Constant;
import com.getstream.sdk.chat.utils.Utils;
import com.google.gson.annotations.Expose;
import com.google.gson.annotations.JsonAdapter;
import com.google.gson.annotations.SerializedName;

import org.jetbrains.annotations.NotNull;

import java.io.File;
import java.util.Arrays;
import java.util.Date;
import java.util.HashMap;
import java.util.List;
import java.util.Map;

import retrofit2.Call;
import retrofit2.Callback;
import retrofit2.Response;

import static com.getstream.sdk.chat.enums.MessageStatus.SENDING;
import static com.getstream.sdk.chat.storage.Sync.LOCAL_ONLY;

/**
 * A channel
 */
@Entity(tableName = "stream_channel", foreignKeys = @ForeignKey(entity = User.class,
        parentColumns = "id",
        childColumns = "created_by_user_id"), indices = {
        @Index(value = {"created_by_user_id"})})
@SuppressWarnings(RoomWarnings.PRIMARY_KEY_FROM_EMBEDDED_IS_DROPPED)
@JsonAdapter(ChannelGsonAdapter.class)
public class Channel {
    private static final String TAG = Channel.class.getSimpleName();

    @PrimaryKey
    @NonNull
    @SerializedName("cid")
    @Expose
    private String cid;

    @SerializedName("id")
    @Expose
    private String id;

    @NonNull
    @SerializedName("type")
    @Expose
    private String type;

    @SerializedName("last_message_at")
    @Expose
    @TypeConverters(DateConverter.class)
    private Date lastMessageDate;

    public @Sync.Status
    Integer getSyncStatus() {
        return syncStatus;
    }

    public void setSyncStatus(@Sync.Status Integer syncStatus) {
        this.syncStatus = syncStatus;
    }

    private Integer syncStatus;

    public Date getLastKeystrokeAt() {
        return lastKeystrokeAt;
    }

    public void setLastKeystrokeAt(Date lastKeystrokeAt) {
        this.lastKeystrokeAt = lastKeystrokeAt;
    }

    @Ignore
    private Date lastKeystrokeAt;

    public Date getLastStartTypingEvent() {
        return lastStartTypingEvent;
    }

    public void setLastStartTypingEvent(Date lastStartTypingEvent) {
        this.lastStartTypingEvent = lastStartTypingEvent;
    }

    @Ignore
    private Date lastStartTypingEvent;

    @Embedded(prefix = "state_")
    private ChannelState lastState;

    @SerializedName("created_at")
    @Expose
    @TypeConverters(DateConverter.class)
    private Date createdAt;

    @SerializedName("deleted_at")
    @Expose
    @Nullable
    @TypeConverters(DateConverter.class)
    private Date deletedAt;

    @SerializedName("updated_at")
    @Expose
    @TypeConverters(DateConverter.class)
    private Date updatedAt;

    @SerializedName("created_by")
    @Expose
    @Ignore
    private User createdByUser;

    @ColumnInfo(name = "created_by_user_id")
    private String createdByUserID;

    @SerializedName("frozen")
    @Expose
    private boolean frozen;

    @SerializedName("config")
    @Expose
    @Embedded(prefix = "config_")
    private Config config;

    @NonNull
    @TypeConverters(ExtraDataConverter.class)
    private HashMap<String, Object> extraData;

    @Ignore
    private Map<String, String> reactionTypes;

    @Ignore
    private EventSubscriberRegistry<ChatChannelEventHandler> subRegistery;

    @Ignore
    private Client client;

    @Ignore
    private ChannelState channelState;

    public boolean isInitialized() {
        return initialized;
    }

    public void setInitialized(boolean initialized) {
        this.initialized = initialized;
    }

    @Ignore
    private boolean initialized;

    // this constructor is here for GSON to play fair
    public Channel() {
        this(null, "", "", new HashMap<>());
    }

    /**
     * constructor - Create a channel
     *
     * @param client the chat client
     * @param type   the type of channel
     * @param id     the id of the chat
     * @return Returns a new uninitialized channel
     */
    public Channel(Client client, String type, String id) {
        this(client, type, id, new HashMap<>());
    }

    /**
     * constructor - Create a channel
     *
     * @param client    the chat client
     * @param type      the type of channel
     * @param id        the id of the chat
     * @param extraData any additional custom params
     * @return Returns a new uninitialized channel
     */
    public Channel(Client client, String type, String id, HashMap<String, Object> extraData) {
        this.type = type;
        this.id = id;
        this.cid = String.format("%s:%s", type, id);
        this.client = client;
        this.setSyncStatus(Sync.SYNCED);
        this.createdAt = new Date();

        if (extraData == null) {
            this.extraData = new HashMap<>();
        } else {
            this.extraData = new HashMap<>(extraData);
        }

        subRegistery = new EventSubscriberRegistry<>();
        channelState = new ChannelState(this);
        initialized = false;
    }

    public Channel(Client client, String type, HashMap<String, Object> extraData, List<String> members) {
        this(client, type, null, extraData);
        this.extraData.put("members", members);
    }

    public Date getCreatedAt() {
        return createdAt;
    }

    public void setCreatedAt(Date d) {
        this.createdAt = d;
    }

    @Nullable
    public Date getDeletedAt() {
        return deletedAt;
    }

    public void setDeletedAt(@Nullable Date deletedAt) {
        this.deletedAt = deletedAt;
    }

    public boolean isDeleted() {
        return deletedAt != null; //if field DeletedAt is specified the channel was deleted
    }

    public Date getUpdatedAt() {
        return updatedAt;
    }

    public void setUpdatedAt(Date updatedAt) {
        this.updatedAt = updatedAt;
    }


    // region Getter & Setter
    public String getId() {
        return id;
    }

    public void setId(String id) {
        this.id = id;
    }

    public String getCid() {
        return this.cid;
    }

    public void setCid(String id) {
        this.cid = id;
    }

    public String getType() {
        return type;
    }

    public void setType(String type) {
        this.type = type;
    }

    public Date getLastMessageDate() {
        return lastMessageDate;
    }

    public void setLastMessageDate(Date lastMessageDate) {
        this.lastMessageDate = lastMessageDate;
    }

    public User getCreatedByUser() {
        return createdByUser;
    }

    public void setCreatedByUser(User createdByUser) {
        this.createdByUser = createdByUser;
    }

    public boolean isFrozen() {
        return frozen;
    }

    public void setFrozen(boolean frozen) {
        this.frozen = frozen;
    }

    public Config getConfig() {
        return config;
    }

    public void setConfig(Config config) {
        this.config = config;
    }

    public String getName() {
        Object name = extraData.get("name");
        if (name instanceof String) {
            return (String) name;
        }
        return null;
    }

    public void setName(String name) {
        extraData.put("name", name);
    }

    public String getImage() {
        Object image = extraData.get("image");
        if (image instanceof String) {
            return (String) image;
        }
        return null;
    }

    public void setImage(String image) {
        extraData.put("image", image);
    }

    public Channel copy() {
        Channel clone = new Channel(client, type, id);
        if (lastMessageDate != null) {
            clone.lastMessageDate = new Date(lastMessageDate.getTime());
        }
        if (createdAt != null) {
            clone.createdAt = new Date(createdAt.getTime());
        }
        if (deletedAt != null) {
            clone.deletedAt = new Date(deletedAt.getTime());
        }
        if (updatedAt != null) {
            clone.updatedAt = new Date(updatedAt.getTime());
        }
        if (channelState != null) {
            clone.channelState = channelState.copy();
        }
        if (!extraData.isEmpty()) {
            clone.extraData = new HashMap<>(extraData);
        }
        return clone;
    }
    // endregion

    // region Constructor

    public Map<String, String> getReactionTypes() {
        if (reactionTypes == null) {
            reactionTypes = new HashMap<String, String>() {
                {
                    put("like", "\uD83D\uDC4D");
                    put("love", "\u2764\uFE0F");
                    put("haha", "\uD83D\uDE02");
                    put("wow", "\uD83D\uDE32");
                    put("sad", " \uD83D\uDE41");
                    put("angry", "\uD83D\uDE21");
                }
            };
        }
        return reactionTypes;
    }

    public void setReactionTypes(Map<String, String> reactionTypes) {
        this.reactionTypes = reactionTypes;
    }

    @Override
    public boolean equals(@Nullable Object obj) {
        if (getClass() != obj.getClass()) {
            return false;
        }
        // we compare based on the CID
        Channel otherChannel = (Channel) obj;
        return TextUtils.equals(this.getCid(), otherChannel.getCid());
    }

    @NotNull
    public HashMap<String, Object> getExtraData() {
        return extraData;
    }

    public void setExtraData(HashMap<String, Object> extraData) {
        this.extraData = extraData;
    }

    public void preStorage() {
        this.lastState = this.channelState;
        this.createdByUserID = this.createdByUser.getId();
    }

    public Client getClient() {
        return this.client;
    }

    public void setClient(Client client) {
        this.client = client;
    }

    // endregion

    public final int addEventHandler(ChatChannelEventHandler handler) {
        Integer subID = subRegistery.addSubscription(handler);
        return subID;
    }

    public final void removeEventHandler(Integer subID) {
        subRegistery.removeSubscription(subID);
    }

    public final void handleChannelEvent(Event event) {
        for (ChatChannelEventHandler handler : subRegistery.getSubscribers()) {
            handler.dispatchEvent(event);
        }
    }

    public void mergeWithState(ChannelState state) {
        channelState.init(state);
        config = state.getChannel().config;
        lastMessageDate = state.getChannel().lastMessageDate;
        extraData = state.getChannel().extraData;
        createdAt = state.getChannel().createdAt;
        updatedAt = state.getChannel().updatedAt;
        deletedAt = state.getChannel().deletedAt;
    }

    /**
     * watch - Loads the initial channel state and watches for changes
     */
    public void watch(@NonNull ChannelWatchRequest request,
                      @NonNull QueryWatchCallback callback) {
        query(request, new QueryChannelCallback() {
            @Override
            public void onSuccess(ChannelState response) {
                callback.onSuccess(response);
            }

            @Override
            public void onError(String errMsg, int errCode) {
                callback.onError(errMsg, errCode);
            }
        });
    }

    /**
     * query - Query the API, get messages, members or other channel fields
     */
    public void query(@NonNull ChannelQueryRequest request,
                      @NonNull QueryChannelCallback callback) {
        Channel channel = this;

        Callback queryChannelCallback = new Callback<ChannelState>() {
            @Override
            public void onResponse(Call<ChannelState> call, Response<ChannelState> response) {
                Log.i(TAG, "channel query: incoming watchers " + response.body().getWatchers().size());
                mergeWithState(response.body());
                // channels created without ID will get it populated by the API
                if (id == null) {
                    id = response.body().getChannel().getCid().split(":")[1];
                    cid = response.body().getChannel().getCid();
                }
                if (channel.config == null)
                    channel.config = response.body().getChannel().getConfig();
                if (channel.channelState == null)
                    channel.channelState = response.body();

                client.addChannelConfig(type, channel.config);

                if (request.isWatch()) {
                    client.addToActiveChannels(channel);
                    initialized = true;
                }

                // update the user references
                getClient().getState().updateUsersForChannel(channelState);

                Log.i(TAG, "channel query: merged watchers " + channel.getChannelState().getWatchers().size());
                // offline storage

                getClient().storage().insertMessagesForChannel(channel, response.body().getMessages());

                callback.onSuccess(response.body());
            }

            @Override
            public void onFailure(Call<ChannelState> call, Throwable t) {
                callback.onError(t.getLocalizedMessage(), -1);
            }
        };


        client.onSetUserCompleted(
                new ClientConnectionCallback() {
                    final ChannelQueryRequest queryRequest = request.withData(channel.extraData);

                    @Override
                    public void onSuccess(User user) {
                        if (id == null) {
                            // channels created without ID will get it populated by the API
                            client.getApiService().queryChannel(channel.type, client.getApiKey(), client.getUserId(), client.getClientID(), queryRequest).enqueue(queryChannelCallback);
                        } else {
                            client.getApiService().queryChannel(channel.type, channel.id, client.getApiKey(), client.getUserId(), client.getClientID(), queryRequest).enqueue(queryChannelCallback);
                        }
                    }

                    @Override
                    public void onError(String errMsg, int errCode) {
                        callback.onError(errMsg, errCode);
                    }
                }
        );
    }

    /**
     * getReplies - List the message replies for a parent message
     *
     * @return {object} Returns a getReplies response
     */
    public void getReplies(@NonNull String parentId,
                           int limit,
                           @NonNull String firstMessageId,
                           @NonNull GetRepliesCallback callback) {
        client.getReplies(parentId, limit, firstMessageId, callback);
    }

    public ChannelState getChannelState() {
        return channelState;
    }

    public void setChannelState(ChannelState channelState) {
        this.channelState = channelState;
    }

    // TODO: move this somewhere else
    public String getInitials() {
        String name = this.getName();
        if (name == null) {
            return "";
        }
        String[] names = name.split(" ");
        String firstName = names[0];
        String lastName = null;
        try {
            lastName = names[1];
        } catch (Exception e) {
        }

        if (!TextUtils.isEmpty(firstName) && TextUtils.isEmpty(lastName))
            return firstName.substring(0, 1).toUpperCase();
        if (TextUtils.isEmpty(firstName) && !TextUtils.isEmpty(lastName))
            return lastName.substring(0, 1).toUpperCase();

        if (!TextUtils.isEmpty(firstName) && !TextUtils.isEmpty(lastName))
            return firstName.substring(0, 1).toUpperCase() + lastName.substring(0, 1).toUpperCase();
        return null;
    }

    /**
     * countUnread - Count the number of unread messages mentioning the current user
     *
     * @return {int} Unread mentions count
     */
    public int countUnreadMentions() {
        Date lastRead = channelState.getReadDateOfChannelLastMessage(client.getUserId());
        int count = 0;
        for (Message m : this.channelState.getMessages()) {
            if (client.getUser().getId().equals(m.getUserId())) {
                continue;
            }
            if (lastRead == null) {
                count++;
                continue;
            }
            if (m.getCreatedAt().getTime() > lastRead.getTime()) {
                if (m.getMentionedUsers().indexOf(client.getUser()) != -1) {
                    count++;
                }
            }
        }
        return count;
    }

    // region Message
    public void sendMessage(@NonNull Message message,
                            @NonNull MessageCallback callback) {

        message.setSyncStatus(LOCAL_ONLY);
        // immediately fail if there is no network
        message.setStatus(getClient().isConnected() ? SENDING : MessageStatus.FAILED);

        List<String> mentionedUserIDs = Utils.getMentionedUserIDs(channelState, message.getText());
        if (mentionedUserIDs != null && !mentionedUserIDs.isEmpty())
            message.setMentionedUsersId(mentionedUserIDs);
        client.sendMessage(this, message, callback);
    }

    public void updateMessage(@NonNull Message message,
                              MessageCallback callback) {
        List<String> mentionedUserIDs = Utils.getMentionedUserIDs(channelState, message.getText());
        if (mentionedUserIDs != null && !mentionedUserIDs.isEmpty())
            message.setMentionedUsersId(mentionedUserIDs);
        client.updateMessage(message, callback);
    }

    public void deleteMessage(@NonNull Message message,
                              MessageCallback callback) {
        client.deleteMessage(message.getId(), callback);
    }

    public void sendImage(@NotNull String filePath,
                          @NotNull String mimeType,
                          @NotNull UploadFileCallback fileCallback) {
        File file = new File(filePath);

        client.getUploadStorage().sendFile(this, file, mimeType, fileCallback);
    }

    public void sendFile(@NotNull String filePath,
                         @NotNull String mimeType,
                         @NotNull UploadFileCallback fileCallback) {
        File file = new File(filePath);

        client.getUploadStorage().sendFile(this, file, mimeType, fileCallback);
    }
    // endregion

    /**
     * sendReaction - Send a reaction about a message
     *
     * @param reaction {Reaction} the reaction object
     * @param callback {MessageCallback} the request callback
     */
    public void sendReaction(@NotNull Reaction reaction,
                             @NotNull MessageCallback callback) {
        ReactionRequest r = new ReactionRequest(reaction);
        client.sendReaction(r, callback);
    }

    /**
     * sendReaction - Send a reaction about a message
     *
     * @param messageID {string} the message id
     * @param type      {string} the type of reaction (ie. like)
     * @param extraData {Map<String, Object>} reaction extra data
     * @param callback  {MessageCallback} the request callback
     */
    public void sendReaction(@NotNull String messageID,
                             @NotNull String type,
                             Map<String, Object> extraData,
                             @NotNull MessageCallback callback) {
        Reaction reaction = new Reaction();
        reaction.setMessageId(messageID);
        reaction.setType(type);
        reaction.setExtraData(extraData);
        ReactionRequest r = new ReactionRequest(reaction);
        client.sendReaction(r, callback);
    }

    /**
     * deleteReaction - Delete a reaction by user and type
     *
     * @param messageId {string} the message id
     * @param type      {string} the type of reaction that should be removed
     * @param callback  {MessageCallback} the request callback
     */
    public void deleteReaction(@NonNull String messageId,
                               @NonNull String type,
                               @NonNull MessageCallback callback) {
        client.deleteReaction(messageId, type, callback);
    }

    public void sendAction(@NonNull String messageId,
                           @NonNull SendActionRequest request,
                           @NotNull MessageCallback callback) {

        client.sendAction(messageId, request, callback);
    }

    public void flagMessage(@NotNull String messageId,
                            @NotNull FlagCallback callback) {
        client.flagMessage(messageId, callback);
    }

    public void unFlagMessage(@NotNull String messageId,
                              @NotNull FlagCallback callback) {
        client.unFlagMessage(messageId, callback);
    }

    /**
     * bans a user from this channel
     *
     * @param targetUserId the ID of the user to ban
     * @param reason       the reason the ban was created
     * @param timeout      the timeout in minutes until the ban is automatically expired
     * @param callback     the result callback
     */
    public void banUser(@NotNull String targetUserId, @Nullable String reason, @Nullable Integer timeout,
                        @NotNull CompletableCallback callback) {
        client.banUser(targetUserId, this, reason, timeout, callback);
    }

    /**
     * removes the ban for a user on this channel
     *
     * @param targetUserId the ID of the user to remove the ban
     * @param callback     the result callback
     */
    public void unBanUser(@NotNull String targetUserId, @NotNull CompletableCallback callback) {
        client.unBanUser(targetUserId, this, callback);
    }

    /**
     * adds members with given user IDs to this channel
     *
     * @param members  list of user IDs to add as members
     * @param callback the result callback
     */
    public void addMembers(@NotNull List<String> members, @NotNull ChannelCallback callback) {
        client.addMembers(this, members, callback);
    }

    /**
     * remove members with given user IDs from this channel
     *
     * @param members  list of user IDs to remove from the member list
     * @param callback the result callback
     */
    public void removeMembers(@NotNull List<String> members, @NotNull ChannelCallback callback) {
        client.removeMembers(this, members, callback);
    }

    /**
<<<<<<< HEAD
     * Accept an invite to this channel
     *
     * @param message  message object allowing you to show a system message in the Channel
     * @param callback the result callback
     */
    public void acceptInvite(@Nullable String message, @NotNull ChannelCallback callback) {
        client.acceptInvite(this, message, callback);
    }

    /**
     * Accept an invite to this channel
     *
     * @param callback the result callback
     */
    public void acceptInvite(@NotNull ChannelCallback callback) {
        client.acceptInvite(this, null, callback);
    }

    /**
     * Reject an invite to this channel
     *
     * @param callback the result callback
     */
    public void rejectInvite(@NotNull ChannelCallback callback) {
        client.rejectInvite(this, callback);
=======
     * list the reactions, supports pagination
     *
     * @param messageId  the message id
     * @param pagination pagination options
     * @param callback   the result callback
     */
    public void getReactions(@NotNull String messageId,
                             @NotNull PaginationOptions pagination,
                             @NotNull GetReactionsCallback callback) {
        client.getReactions(messageId, pagination, callback);
    }

    /**
     * list of reactions (10 most recent reactions)
     *
     * @param messageId the message id
     * @param callback  the result callback
     */
    public void getReactions(@NotNull String messageId,
                             @NotNull GetReactionsCallback callback) {
        client.getReactions(messageId, callback);
>>>>>>> 8271fa14
    }

    public void handleChannelUpdated(Channel channel) {
        extraData = channel.extraData;
        updatedAt = channel.updatedAt;
        getClient().storage().insertChannel(channel);
    }

    public void handleWatcherStart(Event event) {
        channelState.addWatcher(new Watcher(event.getUser(), event.getCreatedAt()));
        channelState.setWatcherCount(event.getWatcherCount().intValue());
    }

    public void handleWatcherStop(Event event) {
        channelState.removeWatcher(new Watcher(event.getUser(), event.getCreatedAt()));
        channelState.setWatcherCount(event.getWatcherCount().intValue());
    }

    public void handleNewMessage(Event event) {
        Message message = event.getMessage();
        Message.setStartDay(Arrays.asList(message), channelState.getLastMessage());
        message.setStatus(MessageStatus.RECEIVED);
        if (!message.getType().equals(ModelType.message_reply) && TextUtils.isEmpty(message.getParentId())) {
            channelState.addMessageSorted(message);
        }
        if (getLastMessageDate() != null && getLastMessageDate().before(message.getCreatedAt())) {
            setLastMessageDate(message.getCreatedAt());
        }
        getClient().storage().insertMessageForChannel(this, message);
    }

    public void handleMessageUpdatedOrDeleted(Event event) {
        Message message = event.getMessage();
        for (int i = 0; i < channelState.getMessages().size(); i++) {
            if (message.getId().equals(channelState.getMessages().get(i).getId())) {
                if (event.getType().equals(EventType.MESSAGE_DELETED))
                    message.setText(Constant.MESSAGE_DELETED);
                channelState.getMessages().set(i, message);
                getClient().storage().insertMessageForChannel(this, message);
                break;
            }
        }
        if (event.getWatcherCount() != null) {
            channelState.setWatcherCount(event.getWatcherCount().intValue());
        }
    }

    public void handleReadEvent(Event event) {
        channelState.setReadDateOfChannelLastMessage(event.getUser(), event.getCreatedAt());
    }

    public void handleMemberAdded(@NotNull Member member) {
        channelState.addOrUpdateMember(member);
    }

    public void handleMemberUpdated(@NotNull Member member) {
        channelState.addOrUpdateMember(member);
    }

    public void handelMemberRemoved(@NotNull User user) {
        channelState.removeMemberById(user.getId());
    }

    /**
     * Sends a start typing event if it's been more than 3 seconds since the last start typing event was sent
     */
    public synchronized void keystroke(EventCallback callback) {
        Date now = new Date();
        lastKeystrokeAt = now;
        if (lastStartTypingEvent == null || (now.getTime() - lastStartTypingEvent.getTime() > 3000)) {
            lastStartTypingEvent = now;
            this.sendEvent(EventType.TYPING_START, callback);
        }
    }

    /**
     * Sends the stop typing event
     */
    public synchronized void stopTyping(EventCallback callback) {
        lastStartTypingEvent = null;
        this.sendEvent(EventType.TYPING_STOP, callback);
    }

    /**
     * sendEvent - Send an event on this channel
     *
     * @param eventType event for example {type: 'message.read'}
     * @return The Server Response
     */
    // TODO: check this function
    public void sendEvent(@NotNull EventType eventType,
                          @NotNull EventCallback callback) {
        final Map<String, Object> event = new HashMap<>();
        event.put("type", eventType.label);
        SendEventRequest request = new SendEventRequest(event);
        client.sendEvent(this, request, callback);
    }

    /**
     * markRead - marks the channel read for current user, only works if the `read_events` setting is enabled
     *
     * @param callback the result callback
     */
    public void markRead(@NotNull EventCallback callback) {
        client.markRead(this, new MarkReadRequest(null), callback);
    }

    /**
     * hides the channel from queryChannels for the user until a message is added
     *
     * @param callback the result callback
     */
    public void hide(@NotNull CompletableCallback callback) {
        client.hideChannel(this, callback);
    }

    /**
     * hides the channel from queryChannels for the user until a message is added
     *
     * @param callback the result callback
     */
    public void show(@NotNull CompletableCallback callback) {
        client.showChannel(this, callback);
    }

    /**
     * edit the channel's custom properties.
     *
     * @param options       the custom properties
     * @param updateMessage message allowing you to show a system message in the Channel that something changed
     * @param callback      the result callback
     */
    public void update(@NotNull Map<String, Object> options, @Nullable String updateMessage,
                       @NotNull ChannelCallback callback) {
        client.updateChannel(this, options, updateMessage, callback);
    }

    /**
     * edit the channel's custom properties.
     *
     * @param options  the custom properties
     * @param callback the result callback
     */
    public void update(@NotNull Map<String, Object> options,
                       @NotNull ChannelCallback callback) {
        client.updateChannel(this, options, null, callback);
    }

    /**
     * removes the channel. Messages are permanently removed.
     *
     * @param callback the result callback
     */
    public void delete(@NotNull ChannelCallback callback) {
        client.deleteChannel(this, callback);
    }

    public ChannelState getLastState() {
        return lastState;
    }

    public void setLastState(ChannelState lastState) {
        this.lastState = lastState;
    }

    public String getCreatedByUserID() {
        return createdByUserID;
    }

    public void setCreatedByUserID(String createdByUserID) {
        this.createdByUserID = createdByUserID;
    }
}<|MERGE_RESOLUTION|>--- conflicted
+++ resolved
@@ -693,6 +693,30 @@
     }
 
     /**
+     * list the reactions, supports pagination
+     *
+     * @param messageId  the message id
+     * @param pagination pagination options
+     * @param callback   the result callback
+     */
+    public void getReactions(@NotNull String messageId,
+                             @NotNull PaginationOptions pagination,
+                             @NotNull GetReactionsCallback callback) {
+        client.getReactions(messageId, pagination, callback);
+    }
+
+    /**
+     * list of reactions (10 most recent reactions)
+     *
+     * @param messageId the message id
+     * @param callback  the result callback
+     */
+    public void getReactions(@NotNull String messageId,
+                             @NotNull GetReactionsCallback callback) {
+        client.getReactions(messageId, callback);
+    }
+
+    /**
      * deleteReaction - Delete a reaction by user and type
      *
      * @param messageId {string} the message id
@@ -766,7 +790,6 @@
     }
 
     /**
-<<<<<<< HEAD
      * Accept an invite to this channel
      *
      * @param message  message object allowing you to show a system message in the Channel
@@ -792,29 +815,6 @@
      */
     public void rejectInvite(@NotNull ChannelCallback callback) {
         client.rejectInvite(this, callback);
-=======
-     * list the reactions, supports pagination
-     *
-     * @param messageId  the message id
-     * @param pagination pagination options
-     * @param callback   the result callback
-     */
-    public void getReactions(@NotNull String messageId,
-                             @NotNull PaginationOptions pagination,
-                             @NotNull GetReactionsCallback callback) {
-        client.getReactions(messageId, pagination, callback);
-    }
-
-    /**
-     * list of reactions (10 most recent reactions)
-     *
-     * @param messageId the message id
-     * @param callback  the result callback
-     */
-    public void getReactions(@NotNull String messageId,
-                             @NotNull GetReactionsCallback callback) {
-        client.getReactions(messageId, callback);
->>>>>>> 8271fa14
     }
 
     public void handleChannelUpdated(Channel channel) {
