--- conflicted
+++ resolved
@@ -36,6 +36,7 @@
 import com.getstream.sdk.chat.rest.request.ChannelQueryRequest;
 import com.getstream.sdk.chat.rest.request.ChannelWatchRequest;
 import com.getstream.sdk.chat.rest.request.MarkReadRequest;
+import com.getstream.sdk.chat.rest.request.ReactionRequest;
 import com.getstream.sdk.chat.rest.request.SendActionRequest;
 import com.getstream.sdk.chat.rest.request.SendEventRequest;
 import com.getstream.sdk.chat.rest.request.SendMessageRequest;
@@ -644,20 +645,11 @@
      * @param extraData {Map<String, Object>} reaction extra data
      * @param callback {MessageCallback} the request callback
      */
-<<<<<<< HEAD
-    public void sendReaction(@NotNull String messageId,
-=======
     public void sendReaction(@NotNull String messageID,
->>>>>>> bad4007c
                              @NotNull String type,
                              Map<String, Object> extraData,
                              @NotNull MessageCallback callback) {
-<<<<<<< HEAD
-        ReactionRequest request = new ReactionRequest(type);
-        client.sendReaction(messageId, request, callback);
-=======
         client.sendReaction(messageID, type, extraData, callback);
->>>>>>> bad4007c
     }
 
     /**
