package com.getstream.sdk.chat.view;

import android.Manifest;
import android.app.Activity;
import android.content.Context;
import android.content.Intent;
import android.content.pm.PackageManager;
import android.net.Uri;
import android.os.Bundle;
import android.os.StrictMode;
import android.text.Editable;
import android.text.TextUtils;
import android.util.AttributeSet;
import android.view.KeyEvent;
import android.view.LayoutInflater;
import android.view.View;
import android.widget.RelativeLayout;

import androidx.annotation.NonNull;
import androidx.annotation.Nullable;
import androidx.core.os.BuildCompat;
import androidx.core.view.inputmethod.InputConnectionCompat;
import androidx.core.view.inputmethod.InputContentInfoCompat;
import androidx.lifecycle.LifecycleOwner;
import androidx.recyclerview.widget.GridLayoutManager;
import androidx.recyclerview.widget.LinearLayoutManager;
import androidx.recyclerview.widget.RecyclerView;

import com.getstream.sdk.chat.R;
import com.getstream.sdk.chat.databinding.StreamViewMessageInputBinding;
import com.getstream.sdk.chat.enums.InputType;
import com.getstream.sdk.chat.enums.MessageInputType;
import com.getstream.sdk.chat.interfaces.MessageSendListener;
import com.getstream.sdk.chat.model.Attachment;
import com.getstream.sdk.chat.model.ModelType;
import com.getstream.sdk.chat.rest.Message;
import com.getstream.sdk.chat.rest.interfaces.MessageCallback;
import com.getstream.sdk.chat.rest.response.MessageResponse;
import com.getstream.sdk.chat.storage.Sync;
import com.getstream.sdk.chat.utils.Constant;
import com.getstream.sdk.chat.utils.StringUtility;
import com.getstream.sdk.chat.utils.TextViewUtils;
import com.getstream.sdk.chat.utils.CaptureController;
import com.getstream.sdk.chat.utils.GridSpacingItemDecoration;
import com.getstream.sdk.chat.utils.MessageInputController;
import com.getstream.sdk.chat.utils.PermissionChecker;
import com.getstream.sdk.chat.utils.Utils;
import com.getstream.sdk.chat.viewmodel.ChannelViewModel;

import net.yslibrary.android.keyboardvisibilityevent.KeyboardVisibilityEvent;

import java.io.File;
import java.util.ArrayList;
import java.util.Arrays;
import java.util.Date;
import java.util.List;


/**
 * Rich Message Input View component, allows you to:
 * - type messages
 * - run slash commands
 * - emoticons
 * - file uploads
 * - send typing events
 * <p>
 * The view is made reusable by allowing
 * - Customization via attrs/style
 * - Data binding
 */
public class MessageInputView extends RelativeLayout {

    /**
     * Tag for logging purposes
     */
    final String TAG = MessageInputView.class.getSimpleName();

    private StreamViewMessageInputBinding binding;
    /**
     * Styling class for the MessageInput
     */
    private MessageInputStyle style;
    /** Fired when a message is sent */
    private MessageSendListener messageSendListener;
    /** Permission Request listener */
    private PermissionRequestListener permissionRequestListener;
    /** Camera view listener */
    private OpenCameraViewListener openCameraViewListener;
    /**
     * The viewModel for handling typing etc.
     */
    protected ChannelViewModel viewModel;

    private MessageInputController messageInputController;

    // region constructor
    public MessageInputView(Context context, AttributeSet attrs) {
        super(context, attrs);
        parseAttr(context, attrs);
        binding = initBinding(context);
        applyStyle();
    }
    // endregion

    // region init
    private StreamViewMessageInputBinding initBinding(Context context) {
        LayoutInflater inflater = LayoutInflater.from(context);
        return StreamViewMessageInputBinding.inflate(inflater, this, true);
    }

    private void parseAttr(Context context, @Nullable AttributeSet attrs) {
        style = new MessageInputStyle(context, attrs);
    }

    public void setViewModel(ChannelViewModel viewModel, LifecycleOwner lifecycleOwner) {
        this.viewModel = viewModel;
        binding.setLifecycleOwner(lifecycleOwner);
        init();
        observeUIs(lifecycleOwner);
    }

    private void init() {
        binding.setActiveMessageSend(false);
        configOnClickListener();
        configInputEditText();
        configAttachmentUI();
        onBackPressed();
        setKeyboardEventListener();
    }

    private void applyStyle() {
        // Attachment Button
        binding.ivOpenAttach.setVisibility(style.isShowAttachmentButton() ? VISIBLE : GONE);
        binding.ivOpenAttach.setImageDrawable(style.getAttachmentButtonIcon(false));
        binding.ivOpenAttach.getLayoutParams().width = style.getAttachmentButtonWidth();
        binding.ivOpenAttach.getLayoutParams().height = style.getAttachmentButtonHeight();
        // Send Button
        binding.ivSend.setImageDrawable(style.getInputButtonIcon(false));
        binding.ivSend.getLayoutParams().width = style.getInputButtonWidth();
        binding.ivSend.getLayoutParams().height = style.getInputButtonHeight();
        // Input Background
        binding.llComposer.setBackground(style.getInputBackground());
        // Input Text
        style.inputText.apply(binding.etMessage);
        style.inputBackgroundText.apply(binding.tvTitle);
        style.inputBackgroundText.apply(binding.tvCommand);
        style.inputBackgroundText.apply(binding.tvUploadPhotoVideo);
        style.inputBackgroundText.apply(binding.tvUploadFile);
        style.inputBackgroundText.apply(binding.tvUploadCamera);
    }

    private void configOnClickListener(){
        binding.ivSend.setOnClickListener(view -> onSendMessage());
        binding.ivOpenAttach.setOnClickListener(view -> {
            binding.setIsAttachFile(true);
            messageInputController.onClickOpenBackGroundView(MessageInputType.ADD_FILE);
            if (!PermissionChecker.isGrantedCameraPermissions(getContext())
                    && permissionRequestListener != null
                    && !style.passedPermissionCheck())
                permissionRequestListener.openPermissionRequest();
        });
    }

    private void configInputEditText() {
        binding.etMessage.setOnFocusChangeListener((View view, boolean hasFocus) -> {
            viewModel.setInputType(hasFocus ? InputType.SELECT : InputType.DEFAULT);
            if (hasFocus) {
                Utils.showSoftKeyboard((Activity) getContext());
            } else
                Utils.hideSoftKeyboard((Activity) getContext());
        });
        TextViewUtils.afterTextChanged(binding.etMessage, this::keyStroke);
        binding.etMessage.setCallback(this::sendGiphyFromKeyboard);
    }

    private void keyStroke(Editable editable){
        if (editable.toString().length() > 0)
            viewModel.keystroke();

        String messageText = getMessageText();
        // detect commands
        messageInputController.checkCommand(messageText);
        String s_ = messageText.replaceAll("\\s+","");
        if (TextUtils.isEmpty(s_))
            binding.setActiveMessageSend(false);
        else
            binding.setActiveMessageSend(messageText.length() != 0);
        configSendButtonEnableState();
    }

<<<<<<< HEAD
        TextViewUtils.afterTextChanged(binding.etMessage, editable -> {
            String messageText = getMessageText();
            StreamChat.logI(this.getClass(),"Length is " + editable.length());
            if (messageText.length() > 0) {
                viewModel.keystroke();
=======
    private void configMessageInputBackground(LifecycleOwner lifecycleOwner){

        viewModel.getInputType().observe(lifecycleOwner, inputType -> {
            switch (inputType) {
                case DEFAULT:
                    binding.llComposer.setBackground(style.getInputBackground());
                    binding.ivOpenAttach.setImageDrawable(style.getAttachmentButtonIcon(false));
                    binding.ivSend.setImageDrawable(style.getInputButtonIcon(viewModel.isEditing()));
                    break;
                case SELECT:
                    binding.llComposer.setBackground(style.getInputSelectedBackground());
                    binding.ivOpenAttach.setImageDrawable(style.getAttachmentButtonIcon(true));
                    binding.ivSend.setImageDrawable(style.getInputButtonIcon(false));
                    break;
                case EDIT:
                    binding.llComposer.setBackground(style.getInputEditBackground());
                    binding.ivOpenAttach.setImageDrawable(style.getAttachmentButtonIcon(true));
                    binding.ivSend.setImageDrawable(style.getInputButtonIcon(true));
                    messageInputController.onClickOpenBackGroundView(MessageInputType.EDIT_MESSAGE);
                    break;
>>>>>>> 43ed349a
            }
        });

    }

    private void configSendButtonEnableState() {
        List<Attachment> attachments = messageInputController.getSelectedAttachments();
        boolean hasAttachment = attachments != null && !attachments.isEmpty();
        boolean notEmptyMessage = !StringUtility.isEmptyTextMessage(getMessageText()) || (!messageInputController.isUploadingFile() && hasAttachment);
        binding.setActiveMessageSend(notEmptyMessage);
    }

    private void configAttachmentUI() {
        // TODO: make the attachment UI into it's own view and allow you to change it.
        messageInputController = new MessageInputController(getContext(), binding, this.viewModel, style,  attachment-> {
            if (binding.ivSend.isEnabled()) return;
            for (Attachment attachment_ : messageInputController.getSelectedAttachments())
                if (!attachment_.config.isUploaded())
                    return;

            onSendMessage();
        });
        binding.rvMedia.setLayoutManager(new GridLayoutManager(getContext(), 4, RecyclerView.VERTICAL, false));
        binding.rvMedia.hasFixedSize();
        binding.rvComposer.setLayoutManager(new GridLayoutManager(getContext(), 1, LinearLayoutManager.HORIZONTAL, false));
        int spanCount = 4;  // 4 columns
        int spacing = 2;    // 1 px
        boolean includeEdge = false;
        binding.rvMedia.addItemDecoration(new GridSpacingItemDecoration(spanCount, spacing, includeEdge));
        binding.btnClose.setOnClickListener(v -> {
            messageInputController.onClickCloseBackGroundView();
            if (viewModel.isEditing()) {
                initSendMessage();
                clearFocus();
            }
        });

        binding.llMedia.setOnClickListener(v -> messageInputController.onClickOpenSelectMediaView(null));

        binding.llCamera.setOnClickListener(v -> {
            if (!PermissionChecker.isGrantedCameraPermissions(getContext())) {
                PermissionChecker.showPermissionSettingDialog(getContext(), getContext().getString(R.string.stream_camera_permission_message));
                return;
            }
            Utils.setButtonDelayEnable(v);
            messageInputController.onClickCloseBackGroundView();
            Intent takePictureIntent = CaptureController.getTakePictureIntent(getContext());
            Intent takeVideoIntent = CaptureController.getTakeVideoIntent(getContext());
            Intent chooserIntent = Intent.createChooser(takePictureIntent, getContext().getString(R.string.stream_input_camera_title));
            chooserIntent.putExtra(Intent.EXTRA_INITIAL_INTENTS, new Intent[]{takeVideoIntent});
            StrictMode.VmPolicy.Builder builder = new StrictMode.VmPolicy.Builder();
            StrictMode.setVmPolicy(builder.build());
            if (this.openCameraViewListener != null)
                openCameraViewListener.openCameraView(chooserIntent, Constant.CAPTURE_IMAGE_REQUEST_CODE);
        });
        binding.llFile.setOnClickListener(v -> messageInputController.onClickOpenSelectFileView(null));
    }

    private void onBackPressed() {
        setFocusableInTouchMode(true);
        requestFocus();
        setOnKeyListener((View v, int keyCode, KeyEvent event) -> {
            if (event.getAction() == KeyEvent.ACTION_UP && keyCode == KeyEvent.KEYCODE_BACK) {
                if (viewModel.isThread()) {
                    viewModel.initThread();
                    initSendMessage();
                    return true;
                }
                if (viewModel.isEditing()) {
                    messageInputController.onClickCloseBackGroundView();
                    initSendMessage();
                    return true;
                }
                if (!TextUtils.isEmpty(getMessageText())) {
                    initSendMessage();
                    return true;
                }

                if (binding.clTitle.getVisibility() == VISIBLE) {
                    messageInputController.onClickCloseBackGroundView();
                    initSendMessage();
                    return true;
                }

                return false;
            }
            return false;
        });
    }

    private void setKeyboardEventListener(){
        KeyboardVisibilityEvent.setEventListener(
                (Activity) getContext(), (boolean isOpen) -> {
                    if (!isOpen) {
                        binding.etMessage.clearFocus();
                        onBackPressed();
                    }
                });
    }

    public void setEnabled(boolean enabled) {
        binding.etMessage.setEnabled(true);
    }

    public void clearFocus() {
        binding.etMessage.clearFocus();
    }

    public String getMessageText() {
        return binding.etMessage.getText().toString();
    }

    public void setMessageText(String text) {
        if (TextUtils.isEmpty(text)) return;

        binding.etMessage.requestFocus();
        binding.etMessage.setText(text);
        binding.etMessage.setSelection(binding.etMessage.getText().length());
    }
    // endregion

    // region observe
    private void observeUIs(LifecycleOwner lifecycleOwner) {
        configMessageInputBackground(lifecycleOwner);
        viewModel.getEditMessage().observe(lifecycleOwner, this::editMessage);
        viewModel.getMessageListScrollUp().observe(lifecycleOwner, messageListScrollup -> {
            if (messageListScrollup)
                Utils.hideSoftKeyboard((Activity) getContext());
        });
        viewModel.getThreadParentMessage().observe(lifecycleOwner, threadParentMessage -> {
            if (threadParentMessage == null) {
                initSendMessage();
                Utils.hideSoftKeyboard((Activity) getContext());
            }
        });
    }
    // endregion

    // region send message
    /**
     Prepare message takes the message input string and returns a message object
     You can overwrite this method in case you want to attach more custom properties to the message
     */
    private void onSendMessage(Message message, MessageCallback callback) {
        if (isEdit())
            viewModel.editMessage(message, callback);
        else
            viewModel.sendMessage(message, callback);
    }

    protected void onSendMessage(){
        Message message = isEdit() ? getEditMessage(): new Message(getMessageText());
        onSendMessage(isEdit() ? prepareEditMessage(message) : prepareNewMessage(message));
    }

    protected void onSendMessage(Message message) {
        binding.ivSend.setEnabled(false);
        onSendMessage(message, new MessageCallback() {
            @Override
            public void onSuccess(MessageResponse response) {
                if (messageSendListener != null)
                    messageSendListener.onSendMessageSuccess(response.getMessage());
                initSendMessage();
                if (isEdit()) clearFocus();
            }

            @Override
            public void onError(String errMsg, int errCode) {
                if (messageSendListener != null)
                    messageSendListener.onSendMessageError(errMsg);
                Utils.showMessage(getContext(), errMsg);
                initSendMessage();
                if (isEdit()) clearFocus();
            }
        });
    }

    private void initSendMessage() {
        messageInputController.initSendMessage();
        viewModel.setEditMessage(null);
        binding.etMessage.setText("");
        binding.ivSend.setEnabled(true);
    }

    /**
     Prepare message takes the message input string and returns a message object
     You can overwrite this method in case you want to attach more custom properties to the message
     */
    protected Message prepareNewMessage(Message message) {
        // Check file uploading
        if (messageInputController.isUploadingFile()){
            message.setUser(viewModel.client().getUser());
            String clientSideID = viewModel.getChannel().getClient().generateMessageID();
            message.setId(clientSideID);
            message.setCreatedAt(new Date());
            message.setSyncStatus(Sync.LOCAL_UPDATE_PENDING);
        }else
            message.setAttachments(messageInputController.getSelectedAttachments());
        return message;
    }

    protected Message prepareEditMessage(Message message) {
        message.setText(getMessageText());
        List<Attachment>newAttachments = messageInputController.getSelectedAttachments();
        if (newAttachments != null
                && !newAttachments.isEmpty()){
            List<Attachment>attachments = message.getAttachments();
            for (Attachment attachment : newAttachments){
                if (attachments == null)
                    attachments = new ArrayList<>();
                if (attachments.contains(attachment)) continue;
                attachments.add(attachment);
            }
            message.setAttachments(attachments);
        }
        return message;
    }

    protected Message getEditMessage(){
        return viewModel.getEditMessage().getValue();
    }
    // endregion

    // region send giphy from keyboard
    private boolean sendGiphyFromKeyboard(InputContentInfoCompat inputContentInfo,
                                       int flags, Bundle opts){
        if (BuildCompat.isAtLeastQ()
                && (flags & InputConnectionCompat.INPUT_CONTENT_GRANT_READ_URI_PERMISSION) != 0) {
            try {
                inputContentInfo.requestPermission();
            } catch (Exception e) {
                return false;
            }
        }
        if (inputContentInfo.getLinkUri() == null) return false;

        String url = inputContentInfo.getLinkUri().toString();
        Attachment attachment = new Attachment();
        attachment.setThumbURL(url);
        attachment.setTitleLink(url);
        attachment.setTitle(inputContentInfo.getDescription().getLabel().toString());
        attachment.setType(ModelType.attach_giphy);
        messageInputController.setSelectedAttachments(Arrays.asList(attachment));
        binding.etMessage.setText("");
        onSendMessage();
        return true;
    }
    // endregion

    protected boolean isEdit(){
        return viewModel.isEditing();
    }
    // region edit message
    protected void editMessage(Message message) {
        if (message == null) return;

        // Set Text to Inputbox
        setMessageText(message.getText());

        // Set Attachments to Inputbox
        if (message.getAttachments() == null
                || message.getAttachments().isEmpty()
                || message.getAttachments().get(0).getType().equals(ModelType.attach_giphy)
                || message.getAttachments().get(0).getType().equals(ModelType.attach_unknown))
            return;

        for (Attachment attachment : message.getAttachments())
            attachment.config.setUploaded(true);

        Attachment attachment = message.getAttachments().get(0);
        if (attachment.getType().equals(ModelType.attach_file)) {
            String fileType = attachment.getMime_type();
            if (fileType.equals(ModelType.attach_mime_mov) ||
                    fileType.equals(ModelType.attach_mime_mp4)) {
                messageInputController.onClickOpenSelectMediaView(message.getAttachments());
            } else {
                messageInputController.onClickOpenSelectFileView(message.getAttachments());
            }
        } else {
            messageInputController.onClickOpenSelectMediaView(message.getAttachments());
        }
    }

    // endregion

    // region permission check
    public void captureMedia(int requestCode, int resultCode, Intent data) {
        if (requestCode == Constant.CAPTURE_IMAGE_REQUEST_CODE && resultCode == Activity.RESULT_OK) {
            File imageFile = CaptureController.getCaptureFile(true);
            File vieoFile = CaptureController.getCaptureFile(false);
            if (imageFile == null && vieoFile == null) {
                Utils.showMessage(getContext(), getContext().getString(R.string.stream_take_photo_failed));
                return;
            }
            if (imageFile != null && imageFile.length() > 0) {
                messageInputController.progressCapturedMedia(imageFile, true);
                updateGallery(imageFile);
            }else if (vieoFile != null && vieoFile.length() > 0) {
                messageInputController.progressCapturedMedia(vieoFile, false);
                updateGallery(vieoFile);
            }else
                Utils.showMessage(getContext(), getContext().getString(R.string.stream_take_photo_failed));
        }
    }

    private void updateGallery(File outputFile){
        final Intent scanIntent = new Intent(Intent.ACTION_MEDIA_SCANNER_SCAN_FILE);
        final Uri contentUri = Uri.fromFile(outputFile);
        scanIntent.setData(contentUri);
        getContext().sendBroadcast(scanIntent);
    }
    /*Used for handling requestPermissionsResult*/
    public void permissionResult(int requestCode, @NonNull String[] permissions,
                                 @NonNull int[] grantResults) {
        if (requestCode == Constant.PERMISSIONS_REQUEST) {
            boolean storageGranted  = true, cameraGranted = true;
            String permission; int grantResult;
            for (int i = 0; i < permissions.length; i++) {
                permission = permissions[i];
                grantResult = grantResults[i];
                if (permission.equals(Manifest.permission.CAMERA)){
                    cameraGranted = grantResult == PackageManager.PERMISSION_GRANTED;
                }else if(grantResult != PackageManager.PERMISSION_GRANTED) {
                    storageGranted = false;
                }
            }

            if (storageGranted && cameraGranted) {
                messageInputController.onClickOpenBackGroundView(MessageInputType.ADD_FILE);
                style.setCheckPermissions(true);
            }else {
                String message;
                if (!storageGranted && !cameraGranted) {
                    message = getContext().getString(R.string.stream_both_permissions_message);
                } else if (!cameraGranted) {
                    style.setCheckPermissions(true);
                    message = getContext().getString(R.string.stream_camera_permission_message);
                } else {
                    style.setCheckPermissions(true);
                    message = getContext().getString(R.string.stream_storage_permission_message);
                }
                PermissionChecker.showPermissionSettingDialog(getContext(), message);
            }
            messageInputController.configPermissions();
        }
    }

    // endregion

    // region listeners
    protected void setMessageSendListener(MessageSendListener manager) {
        this.messageSendListener = manager;
    }

    public void setPermissionRequestListener(PermissionRequestListener l) {
        this.permissionRequestListener = l;
    }

    public void setOpenCameraViewListener(OpenCameraViewListener l) {
        this.openCameraViewListener = l;
    }

    /**
     * This interface is called when you add an attachment
     */
    public interface AttachmentListener {
        void onAddAttachment(Attachment attachment);
    }
    /**
     * Interface for Permission request
     */
    public interface PermissionRequestListener {
        void openPermissionRequest();
    }
    /**
     * Interface for opening the camera view
     */
    public interface OpenCameraViewListener {
        void openCameraView(Intent intent, int REQUEST_CODE);
    }

    // endregion
}<|MERGE_RESOLUTION|>--- conflicted
+++ resolved
@@ -188,13 +188,6 @@
         configSendButtonEnableState();
     }
 
-<<<<<<< HEAD
-        TextViewUtils.afterTextChanged(binding.etMessage, editable -> {
-            String messageText = getMessageText();
-            StreamChat.logI(this.getClass(),"Length is " + editable.length());
-            if (messageText.length() > 0) {
-                viewModel.keystroke();
-=======
     private void configMessageInputBackground(LifecycleOwner lifecycleOwner){
 
         viewModel.getInputType().observe(lifecycleOwner, inputType -> {
@@ -215,7 +208,6 @@
                     binding.ivSend.setImageDrawable(style.getInputButtonIcon(true));
                     messageInputController.onClickOpenBackGroundView(MessageInputType.EDIT_MESSAGE);
                     break;
->>>>>>> 43ed349a
             }
         });
 
