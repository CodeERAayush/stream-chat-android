package com.getstream.sdk.chat.view;

import android.Manifest;
import android.app.Activity;
import android.content.ContentValues;
import android.content.Context;
import android.content.Intent;
import android.content.pm.PackageManager;
import android.graphics.Typeface;
import android.net.Uri;
import android.os.Build;
import android.os.Bundle;
import android.os.Handler;
import android.provider.MediaStore;
import android.text.Editable;
import android.text.TextUtils;
import android.text.TextWatcher;
import android.util.AttributeSet;
import android.util.Log;
import android.util.TypedValue;
import android.view.KeyEvent;
import android.view.LayoutInflater;
import android.view.View;
import android.widget.RelativeLayout;

import androidx.annotation.NonNull;
import androidx.annotation.Nullable;
import androidx.core.os.BuildCompat;
import androidx.core.view.inputmethod.InputConnectionCompat;
import androidx.core.view.inputmethod.InputContentInfoCompat;
import androidx.lifecycle.LifecycleOwner;
import androidx.recyclerview.widget.GridLayoutManager;
import androidx.recyclerview.widget.LinearLayoutManager;
import androidx.recyclerview.widget.RecyclerView;

import com.getstream.sdk.chat.R;
import com.getstream.sdk.chat.databinding.StreamViewMessageInputBinding;
import com.getstream.sdk.chat.enums.InputType;
import com.getstream.sdk.chat.enums.MessageInputType;
import com.getstream.sdk.chat.model.Attachment;
import com.getstream.sdk.chat.model.ModelType;
import com.getstream.sdk.chat.rest.Message;
import com.getstream.sdk.chat.rest.interfaces.MessageCallback;
import com.getstream.sdk.chat.rest.response.MessageResponse;
import com.getstream.sdk.chat.utils.Constant;
import com.getstream.sdk.chat.utils.GridSpacingItemDecoration;
import com.getstream.sdk.chat.utils.MessageInputController;
import com.getstream.sdk.chat.utils.Utils;
import com.getstream.sdk.chat.viewmodel.ChannelViewModel;

import net.yslibrary.android.keyboardvisibilityevent.KeyboardVisibilityEvent;

import java.io.File;
import java.util.ArrayList;
import java.util.Arrays;
import java.util.List;


/**
 * Rich Message Input View component, allows you to:
 * - type messages
 * - run slash commands
 * - emoticons
 * - file uploads
 * - send typing events
 * <p>
 * The view is made reusable by allowing
 * - Customization via attrs/style
 * - Data binding
 */
public class MessageInputView extends RelativeLayout
        implements View.OnClickListener, TextWatcher, View.OnFocusChangeListener {

    /**
     * Tag for logging purposes
     */
    final String TAG = MessageInputView.class.getSimpleName();
    /** Store the image if you take a picture */
    Uri imageUri;
    /** If you are allowed to scroll up or not */
    boolean lockScrollUp = false;

    private StreamViewMessageInputBinding binding;
    /**
     * Styling class for the MessageInput
     */
    private MessageInputStyle style;
    /** Fired when a message is sent */
    private SendMessageListener sendMessageListener;
    /** Permission Request listener */
    private PermissionRequestListener permissionRequestListener;
    /** Camera view listener */
    private OpenCameraViewListener openCameraViewListener;
    /**
     * The viewModel for handling typing etc.
     */
    private ChannelViewModel viewModel;
    
    private MessageInputController messageInputController;

    public MessageInputView(Context context) {
        super(context);
        binding = initBinding(context);
    }

    public MessageInputView(Context context, AttributeSet attrs) {
        super(context, attrs);
        parseAttr(context, attrs);
        binding = initBinding(context);
        applyStyle();
    }

    private StreamViewMessageInputBinding initBinding(Context context) {
        LayoutInflater inflater = LayoutInflater.from(context);
        return StreamViewMessageInputBinding.inflate(inflater, this, true);
    }

    private void parseAttr(Context context, @Nullable AttributeSet attrs) {
        style = new MessageInputStyle(context, attrs);
    }

    public void setViewModel(ChannelViewModel viewModel, LifecycleOwner lifecycleOwner) {
        this.viewModel = viewModel;
        binding.setLifecycleOwner(lifecycleOwner);
        init();
        observeUIs(lifecycleOwner);
    }

    private void applyStyle() {
        // Attachment Button
        binding.ivOpenAttach.setVisibility(style.showAttachmentButton() ? VISIBLE : GONE);
        binding.ivOpenAttach.setImageDrawable(style.getAttachmentButtonIcon(false));
        binding.ivOpenAttach.getLayoutParams().width = style.getAttachmentButtonWidth();
        binding.ivOpenAttach.getLayoutParams().height = style.getAttachmentButtonHeight();
        // Send Button
        binding.ivSend.setImageDrawable(style.getInputButtonIcon(false));
        binding.ivSend.getLayoutParams().width = style.getInputButtonWidth();
        binding.ivSend.getLayoutParams().height = style.getInputButtonHeight();
        // Input Background
        binding.llComposer.setBackground(style.getInputBackground());
        // Input Text
        binding.etMessage.setTextSize(TypedValue.COMPLEX_UNIT_PX, style.getInputTextSize());
        binding.etMessage.setHint(style.getInputHint());
        binding.etMessage.setTextColor(style.getInputTextColor());
        binding.etMessage.setHintTextColor(style.getInputHintColor());
        binding.etMessage.setTypeface(Typeface.DEFAULT, style.getInputTextStyle());
    }

    private void init() {
        binding.setActiveMessageSend(false);
        binding.ivSend.setOnClickListener(this);
        binding.ivOpenAttach.setOnClickListener(this);
        binding.etMessage.setOnFocusChangeListener(this);
        binding.etMessage.addTextChangedListener(this);
        binding.etMessage.setCallback((InputContentInfoCompat inputContentInfo,
                                       int flags, Bundle opts) -> {
            if (BuildCompat.isAtLeastQ()
                    && (flags & InputConnectionCompat.INPUT_CONTENT_GRANT_READ_URI_PERMISSION) != 0) {
                try {
                    inputContentInfo.requestPermission();
                } catch (Exception e) {
                    return false;
                }
            }
            if (inputContentInfo.getLinkUri() == null)
                return false;

            String url = inputContentInfo.getLinkUri().toString();
            Log.d(TAG, "getLinkUri:" + url);
            Attachment attachment = new Attachment();
            attachment.setThumbURL(url);
            attachment.setTitleLink(url);
            attachment.setTitle(inputContentInfo.getDescription().getLabel().toString());
            attachment.setType(ModelType.attach_giphy);
            messageInputController.setSelectedAttachments(Arrays.asList(attachment));
            onSendMessage("", viewModel.isEditing());
            return true;
        });

        onBackPressed();
        initAttachmentUI();
        KeyboardVisibilityEvent.setEventListener(
                (Activity) getContext(), (boolean isOpen) -> {
                    if (!isOpen) {
                        binding.etMessage.clearFocus();
                        onBackPressed();
                    }
                });
    }

    private void onBackPressed() {
        setFocusableInTouchMode(true);
        requestFocus();
        setOnKeyListener((View v, int keyCode, KeyEvent event) -> {
            if (event.getAction() == KeyEvent.ACTION_UP && keyCode == KeyEvent.KEYCODE_BACK) {
                if (viewModel.isThread()) {
                    viewModel.initThread();
                    initSendMessage();
                    return true;
                }
                if (viewModel.isEditing()) {
                    messageInputController.onClickCloseBackGroundView();
                    initSendMessage();
                    return true;
                }
                if (!TextUtils.isEmpty(binding.etMessage.getText().toString())) {
                    initSendMessage();
                    return true;
                }

                if (binding.clTitle.getVisibility() == VISIBLE) {
                    messageInputController.onClickCloseBackGroundView();
                    initSendMessage();
                    return true;
                }

                return false;
            }
            return false;
        });
    }

    private void observeUIs(LifecycleOwner lifecycleOwner) {
        viewModel.getInputType().observe(lifecycleOwner, inputType -> {
            switch (inputType) {
                case DEFAULT:
                    binding.llComposer.setBackground(style.getInputBackground());
                    binding.ivOpenAttach.setImageDrawable(style.getAttachmentButtonIcon(false));
                    binding.ivSend.setImageDrawable(style.getInputButtonIcon(viewModel.isEditing()));
                    break;
                case SELECT:
                    binding.llComposer.setBackground(style.getInputSelectedBackground());
                    binding.ivOpenAttach.setImageDrawable(style.getAttachmentButtonIcon(true));
                    binding.ivSend.setImageDrawable(style.getInputButtonIcon(false));
                    break;
                case EDIT:
                    binding.llComposer.setBackground(style.getInputEditBackground());
                    binding.ivOpenAttach.setImageDrawable(style.getAttachmentButtonIcon(true));
                    binding.ivSend.setImageDrawable(style.getInputButtonIcon(true));
                    messageInputController.onClickOpenBackGroundView(MessageInputType.EDIT_MESSAGE);
                    break;
            }
        });

        viewModel.getEditMessage().observe(lifecycleOwner, this::editMessage);
        viewModel.getMessageListScrollUp().observe(lifecycleOwner, messageListScrollup -> {
            if (messageListScrollup && !lockScrollUp)
                Utils.hideSoftKeyboard((Activity) getContext());
        });
        viewModel.getThreadParentMessage().observe(lifecycleOwner, threadParentMessage -> {
            if (threadParentMessage == null) {
                initSendMessage();
                Utils.hideSoftKeyboard((Activity) getContext());
            }
        });
    }

    // Edit
    private void editMessage(Message message) {
        if (message == null) return;
        // Set Text to Inputbox
        binding.etMessage.requestFocus();
        if (!TextUtils.isEmpty(message.getText())) {
            binding.etMessage.setText(message.getText());
            binding.etMessage.setSelection(binding.etMessage.getText().length());
        }

        // Set Attachments to Inputbox

        if (message.getAttachments() == null
                || message.getAttachments().isEmpty()
                || message.getAttachments().get(0).getType().equals(ModelType.attach_giphy)
                || message.getAttachments().get(0).getType().equals(ModelType.attach_unknown))
            return;

        for (Attachment attachment : message.getAttachments())
            attachment.config.setUploaded(true);

        Attachment attachment = message.getAttachments().get(0);
        if (attachment.getType().equals(ModelType.attach_file)) {
            String fileType = attachment.getMime_type();
            if (fileType.equals(ModelType.attach_mime_mov) ||
                    fileType.equals(ModelType.attach_mime_mp4)) {
                messageInputController.onClickOpenSelectMediaView(null, message.getAttachments());
            } else {
                messageInputController.onClickOpenSelectFileView(null, message.getAttachments());
            }
        } else {
            messageInputController.onClickOpenSelectMediaView(null, message.getAttachments());
        }
    }

    private void initAttachmentUI() {
        // TODO: make the attachment UI into it's own view and allow you to change it.
        messageInputController = new MessageInputController(getContext(), binding, this.viewModel, style);
        binding.rvMedia.setLayoutManager(new GridLayoutManager(getContext(), 4, RecyclerView.VERTICAL, false));
        binding.rvMedia.hasFixedSize();
        binding.rvComposer.setLayoutManager(new GridLayoutManager(getContext(), 1, LinearLayoutManager.HORIZONTAL, false));
        int spanCount = 4;  // 4 columns
        int spacing = 2;    // 1 px
        boolean includeEdge = false;
        binding.rvMedia.addItemDecoration(new GridSpacingItemDecoration(spanCount, spacing, includeEdge));
        binding.tvClose.setOnClickListener(v -> {
            messageInputController.onClickCloseBackGroundView();
            if (viewModel.isEditing()) {
                initSendMessage();
                clearFocus();
            }
        });

        binding.llMedia.setOnClickListener(v -> messageInputController.onClickOpenSelectMediaView(v, null));

        binding.llCamera.setOnClickListener(v -> {
            Utils.setButtonDelayEnable(v);
            messageInputController.onClickCloseBackGroundView();

            Intent takePictureIntent = new Intent(MediaStore.ACTION_IMAGE_CAPTURE);
            ContentValues values = new ContentValues();
            values.put(MediaStore.Images.Media.TITLE, "New Picture");
            values.put(MediaStore.Images.Media.DESCRIPTION, "From your Camera");
            imageUri = getContext().getContentResolver().insert(
                    MediaStore.Images.Media.EXTERNAL_CONTENT_URI, values);
            takePictureIntent.putExtra(MediaStore.EXTRA_OUTPUT, imageUri);

            Intent takeVideoIntent = new Intent(MediaStore.ACTION_VIDEO_CAPTURE);
            Intent chooserIntent = Intent.createChooser(takePictureIntent, "Capture Image or Video");
            chooserIntent.putExtra(Intent.EXTRA_INITIAL_INTENTS, new Intent[]{takeVideoIntent});

            if (this.openCameraViewListener != null)
                openCameraViewListener.openCameraView(chooserIntent, Constant.CAPTURE_IMAGE_REQUEST_CODE);
        });
        binding.llFile.setOnClickListener(v -> messageInputController.onClickOpenSelectFileView(v, null));
    }

    // endregion
    public void captureMedia(int requestCode, int resultCode, Intent data) {
        if (requestCode == Constant.CAPTURE_IMAGE_REQUEST_CODE && resultCode == Activity.RESULT_OK) {
            if (data == null) {
                File file = null;
                try {
                    String path = imageUri.getPath();
                    file = new File(path);
                } catch (Exception e) {
                    e.printStackTrace();
                    clearInsertedMediaStore();
                }
                if (file != null) {
                    messageInputController.progressCapturedMedia(getContext(), imageUri, true);
                    imageUri = null;
                }
                return;
            }
            try {
                Uri uri = data.getData();
                if (uri == null) {
                    if (imageUri != null)
                        messageInputController.progressCapturedMedia(getContext(), imageUri, true);
                    imageUri = null;
                } else {
<<<<<<< HEAD
                    messageInputClient.progressCapturedMedia(getContext(), uri, false);
                    clearInsertedMediaStore();
=======
                    messageInputController.progressCapturedMedia(getContext(), uri, false);
>>>>>>> df23448f
                }
            } catch (Exception e) {
                e.printStackTrace();
                clearInsertedMediaStore();
            }
        }else{
            clearInsertedMediaStore();
        }
    }

    private void clearInsertedMediaStore(){
        if (imageUri != null)
            getContext().getContentResolver().delete(imageUri, null, null);
        imageUri = null;
    }
    /*Used for handling requestPermissionsResult*/
    public void permissionResult(int requestCode, @NonNull String[] permissions,
                                 @NonNull int[] grantResults) {
        if (requestCode == Constant.PERMISSIONS_REQUEST) {
            boolean granted = true;
            for (int i = 0; i < permissions.length; i++) {
                String permission = permissions[i];
                int grantResult = grantResults[i];
                if (!permission.equals(Manifest.permission.CAMERA)
                        && grantResult != PackageManager.PERMISSION_GRANTED) {
                    granted = false;
                    break;
                }
            }

            style.setShowAttachmentButton(granted);
            if (granted)
                messageInputController.onClickOpenBackGroundView(MessageInputType.ADD_FILE);
            else
                binding.ivOpenAttach.setVisibility(GONE);

        }
    }

    private boolean isGrantedPermissions() {
        if (Build.VERSION.SDK_INT >= Build.VERSION_CODES.M) {
            int hasStoragePermission = getContext().checkSelfPermission(Manifest.permission.WRITE_EXTERNAL_STORAGE);
            int hasReadPermission = getContext().checkSelfPermission(Manifest.permission.READ_EXTERNAL_STORAGE);
            int hasCameraPermission = getContext().checkSelfPermission(Manifest.permission.CAMERA);
            return (hasStoragePermission == PackageManager.PERMISSION_GRANTED)
                    && (hasReadPermission == PackageManager.PERMISSION_GRANTED)
                    && (hasCameraPermission == PackageManager.PERMISSION_GRANTED);
        } else
            return true;
    }

    public Message getEditMessage() {
        return viewModel.getEditMessage().getValue();
    }

    public void setEnabled(boolean enabled) {
        binding.etMessage.setEnabled(true);
    }

    public void clearFocus() {
        binding.etMessage.clearFocus();
    }

    public boolean requestInputFocus() {
        return binding.etMessage.requestFocus();
    }

    public String getMessageText() {
        return binding.etMessage.getText().toString();
    }

    public void setMessageText(String t) {
        binding.etMessage.setText(t);
    }

    @Override
    public void onClick(View v) {
        int id = v.getId();
        if (id == R.id.iv_send) {
            this.onSendMessage(binding.etMessage.getText().toString(), viewModel.isEditing());
        } else if (id == R.id.iv_openAttach) {
            binding.setIsAttachFile(true);
            if (style.isPermissionSet() || isGrantedPermissions())
                messageInputController.onClickOpenBackGroundView(MessageInputType.ADD_FILE);
            else if(permissionRequestListener != null)
                permissionRequestListener.openPermissionRequest();
        }
    }

    @Override
    public void beforeTextChanged(CharSequence s, int start, int count, int after) {
        //noop
    }

    @Override
    public void onTextChanged(CharSequence s, int start, int before, int count) {
        //noop
    }

    @Override
    public void afterTextChanged(Editable s) {
        String messageText = this.getMessageText();
        Log.i(TAG, "Length is " + s.length());
        if (messageText.length() > 0) {
            viewModel.keystroke();
        }
        // detect commands
        messageInputController.checkCommand(messageText);
        String s_ = messageText.replaceAll("\\s+","");
        if (TextUtils.isEmpty(s_))
            binding.setActiveMessageSend(false);
        else
            binding.setActiveMessageSend(messageText.length() != 0);
    }

    @Override
    public void onFocusChange(View v, boolean hasFocus) {
        viewModel.setInputType(hasFocus ? InputType.SELECT : InputType.DEFAULT);
        if (hasFocus) {
            lockScrollUp = true;
            new Handler().postDelayed(() -> lockScrollUp = false, 500);
            Utils.showSoftKeyboard((Activity) getContext());
        } else
            Utils.hideSoftKeyboard((Activity) getContext());
    }

    /**
     Prepare message takes the message input string and returns a message object
     You can overwrite this method in case you want to attach more custom properties to the message
     */
    public Message prepareMessage(String input) {
        Message m = new Message();
        m.setStatus(null);
        m.setText(input);
        m.setAttachments(messageInputController.getSelectedAttachments());
        // set the thread id if we are viewing a thread
        if (viewModel.isThread())
            m.setParentId(viewModel.getThreadParentMessage().getValue().getId());
        // set the current user
        m.setUser(viewModel.client().getUser());
        return m;
    }

    private void onSendMessage(String input, boolean isEdit) {
        binding.ivSend.setEnabled(false);

        if (isEdit) {
            Message message = getEditMessage();
            message.setText(input);
            List<Attachment>newAttachments = messageInputController.getSelectedAttachments();
            if (newAttachments != null
                    && !newAttachments.isEmpty()){
                List<Attachment>attachments = message.getAttachments();
                for (Attachment attachment : newAttachments){
                    if (attachments == null)
                        attachments = new ArrayList<>();
                    attachments.add(attachment);
                }
                message.setAttachments(attachments);
            }

            viewModel.getChannel().updateMessage(message,  new MessageCallback() {
                @Override
                public void onSuccess(MessageResponse response) {
                    initSendMessage();
                    binding.ivSend.setEnabled(true);
                    clearFocus();
                }

                @Override
                public void onError(String errMsg, int errCode) {
                    initSendMessage();
                    binding.ivSend.setEnabled(true);
                    clearFocus();
                }
            });
        } else {
            Message m = prepareMessage(input);
            viewModel.sendMessage(m, new MessageCallback() {
                @Override
                public void onSuccess(MessageResponse response) {
                    binding.ivSend.setEnabled(true);
                    initSendMessage();
                    if (sendMessageListener != null)
                        sendMessageListener.onSendMessageSuccess(response.getMessage());
                }

                @Override
                public void onError(String errMsg, int errCode) {
                    initSendMessage();
                    binding.ivSend.setEnabled(true);
                    if (sendMessageListener != null) {
                        sendMessageListener.onSendMessageError(errMsg);
                    } else {
                        Utils.showMessage(getContext(), errMsg);
                    }
                }
            });
        }
    }

    private void initSendMessage() {
        messageInputController.initSendMessage();
        viewModel.setEditMessage(null);
        binding.etMessage.setText("");
    }

    // region Set Listeners
    public void setOnSendMessageListener(SendMessageListener l) {
        this.sendMessageListener = l;
    }

    public void setPermissionRequestListener(PermissionRequestListener l) {
        this.permissionRequestListener = l;
    }

    public void setOpenCameraViewListener(OpenCameraViewListener l) {
        this.openCameraViewListener = l;
    }


    // region Listeners

    /**
     * Used for listening to the sendMessage event
     */
    public interface SendMessageListener {
        void onSendMessageSuccess(Message message);
        void onSendMessageError(String errMsg);

    }

    /**
     * This interface is called when you add an attachment
     */
    public interface AttachmentListener {
        void onAddAttachments();
    }
    /**
     * Interface for Permission request
     */
    public interface PermissionRequestListener {
        void openPermissionRequest();
    }
    /**
     * Interface for opening the camera view
     */
    public interface OpenCameraViewListener {
        void openCameraView(Intent intent, int REQUEST_CODE);
    }

    // endregion
}<|MERGE_RESOLUTION|>--- conflicted
+++ resolved
@@ -357,12 +357,8 @@
                         messageInputController.progressCapturedMedia(getContext(), imageUri, true);
                     imageUri = null;
                 } else {
-<<<<<<< HEAD
-                    messageInputClient.progressCapturedMedia(getContext(), uri, false);
+                    messageInputController.progressCapturedMedia(getContext(), uri, false);
                     clearInsertedMediaStore();
-=======
-                    messageInputController.progressCapturedMedia(getContext(), uri, false);
->>>>>>> df23448f
                 }
             } catch (Exception e) {
                 e.printStackTrace();
