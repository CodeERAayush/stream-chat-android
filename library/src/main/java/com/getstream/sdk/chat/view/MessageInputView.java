--- conflicted
+++ resolved
@@ -198,13 +198,8 @@
         });
 
         viewModel.getEditMessage().observe(lifecycleOwner, this::editMessage);
-<<<<<<< HEAD
-        viewModel.getMessageListScrollUp().observe(lifecycleOwner, messageListScrollup ->{
-            if (messageListScrollup)
-=======
         viewModel.getMessageListScrollUp().observe(lifecycleOwner, messageListScrollup -> {
             if (messageListScrollup && !lockScrollUp)
->>>>>>> ca490998
                 Utils.hideSoftKeyboard((Activity) getContext());
         });
     }
