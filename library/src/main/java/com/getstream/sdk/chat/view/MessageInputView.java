--- conflicted
+++ resolved
@@ -566,30 +566,6 @@
         return m;
     }
 
-<<<<<<< HEAD
-=======
-    private void onSendMessage(String input, boolean isEdit) {
-        binding.ivSend.setEnabled(false);
-
-        if (isEdit) {
-            Message message = getEditMessage();
-            message.setText(input);
-            List<Attachment>newAttachments = messageInputController.getSelectedAttachments();
-            if (newAttachments != null
-                    && !newAttachments.isEmpty()){
-                List<Attachment>attachments = message.getAttachments();
-                for (Attachment attachment : newAttachments){
-                    if (attachments == null)
-                        attachments = new ArrayList<>();
-                    if (attachments.contains(attachment))
-                        continue;
-                    attachments.add(attachment);
-                }
-                message.setAttachments(attachments);
-            }
->>>>>>> 3c57ac59
-
-
     public void setOnSendMessageListener(SendMessageListener l) {
         this.sendMessageListener = l;
     }
