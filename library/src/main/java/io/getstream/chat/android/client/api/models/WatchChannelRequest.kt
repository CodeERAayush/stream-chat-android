package io.getstream.chat.android.client.api.models


class WatchChannelRequest : QueryChannelRequest() {

    init {
        watch = true
        presence = false
        state = true
    }

    override fun withData(data: Map<String, Any>): WatchChannelRequest {
        return super.withData(data) as WatchChannelRequest
    }

    override fun withMembers(limit: Int, offset: Int): WatchChannelRequest {
        return super.withMembers(limit, offset) as WatchChannelRequest
    }

<<<<<<< HEAD
    fun isFilteringNewerMessages(): Boolean {
        if (messages.isEmpty()) {
            return false
        }
        val keys = messages.keys
        return keys.contains(Pagination.GREATER_THAN.toString()) || keys.contains(Pagination.GREATER_THAN_OR_EQUAL.toString())
    }

    fun filteringOlderMessages(): Boolean {
        if (messages.isEmpty()) {
            return false
        }
        val keys = messages.keys
        return keys.contains(Pagination.LESS_THAN.toString()) || keys.contains(Pagination.LESS_THAN_OR_EQUAL.toString())
    }


    override fun withMessages(
        direction: Pagination,
        messageId: String,
        limit: Int
    ): ChannelWatchRequest {
        val clone = cloneOpts()
        val messages: MutableMap<String, Any> = HashMap()
        messages["limit"] = limit
        messages[direction.toString()] = messageId
        clone.messages = messages
        return clone
=======
    override fun withWatchers(limit: Int, offset: Int): WatchChannelRequest {
        return super.withWatchers(limit, offset) as WatchChannelRequest
>>>>>>> 6bd8df9c
    }

    override fun withMessages(limit: Int): WatchChannelRequest {
        return super.withMessages(limit) as WatchChannelRequest
    }

    override fun withMessages(direction: Pagination, messageId: String, limit: Int): WatchChannelRequest {
        return super.withMessages(direction, messageId, limit) as WatchChannelRequest
    }
}<|MERGE_RESOLUTION|>--- conflicted
+++ resolved
@@ -17,7 +17,6 @@
         return super.withMembers(limit, offset) as WatchChannelRequest
     }
 
-<<<<<<< HEAD
     fun isFilteringNewerMessages(): Boolean {
         if (messages.isEmpty()) {
             return false
@@ -34,22 +33,8 @@
         return keys.contains(Pagination.LESS_THAN.toString()) || keys.contains(Pagination.LESS_THAN_OR_EQUAL.toString())
     }
 
-
-    override fun withMessages(
-        direction: Pagination,
-        messageId: String,
-        limit: Int
-    ): ChannelWatchRequest {
-        val clone = cloneOpts()
-        val messages: MutableMap<String, Any> = HashMap()
-        messages["limit"] = limit
-        messages[direction.toString()] = messageId
-        clone.messages = messages
-        return clone
-=======
     override fun withWatchers(limit: Int, offset: Int): WatchChannelRequest {
         return super.withWatchers(limit, offset) as WatchChannelRequest
->>>>>>> 6bd8df9c
     }
 
     override fun withMessages(limit: Int): WatchChannelRequest {
