--- conflicted
+++ resolved
@@ -167,9 +167,7 @@
         extraData: Map<Any, Any> = emptyMap()
     ): Call<ChatEvent>
 
-<<<<<<< HEAD
+    fun translate(messageId: String, language: String): Call<Message>
+
     fun getSyncHistory(channelIds: List<String>, lastSyncAt: Date): Call<Map<String, Channel>>
-=======
-    fun translate(messageId: String, language: String): Call<Message>
->>>>>>> 00f74c99
 }