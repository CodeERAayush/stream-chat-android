package io.getstream.chat.android.client.api

import io.getstream.chat.android.client.api.models.*
import io.getstream.chat.android.client.parser.UrlQueryPayload
import retrofit2.Call
import retrofit2.http.*


interface RetrofitApi {

    // region channels

    @GET("/channels")
    fun queryChannels(
        @Query("api_key") apiKey: String,
        @Query("user_id") userId: String,
        @Query("client_id") clientID: String,
        @UrlQueryPayload @Query("payload") payload: QueryChannelsRequest
    ): Call<QueryChannelsResponse>

    @POST("/channels/{type}/{id}/query")
    fun queryChannel(
        @Path("type") channelType: String,
        @Path("id") channelId: String,
        @Query("api_key") apiKey: String,
        @Query("user_id") userId: String,
        @Query("client_id") clientID: String,
        @Body request: QueryChannelRequest
    ): Call<ChannelResponse>

    @POST("/channels/{type}/query")
    fun queryChannel(
        @Path("type") channelType: String,
        @Query("api_key") apiKey: String,
        @Query("user_id") userId: String,
        @Query("client_id") clientID: String,
        @Body request: QueryChannelRequest
    ): Call<ChannelResponse>

    @POST("/channels/{type}/{id}")
    fun updateChannel(
        @Path("type") channelType: String,
        @Path("id") channelId: String,
        @Query("api_key") apiKey: String,
        @Query("client_id") clientID: String,
        @Body body: UpdateChannelRequest
    ): Call<ChannelResponse>

    @DELETE("/channels/{type}/{id}")
    fun deleteChannel(
        @Path("type") channelType: String,
        @Path("id") channelId: String,
        @Query("api_key") apiKey: String,
        @Query("client_id") clientID: String
    ): Call<ChannelResponse>

    @POST("/channels/{type}/{id}/stop-watching")
    @JvmSuppressWildcards // See issue: https://github.com/square/retrofit/issues/3275
    fun stopWatching(
        @Path("type") channelType: String,
        @Path("id") channelId: String,
        @Query("api_key") apiKey: String,
        @Query("client_id") clientID: String,
        @Body body: Map<Any, Any>
    ): Call<CompletableResponse>

    @POST("/channels/{type}/{id}")
    fun acceptInvite(
        @Path("type") channelType: String,
        @Path("id") channelId: String,
        @Query("api_key") apiKey: String,
        @Query("client_id") clientID: String,
        @Body body: AcceptInviteRequest
    ): Call<ChannelResponse>

    @POST("/channels/{type}/{id}")
    fun rejectInvite(
        @Path("type") channelType: String,
        @Path("id") channelId: String,
        @Query("api_key") apiKey: String,
        @Query("client_id") clientID: String,
        @Body body: RejectInviteRequest
    ): Call<ChannelResponse>

    @POST("/channels/{type}/{id}/hide")
    fun hideChannel(
        @Path("type") channelType: String,
        @Path("id") channelId: String,
        @Query("api_key") apiKey: String,
        @Query("client_id") clientID: String,
        @Body body: HideChannelRequest
    ): Call<CompletableResponse>

    @POST("/channels/{type}/{id}/show")
    @JvmSuppressWildcards // See issue: https://github.com/square/retrofit/issues/3275
    fun showChannel(
        @Path("type") channelType: String,
        @Path("id") channelId: String,
        @Query("api_key") apiKey: String,
        @Query("client_id") clientID: String,
        @Body body: Map<Any, Any>
    ): Call<CompletableResponse>

    @POST("/channels/{type}/{id}/read")
    fun markRead(
        @Path("type") channelType: String,
        @Path("id") channelId: String,
        @Query("api_key") apiKey: String,
        @Query("user_id") userId: String,
        @Query("client_id") connectionId: String,
        @Body request: MarkReadRequest
    ): Call<EventResponse>

    @POST("/channels/read")
    fun markAllRead(
        @Query("api_key") apiKey: String,
        @Query("user_id") userId: String,
        @Query("client_id") connectionId: String
    ): Call<CompletableResponse>

    @POST("/channels/{type}/{id}/event")
    fun sendEvent(
        @Path("type") channelType: String,
        @Path("id") channelId: String,
        @Query("api_key") apiKey: String,
        @Query("user_id") userId: String,
        @Query("client_id") connectionId: String,
        @Body request: SendEventRequest
    ): Call<EventResponse>

    // endregion

    //region users

    @POST("/users")
    fun updateUsers(
        @Query("connection_id") connectionId: String,
        @Body body: UpdateUsersRequest
    ): Call<UpdateUsersResponse>

    @POST("/guest")
    fun getGuestUser(
        @Query("api_key") apiKey: String,
        @Body body: GuestUserRequest
    ): Call<TokenResponse>

    @GET("/users")
    fun queryUsers(
        @Query("api_key") apiKey: String,
        @Query("client_id") connectionId: String,
        @UrlQueryPayload @Query("payload") payload: QueryUsersRequest
    ): Call<QueryUserListResponse>

    @POST("/channels/{type}/{id}")
    fun addMembers(
        @Path("type") channelType: String,
        @Path("id") channelId: String,
        @Query("api_key") apiKey: String,
        @Query("client_id") connectionId: String,
        @Body body: AddMembersRequest
    ): Call<ChannelResponse>

    @POST("/channels/{type}/{id}")
    fun removeMembers(
        @Path("type") channelType: String,
        @Path("id") channelId: String,
        @Query("api_key") apiKey: String,
        @Query("client_id") connectionId: String,
        @Body body: RemoveMembersRequest
    ): Call<ChannelResponse>

    @GET("/members")
    fun queryMembers(
        @Query("api_key") apiKey: String,
        @Query("connection_id") connectionId: String,
        @UrlQueryPayload @Query("payload") payload: QueryMembersRequest
    ): Call<QueryMembersResponse>

    @POST("/moderation/mute")
    fun muteUser(
        @Query("api_key") apiKey: String,
        @Query("user_id") userId: String,
        @Query("client_id") connectionId: String,
        @Body body: MuteUserRequest
    ): Call<MuteUserResponse>

    @POST("/moderation/unmute")
    fun unMuteUser(
        @Query("api_key") apiKey: String,
        @Query("user_id") userId: String,
        @Query("client_id") connectionId: String,
        @Body body: MuteUserRequest
    ): Call<MuteUserResponse>

    @POST("/moderation/flag")
    fun flag(
        @Query("api_key") apiKey: String,
        @Query("user_id") userId: String,
        @Query("client_id") connectionId: String,
        @Body body: Map<String, String>
    ): Call<FlagResponse>

    @POST("/moderation/ban")
    fun banUser(
        @Query("api_key") apiKey: String,
        @Query("client_id") connectionId: String,
        @Body body: BanUserRequest
    ): Call<CompletableResponse>

    @DELETE("/moderation/ban")
    fun unBanUser(
        @Query("api_key") apiKey: String,
        @Query("client_id") connectionId: String,
        @Query("target_user_id") targetUserId: String,
        @Query("type") channelType: String,
        @Query("id") channelId: String
    ): Call<CompletableResponse>

    //endregion

    //region messages

    @POST("/channels/{type}/{id}/message")
    @JvmSuppressWildcards // See issue: https://github.com/square/retrofit/issues/3275
    fun sendMessage(
        @Path("type") channelType: String,
        @Path("id") channelId: String,
        @Query("api_key") apiKey: String,
        @Query("user_id") userId: String,
        @Query("client_id") connectionId: String,
        @Body message: MessageRequest
    ): Call<MessageResponse>

    @POST("/messages/{id}")
    @JvmSuppressWildcards // See issue: https://github.com/square/retrofit/issues/3275
    fun updateMessage(
        @Path("id") messageId: String,
        @Query("api_key") apiKey: String,
        @Query("user_id") userId: String,
        @Query("client_id") connectionId: String,
        @Body message: MessageRequest
    ): Call<MessageResponse>

    @GET("/messages/{id}")
    fun getMessage(
        @Path("id") messageId: String,
        @Query("api_key") apiKey: String,
        @Query("user_id") userId: String,
        @Query("client_id") connectionId: String
    ): Call<MessageResponse>

    @POST("/messages/{id}/action")
    fun sendAction(
        @Path("id") messageId: String,
        @Query("api_key") apiKey: String,
        @Query("user_id") userId: String,
        @Query("client_id") connectionId: String,
        @Body request: SendActionRequest
    ): Call<MessageResponse>

    @DELETE("/messages/{id}")
    fun deleteMessage(
        @Path("id") messageId: String,
        @Query("api_key") apiKey: String,
        @Query("user_id") userId: String,
        @Query("client_id") connectionId: String
    ): Call<MessageResponse>

    @POST("/messages/{id}/reaction")
    fun sendReaction(
        @Path("id") messageId: String,
        @Query("api_key") apiKey: String,
        @Query("user_id") userId: String,
        @Query("client_id") connectionId: String,
        @Body request: ReactionRequest
    ): Call<ReactionResponse>

    @DELETE("/messages/{id}/reaction/{type}")
    fun deleteReaction(
        @Path("id") messageId: String,
        @Path("type") reactionType: String,
        @Query("api_key") apiKey: String,
        @Query("user_id") userId: String,
        @Query("client_id") connectionId: String
    ): Call<MessageResponse>

    @GET("/messages/{id}/reactions")
    fun getReactions(
        @Path("id") messageId: String,
        @Query("api_key") apiKey: String,
        @Query("client_id") connectionId: String,
        @Query("offset") offset: Int,
        @Query("limit") limit: Int
    ): Call<GetReactionsResponse>

    @GET("/messages/{parent_id}/replies")
    fun getReplies(
        @Path("parent_id") messageId: String,
        @Query("api_key") apiKey: String,
        @Query("user_id") userId: String,
        @Query("client_id") connectionId: String,
        @Query("limit") limit: Int
    ): Call<GetRepliesResponse>

    @GET("/messages/{parent_id}/replies")
    fun getRepliesMore(
        @Path("parent_id") messageId: String,
        @Query("api_key") apiKey: String,
        @Query("user_id") userId: String,
        @Query("client_id") connectionId: String,
        @Query("limit") limit: Int,
        @Query("id_lt") firstId: String
    ): Call<GetRepliesResponse>

    //endregion

    //region search

    @GET("/search")
    fun searchMessages(
        @Query("api_key") apiKey: String,
        @Query("client_id") connectionId: String,
        @Query("payload") payload: SearchMessagesRequest
    ): Call<SearchMessagesResponse>

    //endregion

    // region Device
    @GET("/devices")
    fun getDevices(
        @Query("api_key") apiKey: String,
        @Query("user_id") userId: String,
        @Query("client_id") connectionId: String
    ): Call<GetDevicesResponse>

    @POST("devices")
    fun addDevices(
        @Query("api_key") apiKey: String,
        @Query("user_id") userId: String,
        @Query("client_id") connectionId: String,
        @Body request: AddDeviceRequest
    ): Call<CompletableResponse>

    @DELETE("/devices")
    fun deleteDevice(
        @Query("id") deviceId: String,
        @Query("api_key") apiKey: String,
        @Query("user_id") userId: String,
        @Query("client_id") connectionId: String
    ): Call<CompletableResponse>

    // endregion

<<<<<<< HEAD
    @POST("/sync")
    fun getSyncHistory(
        @Body body: GetSyncHistory,
        @Query("api_key") apiKey: String,
        @Query("user_id") userId: String,
        @Query("connection_id") connectionId: String
    ): Call<GetSyncHistoryResponse>
=======
    @POST("/messages/{messageId}/translate")
    fun translate(
        @Path("messageId") messageId: String,
        @Query("api_key") apiKey: String,
        @Query("user_id") userId: String,
        @Query("connection_id") connectionId: String,
        @Body request: TranslateMessageRequest
    ): Call<MessageResponse>
>>>>>>> 00f74c99
}<|MERGE_RESOLUTION|>--- conflicted
+++ resolved
@@ -351,7 +351,15 @@
 
     // endregion
 
-<<<<<<< HEAD
+    @POST("/messages/{messageId}/translate")
+    fun translate(
+        @Path("messageId") messageId: String,
+        @Query("api_key") apiKey: String,
+        @Query("user_id") userId: String,
+        @Query("connection_id") connectionId: String,
+        @Body request: TranslateMessageRequest
+    ): Call<MessageResponse>
+
     @POST("/sync")
     fun getSyncHistory(
         @Body body: GetSyncHistory,
@@ -359,14 +367,4 @@
         @Query("user_id") userId: String,
         @Query("connection_id") connectionId: String
     ): Call<GetSyncHistoryResponse>
-=======
-    @POST("/messages/{messageId}/translate")
-    fun translate(
-        @Path("messageId") messageId: String,
-        @Query("api_key") apiKey: String,
-        @Query("user_id") userId: String,
-        @Query("connection_id") connectionId: String,
-        @Body request: TranslateMessageRequest
-    ): Call<MessageResponse>
->>>>>>> 00f74c99
 }