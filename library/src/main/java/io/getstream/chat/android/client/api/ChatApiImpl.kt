--- conflicted
+++ resolved
@@ -695,7 +695,14 @@
         }
     }
 
-<<<<<<< HEAD
+    override fun translate(messageId:String, language:String): Call<Message>{
+        return callMapper.map(
+            retrofitApi.translate(messageId, apiKey, userId, connectionId, TranslateMessageRequest(language))
+        ).map {
+            it.message
+        }
+    }
+
     override fun getSyncHistory(channelIds: List<String>, lastSyncAt: Date): Call<Map<String, Channel>> {
         return callMapper.map(
             retrofitApi.getSyncHistory(
@@ -706,13 +713,6 @@
             )
         ).map {
             flattenChannels(it.channels)
-=======
-    override fun translate(messageId:String, language:String): Call<Message>{
-        return callMapper.map(
-            retrofitApi.translate(messageId, apiKey, userId, connectionId, TranslateMessageRequest(language))
-        ).map {
-            it.message
->>>>>>> 00f74c99
         }
     }
 
