--- conflicted
+++ resolved
@@ -3,13 +3,7 @@
     <!--ChannelListView-->
     <declare-styleable name="ChannelListView">
         <!--AvatarGroupView-->
-<<<<<<< HEAD
-        <attr name="avatarWidth" format="dimension|reference" />
-        <attr name="avatarHeight" format="dimension|reference" />
-        <attr name="avatarInitialsTextSize" format="dimension|reference" />
-        <attr name="avatarInitialsTextColor" format="color|reference" />
-        <attr name="avatarInitialsTextStyle">
-=======
+
         <attr name="channelAvatarWidth" format="dimension|reference" />
         <attr name="channelAvatarHeight" format="dimension|reference" />
         <attr name="channelAvatarBorderWidth" format="dimension|reference" />
@@ -18,7 +12,6 @@
         <attr name="channelAvatarTextSize" format="dimension|reference" />
         <attr name="channelAvatarTextColor" format="color|reference" />
         <attr name="channelAvatarTextStyle">
->>>>>>> 22df16ae
             <flag name="normal" value="0" />
             <flag name="bold" value="1" />
             <flag name="italic" value="2" />
