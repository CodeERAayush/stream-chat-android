--- conflicted
+++ resolved
@@ -221,7 +221,6 @@
             <flag name="italic" value="2"/>
         </attr>
 
-<<<<<<< HEAD
         <attr name="streamMessageUserNameTextSize" format="dimension|reference" />
         <attr name="streamMessageUserNameTextColor" format="color" />
         <attr name="streamMessageUserNameTextStyle">
@@ -249,10 +248,6 @@
 
         <attr name="streamMessageBubbleDrawableMine" format="reference" />
         <attr name="streamMessageBubbleDrawableTheirs" format="reference" />
-=======
-        <attr name="streamMessageBubbleDrawableMine" format="reference"/>
-        <attr name="streamMessageBubbleDrawableTheirs" format="reference"/>
->>>>>>> f1423e05
 
         <attr name="streamMessageTopLeftCornerRadiusMine" format="dimension|reference"/>
         <attr name="streamMessageTopRightCornerRadiusMine" format="dimension|reference"/>
