--- conflicted
+++ resolved
@@ -227,53 +227,36 @@
         <attr name="streamMessageBorderWidthMine" format="dimension|reference" />
         <attr name="streamMessageBorderWidthTheirs" format="dimension|reference" />
         <!-- Attachment-->
-<<<<<<< HEAD
-        <attr name="streamAttachmentTitleTextSize" format="dimension|reference" />
-        <attr name="streamAttachmentTitleTextColor" format="color" />
+
         <attr name="streamAttachmentTitleTextFontPath" format="string" />
-        <attr name="streamAttachmentTitleTextStyle">
-=======
         <attr name="streamAttachmentTitleTextSizeMine" format="dimension|reference" />
         <attr name="streamAttachmentTitleTextColorMine" format="color" />
         <attr name="streamAttachmentTitleTextStyleMine">
->>>>>>> b68bfc94
-            <flag name="normal" value="0" />
-            <flag name="bold" value="1" />
-            <flag name="italic" value="2" />
-        </attr>
-
-<<<<<<< HEAD
-        <attr name="streamAttachmentDescriptionTextSize" format="dimension|reference" />
-        <attr name="streamAttachmentDescriptionTextColor" format="color" />
+            <flag name="normal" value="0" />
+            <flag name="bold" value="1" />
+            <flag name="italic" value="2" />
+        </attr>
+
+
         <attr name="streamAttachmentDescriptionTextFontPath" format="string" />
-        <attr name="streamAttachmentDescriptionTextStyle">
-=======
         <attr name="streamAttachmentTitleTextSizeTheirs" format="dimension|reference" />
         <attr name="streamAttachmentTitleTextColorTheirs" format="color" />
         <attr name="streamAttachmentTitleTextStyleTheirs">
->>>>>>> b68bfc94
-            <flag name="normal" value="0" />
-            <flag name="bold" value="1" />
-            <flag name="italic" value="2" />
-        </attr>
-
-<<<<<<< HEAD
-        <attr name="streamAttachmentFileSizeTextSize" format="dimension|reference" />
-        <attr name="streamAttachmentFileSizeTextColor" format="color" />
+            <flag name="normal" value="0" />
+            <flag name="bold" value="1" />
+            <flag name="italic" value="2" />
+        </attr>
+
+
         <attr name="streamAttachmentFileSizeTextFontPath" format="string" />
-        <attr name="streamAttachmentFileSizeTextStyle">
-=======
         <attr name="streamAttachmentDescriptionTextSizeMine" format="dimension|reference" />
         <attr name="streamAttachmentDescriptionTextColorMine" format="color" />
         <attr name="streamAttachmentDescriptionTextStyleMine">
->>>>>>> b68bfc94
-            <flag name="normal" value="0" />
-            <flag name="bold" value="1" />
-            <flag name="italic" value="2" />
-        </attr>
-
-<<<<<<< HEAD
-=======
+            <flag name="normal" value="0" />
+            <flag name="bold" value="1" />
+            <flag name="italic" value="2" />
+        </attr>
+
         <attr name="streamAttachmentDescriptionTextSizeTheirs" format="dimension|reference" />
         <attr name="streamAttachmentDescriptionTextColorTheirs" format="color" />
         <attr name="streamAttachmentDescriptionTextStyleTheirs">
@@ -298,7 +281,6 @@
             <flag name="italic" value="2" />
         </attr>
 
->>>>>>> b68bfc94
         <attr name="streamThreadEnabled" format="boolean" />
         <!--Date Separator-->
         <attr name="streamDateSeparatorDateTextSize" format="dimension|reference" />
