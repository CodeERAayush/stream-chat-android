--- conflicted
+++ resolved
@@ -15,17 +15,15 @@
     <!-- Menu actions -->
     <string name="stream_action_create_channel" translation_description="">Create activeChannel</string>
     <!--MessageInput-->
-<<<<<<< HEAD
+
     <string name="stream_input_hint" translation_description="">Write a message</string>
-=======
-    <string name="stream_input_hint">Write a message</string>
-    <string name="stream_input_type_add_file">Add a file</string>
-    <string name="stream_input_type_edit_message">Edit a message</string>
-    <string name="stream_input_type_select_gallery">Select your photo or video</string>
-    <string name="stream_input_type_select_file">Select your file</string>
-    <string name="stream_input_type_command">Commands matching</string>
-    <string name="stream_input_type_auto_mention">Searching for people</string>
->>>>>>> ed9412e1
+    <string name="stream_input_type_add_file" translation_description="">Add a file</string>
+    <string name="stream_input_type_edit_message" translation_description="">Edit a message</string>
+    <string name="stream_input_type_select_gallery" translation_description="">Select your photo or video</string>
+    <string name="stream_input_type_select_file" translation_description="">Select your file</string>
+    <string name="stream_input_type_command" translation_description="">Commands matching</string>
+    <string name="stream_input_type_auto_mention" translation_description="">Searching for people</string>
+
 
     <string name="stream_camera_permission_message" translation_description=""> needs camera and storage access so that you can take photos and videos.\nPlease enable it in Settings.</string>
     <string name="stream_storage_permission_message" translation_description=""> needs storage access so that you can send and save photos, videos, music and the other files.\nPlease enable it in Settings.</string>
@@ -46,17 +44,10 @@
     <string name="stream_message_invalid_response" translation_description="">Response or message is empty.</string>
     <!--Thread-->
     <plurals name="stream_reply_count">
-<<<<<<< HEAD
-        <item quantity="one" translation_description="">%d reply</item>
-        <item quantity="other" translation_description="">%d replies</item>
-    </plurals>
-    <string name="stream_thread_separator" translation_description="">Start of a new thread</string>
-=======
         <item quantity="one" translation_description="Text indicating when the message has a reply, singular.'1 reply'.">%d reply</item>
         <item quantity="other" translation_description="Text indicating when the message has replies, plural.'3 replies'.">%d replies</item>
     </plurals>
     <string name="stream_thread_separator">Start of a new thread</string>
->>>>>>> ed9412e1
     <!--Chat Screen-->
     <string name="stream_title_media" translation_description="">Select your photo or video</string>
     <string name="stream_title_file" translation_description="">Select your file</string>
