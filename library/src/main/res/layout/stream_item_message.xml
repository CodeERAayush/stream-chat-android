<?xml version="1.0" encoding="utf-8"?>
<androidx.constraintlayout.widget.ConstraintLayout xmlns:android="http://schemas.android.com/apk/res/android"
    xmlns:app="http://schemas.android.com/apk/res-auto"
    xmlns:tools="http://schemas.android.com/tools"
    android:layout_width="match_parent"
    android:layout_height="wrap_content">

    <Space
        android:id="@+id/space_header"
        android:layout_width="match_parent"
        android:layout_height="@dimen/stream_message_header_space_height"
        app:layout_constraintEnd_toEndOf="parent"
        app:layout_constraintStart_toStartOf="parent"
        app:layout_constraintTop_toTopOf="parent" />

    <Space
        android:id="@+id/space_same_user"
        android:layout_width="match_parent"
        android:layout_height="@dimen/stream_message_same_user_space"
        app:layout_constraintEnd_toEndOf="parent"
        app:layout_constraintStart_toStartOf="parent"
        app:layout_constraintTop_toBottomOf="@+id/space_header" />

    <Space
        android:id="@+id/space_reaction_tail"
        android:layout_width="@dimen/stream_message_reaction_tail_space_width"
        android:layout_height="@dimen/stream_message_reaction_tail_space_height"
        android:visibility="gone"
        app:layout_constraintStart_toEndOf="@+id/tv_text"
        app:layout_constraintTop_toTopOf="@+id/tv_text" />

    <ImageView
        android:id="@+id/iv_tail"
        android:layout_width="0dp"
        android:layout_height="0dp"
        android:visibility="gone"
        app:layout_constraintStart_toStartOf="@+id/rv_reaction"
        app:layout_constraintTop_toTopOf="@+id/rv_reaction" />

    <androidx.recyclerview.widget.RecyclerView
        android:id="@+id/rv_reaction"
        android:layout_width="wrap_content"
        android:layout_height="wrap_content"
        android:paddingStart="@dimen/stream_reaction_margin"
        android:paddingEnd="@dimen/stream_reaction_margin"
        android:visibility="gone"
        app:layout_constraintEnd_toEndOf="parent"
        app:layout_constraintStart_toStartOf="parent"
        app:layout_constraintTop_toBottomOf="@+id/space_same_user"
        tools:listitem="@layout/stream_item_reaction" />

    <Space
        android:id="@+id/space_reaction"
        android:layout_width="match_parent"
        android:layout_height="@dimen/stream_message_reaction_space"
        app:layout_constraintEnd_toEndOf="parent"
        app:layout_constraintStart_toStartOf="parent"
        app:layout_constraintTop_toBottomOf="@+id/rv_reaction" />

    <com.getstream.sdk.chat.view.AttachmentListView
        android:id="@+id/attachmentview"
        android:layout_width="0dp"
        android:layout_height="wrap_content"
        android:visibility="gone"
        app:layout_constraintEnd_toEndOf="parent"
        app:layout_constraintStart_toStartOf="parent"
        app:layout_constraintTop_toBottomOf="@+id/space_reaction" />

    <Space
        android:id="@+id/space_attachment"
        android:layout_width="match_parent"
        android:layout_height="@dimen/stream_message_attachment_space"
        app:layout_constraintEnd_toEndOf="parent"
        app:layout_constraintStart_toStartOf="parent"
        app:layout_constraintTop_toBottomOf="@+id/attachmentview" />

    <TextView
        android:id="@+id/tv_text"
        android:layout_width="wrap_content"
        android:layout_height="wrap_content"
        android:autoLink="web"
        android:paddingStart="@dimen/stream_message_text_padding_start"
        android:paddingTop="@dimen/stream_message_text_padding_top"
        android:paddingEnd="@dimen/stream_message_text_padding_end"
        android:paddingBottom="@dimen/stream_message_text_padding_bottom"
        app:layout_constrainedWidth="true"
        app:layout_constraintEnd_toEndOf="parent"
        app:layout_constraintStart_toStartOf="parent"
        app:layout_constraintTop_toBottomOf="@+id/space_attachment" />

    <ImageView
        android:id="@+id/iv_reply"
        android:layout_width="@dimen/stream_message_reply_width"
        android:layout_height="@dimen/stream_message_reply_height"
        android:layout_marginTop="@dimen/stream_message_reply_margin_top"
        android:layout_marginBottom="@dimen/stream_message_reply_margin_bottom"
        app:layout_constraintStart_toStartOf="parent"
        app:layout_constraintEnd_toEndOf="parent"
        app:layout_constraintTop_toBottomOf="@+id/tv_text"
        tools:ignore="ContentDescription" />

    <TextView
        android:id="@+id/tv_reply"
        style="@style/text_s"
        android:layout_width="wrap_content"
        android:layout_height="wrap_content"
        android:paddingStart="@dimen/stream_message_reply_padding"
        android:paddingEnd="@dimen/stream_message_reply_padding"
        android:textColor="@color/stream_message_reply_text"
        app:layout_constraintTop_toTopOf="@+id/iv_reply"
        app:layout_constraintBottom_toBottomOf="@+id/iv_reply"
        app:layout_constraintStart_toEndOf="@+id/iv_reply" />

    <TextView
        android:id="@+id/tv_username"
        style="@style/text_s"
        android:textStyle="bold"
<<<<<<< HEAD
        app:layout_constraintTop_toBottomOf="@+id/cl_reply"
=======
        android:layout_width="wrap_content"
        android:layout_height="wrap_content"
>>>>>>> 199cda98
        app:layout_constraintBottom_toBottomOf="parent"
        app:layout_constraintStart_toStartOf="parent" />

    <TextView
        android:id="@+id/tv_messagedate"
        style="@style/text_s"
        android:layout_width="wrap_content"
        android:layout_height="wrap_content"
        android:layout_marginStart="@dimen/stream_message_date_margin_start"
        app:layout_constraintBottom_toBottomOf="parent"
        app:layout_constraintEnd_toEndOf="parent"
        app:layout_constraintStart_toEndOf="@+id/tv_username"
        app:layout_constraintTop_toBottomOf="@+id/iv_reply" />

    <com.getstream.sdk.chat.view.ReadStateView
        android:id="@+id/read_state"
        android:layout_width="wrap_content"
        android:layout_height="wrap_content"
        android:visibility="gone"
        app:layout_constraintBottom_toBottomOf="@id/tv_text"
        app:layout_constraintEnd_toStartOf="@id/tv_text" />

    <com.getstream.sdk.chat.view.AvatarGroupView
        android:id="@+id/avatar"
        android:layout_width="@dimen/stream_message_avatar_width"
        android:layout_height="@dimen/stream_message_avatar_height"
        android:scaleType="centerCrop"
        app:layout_constraintBottom_toBottomOf="parent"
        app:layout_constraintEnd_toEndOf="parent"
        app:layout_constraintStart_toStartOf="parent" />

    <ImageView
        android:id="@+id/iv_deliver"
        android:layout_width="@dimen/stream_message_deliver_width"
        android:layout_height="@dimen/stream_message_deliver_heigth"
        android:layout_marginStart="@dimen/stream_message_deliver_margin_start"
        android:src="@drawable/stream_ic_delivered_unseen"
        android:visibility="gone"
        app:layout_constraintBottom_toBottomOf="@id/avatar"
        app:layout_constraintStart_toEndOf="@id/avatar"
        app:layout_constraintTop_toTopOf="@id/avatar" />

    <ProgressBar
        android:id="@+id/pb_deliver"
        android:layout_width="@dimen/stream_message_deliver_width"
        android:layout_height="@dimen/stream_message_deliver_heigth"
        android:layout_marginStart="@dimen/stream_message_deliver_margin_start"
        android:visibility="gone"
        app:layout_constraintBottom_toBottomOf="@id/avatar"
        app:layout_constraintStart_toEndOf="@id/avatar"
        app:layout_constraintTop_toTopOf="@id/avatar" />

</androidx.constraintlayout.widget.ConstraintLayout><|MERGE_RESOLUTION|>--- conflicted
+++ resolved
@@ -115,12 +115,8 @@
         android:id="@+id/tv_username"
         style="@style/text_s"
         android:textStyle="bold"
-<<<<<<< HEAD
-        app:layout_constraintTop_toBottomOf="@+id/cl_reply"
-=======
         android:layout_width="wrap_content"
         android:layout_height="wrap_content"
->>>>>>> 199cda98
         app:layout_constraintBottom_toBottomOf="parent"
         app:layout_constraintStart_toStartOf="parent" />
 
