--- conflicted
+++ resolved
@@ -6,10 +6,6 @@
 import io.getstream.chat.android.client.api.ChatClientConfig
 import io.getstream.chat.android.client.api.models.RetrofitApi
 import io.getstream.chat.android.client.api.models.RetrofitCdnApi
-<<<<<<< HEAD
-import io.getstream.chat.android.client.notifications.NotificationsManager
-import io.getstream.chat.android.client.notifications.StreamNotificationsManager
-=======
 import io.getstream.chat.android.client.events.ConnectedEvent
 import io.getstream.chat.android.client.logger.ChatLogLevel
 import io.getstream.chat.android.client.logger.ChatLogger
@@ -17,7 +13,8 @@
 import io.getstream.chat.android.client.notifications.ChatNotifications
 import io.getstream.chat.android.client.notifications.options.ChatNotificationConfig
 import io.getstream.chat.android.client.parser.ChatParserImpl
->>>>>>> 81871779
+import io.getstream.chat.android.client.notifications.NotificationsManager
+import io.getstream.chat.android.client.notifications.StreamNotificationsManager
 import io.getstream.chat.android.client.socket.ChatSocket
 import io.getstream.chat.android.client.utils.observable.JustObservable
 import org.junit.Before
@@ -53,26 +50,18 @@
     lateinit var retrofitApi: RetrofitApi
     lateinit var retrofitCdnApi: RetrofitCdnApi
     lateinit var client: ChatClient
-<<<<<<< HEAD
-    lateinit var logger: StreamLogger
-    lateinit var notificationsManager: NotificationsManager
-=======
     lateinit var logger: ChatLogger
     lateinit var notificationsManager: ChatNotifications
->>>>>>> 81871779
 
     @Before
     fun before() {
         socket = mock(ChatSocket::class.java)
         retrofitApi = mock(RetrofitApi::class.java)
         retrofitCdnApi = mock(RetrofitCdnApi::class.java)
-<<<<<<< HEAD
         logger = mock(StreamLogger::class.java)
         notificationsManager = mock(NotificationsManager::class.java)
-=======
         logger = mock(ChatLogger::class.java)
         notificationsManager = mock(ChatNotifications::class.java)
->>>>>>> 81871779
         api = ChatApiImpl(
             retrofitApi,
             retrofitCdnApi,
@@ -86,13 +75,8 @@
 
         `when`(socket.events()).thenReturn(JustObservable(connectedEvent))
 
-<<<<<<< HEAD
-        client = ChatClientImpl(api, socket, config, logger, notificationsManager)
-        client.setUser(user, token)
-=======
         client = ChatClientImpl(config, api, socket, notificationsManager)
         client.setUser(user)
->>>>>>> 81871779
 
         verify(socket, times(1)).connect(user)
     }
@@ -101,13 +85,8 @@
     fun connectAndDisconnect() {
         `when`(socket.events()).thenReturn(JustObservable(connectedEvent))
 
-<<<<<<< HEAD
-        client = ChatClientImpl(api, socket, config, logger, notificationsManager)
-        client.setUser(user, token)
-=======
         client = ChatClientImpl(config, api, socket, notificationsManager)
         client.setUser(user)
->>>>>>> 81871779
 
         client.disconnect()
 
