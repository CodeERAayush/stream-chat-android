package io.getstream.chat.android.core.poc.library.socket

import io.getstream.chat.android.core.poc.library.TokenProvider
import io.getstream.chat.android.core.poc.library.User

interface ChatSocket {
<<<<<<< HEAD
    fun connect(): ChatCall<ConnectionData>
    fun connect(user: User, tokenProvider: TokenProvider): ChatCall<ConnectionData>
=======
    fun connect(user: User, tokenProvider: TokenProvider): ChatObservable
>>>>>>> 120d599d
    fun events(): ChatObservable
    fun disconnect()
}<|MERGE_RESOLUTION|>--- conflicted
+++ resolved
@@ -4,12 +4,8 @@
 import io.getstream.chat.android.core.poc.library.User
 
 interface ChatSocket {
-<<<<<<< HEAD
     fun connect(): ChatCall<ConnectionData>
-    fun connect(user: User, tokenProvider: TokenProvider): ChatCall<ConnectionData>
-=======
     fun connect(user: User, tokenProvider: TokenProvider): ChatObservable
->>>>>>> 120d599d
     fun events(): ChatObservable
     fun disconnect()
 }