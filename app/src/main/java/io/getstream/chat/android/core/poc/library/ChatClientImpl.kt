--- conflicted
+++ resolved
@@ -2,12 +2,9 @@
 
 import android.text.TextUtils
 import io.getstream.chat.android.core.poc.library.call.ChatCall
-<<<<<<< HEAD
-import io.getstream.chat.android.core.poc.library.requests.QueryUsers
-=======
 import io.getstream.chat.android.core.poc.library.events.ChatEvent
 import io.getstream.chat.android.core.poc.library.events.ConnectionEvent
->>>>>>> 120d599d
+import io.getstream.chat.android.core.poc.library.requests.QueryUsers
 import io.getstream.chat.android.core.poc.library.rest.*
 import io.getstream.chat.android.core.poc.library.socket.ChatObservable
 import io.getstream.chat.android.core.poc.library.socket.ChatSocket
@@ -23,19 +20,12 @@
 
     override fun setUser(
         user: User,
-<<<<<<< HEAD
-        provider: TokenProvider,
-        callback: (Result<ConnectionData>) -> Unit
-    ) {
-        api.anonymousAuth = false
-
-        if (state.user != null) return
-=======
         provider: TokenProvider
     ): ChatObservable {
 
+        api.anonymousAuth = false
+
         if (state.user != null) socket.events()
->>>>>>> 120d599d
         else state.user = user
 
         eventsSub = socket.events().subscribe {
