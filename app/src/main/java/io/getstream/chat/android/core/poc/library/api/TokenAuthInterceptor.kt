--- conflicted
+++ resolved
@@ -12,14 +12,9 @@
 
 
 class TokenAuthInterceptor internal constructor(
-<<<<<<< HEAD
     private val tokenProvider: () -> CachedTokenProvider?,
     private val anonymousAuth: () -> Boolean
-=======
-    private val tokenProvider: () -> CachedTokenProvider,
-    private val anonymousAuth: () -> Boolean,
     private val jsonParser: JsonParserImpl
->>>>>>> 92322938
 ) : Interceptor {
 
     private val TOKEN_EXPIRED_CODE = 40
