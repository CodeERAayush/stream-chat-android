--- conflicted
+++ resolved
@@ -16,8 +16,8 @@
 
     fun getClient(
         options: ApiClientOptions,
-        tokenProvider: CachedTokenProvider? = null,
-        anonymousAuth: Boolean? = false
+        tokenProvider: () -> CachedTokenProvider,
+        anonymousAuth: () -> Boolean
     ): Retrofit {
         return getClient(
             options.httpURL,
@@ -53,26 +53,6 @@
     ): Retrofit {
 
         val clientBuilder = OkHttpClient.Builder()
-<<<<<<< HEAD
-            .connectTimeout(options.timeout.toLong(), TimeUnit.MILLISECONDS)
-            .writeTimeout(options.timeout.toLong(), TimeUnit.MILLISECONDS)
-            .readTimeout(options.timeout.toLong(), TimeUnit.MILLISECONDS)
-            .addInterceptor(logging)
-//            .addInterceptor { chain: Interceptor.Chain ->
-//                val request: Request = chain.request()
-//                val response: Response = chain.proceed(request)
-//                if (!response.isSuccessful) {
-//                    throw ErrorResponse.parseError(response)
-//                }
-//                response
-//            }
-            .addInterceptor { chain: Interceptor.Chain ->
-                chain.proceed(
-                    prepareRequest(chain, anonymousAuth)
-                )
-            }
-=======
->>>>>>> ba00f040
             .followRedirects(false)
             // timeouts
             .connectTimeout(connectTimeout, TimeUnit.MILLISECONDS)
@@ -92,43 +72,6 @@
             .addConverterFactory(
                 ConverterFactory(ChatGson.instance)
             )
-            .addConverterFactory(GsonConverterFactory.create(ChatGson.instance))
-            .build()
-    }
-
-<<<<<<< HEAD
-    fun getAuthorizedCDNClient(
-        tokenProvider: CachedTokenProvider,
-        options: ApiClientOptions
-    ): Retrofit {
-        val authInterceptor = TokenAuthInterceptor(tokenProvider, false)
-        val client = OkHttpClient.Builder()
-            .connectTimeout(options.cdntimeout.toLong(), TimeUnit.MILLISECONDS)
-            .writeTimeout(options.cdntimeout.toLong(), TimeUnit.MILLISECONDS)
-            .readTimeout(options.cdntimeout.toLong(), TimeUnit.MILLISECONDS)
-            .addInterceptor { chain: Interceptor.Chain ->
-                val request: Request = chain.request()
-                val response: Response = chain.proceed(request)
-                if (!response.isSuccessful) {
-                    throw ErrorResponse.parseError(response)
-                }
-                response
-            }
-            .addInterceptor { chain: Interceptor.Chain ->
-                val request: Request = chain.request()
-                    .newBuilder()
-                    .addHeader("Content-Type", "application/json")
-                    .addHeader("stream-auth-type", "jwt")
-                    .addHeader("Accept-Encoding", "application/gzip")
-                    .build()
-                chain.proceed(request)
-            }
-            .addInterceptor(authInterceptor)
-            .followRedirects(false)
-            .build()
-        return Retrofit.Builder()
-            .baseUrl(options.cdnHttpURL)
-            .client(client)
             .addConverterFactory(GsonConverterFactory.create(ChatGson.instance))
             .build()
     }
@@ -155,7 +98,5 @@
         return GsonConverterFactory.create(gsonBuilder.create())
     }
 
-=======
->>>>>>> ba00f040
 
 }