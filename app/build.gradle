apply plugin: 'com.android.application'
apply plugin: 'kotlin-android'
apply plugin: 'kotlin-android-extensions'
apply plugin: 'kotlin-kapt'

android {
    compileSdkVersion 29
    buildToolsVersion "29.0.2"
    defaultConfig {
        applicationId "io.getstream.chat.android.core.poc"
        minSdkVersion 24
        targetSdkVersion 29
        versionCode 1
        versionName "1.0"
        testInstrumentationRunner "androidx.test.runner.AndroidJUnitRunner"
    }
    buildTypes {
        release {
            minifyEnabled false
            proguardFiles getDefaultProguardFile('proguard-android-optimize.txt'), 'proguard-rules.pro'
        }
        debug {
            testCoverageEnabled true
        }
    }
    compileOptions {
        sourceCompatibility JavaVersion.VERSION_1_8
        targetCompatibility JavaVersion.VERSION_1_8
    }

    kotlinOptions {
        jvmTarget = '1.8'
        noStdlib = true
    }
}

dependencies {
    implementation fileTree(dir: 'libs', include: ['*.jar'])
    implementation "org.jetbrains.kotlin:kotlin-stdlib-jdk7:$kotlin_version"
    implementation 'androidx.appcompat:appcompat:1.0.2'
    implementation 'androidx.core:core-ktx:1.0.2'
    implementation 'androidx.constraintlayout:constraintlayout:1.1.3'

    testImplementation 'junit:junit:4.12'
    testImplementation 'org.mockito:mockito-core:1.10.19'
    testImplementation "org.assertj:assertj-core:3.11.1"
    androidTestImplementation 'androidx.test.ext:junit:1.1.0'
    androidTestImplementation 'androidx.test.espresso:espresso-core:3.1.1'

    //Coroutines
    implementation 'org.jetbrains.kotlinx:kotlinx-coroutines-core:1.3.3'
    implementation 'org.jetbrains.kotlinx:kotlinx-coroutines-android:1.1.1'

    //Retrofit
    implementation 'com.squareup.retrofit2:retrofit:2.7.1'
    implementation 'com.squareup.retrofit2:converter-gson:2.7.1'
    implementation 'com.squareup.okhttp3:logging-interceptor:4.3.0'

    //LiveData
    implementation 'androidx.lifecycle:lifecycle-extensions:2.1.0'
    implementation "androidx.recyclerview:recyclerview:1.1.0"

    //Rxjava
    implementation 'io.reactivex.rxjava2:rxandroid:2.1.1'
    implementation 'io.reactivex.rxjava2:rxjava:2.2.14'

    //Room
    implementation "androidx.room:room-runtime:2.2.3"
    kapt "androidx.room:room-compiler:2.2.3"
    implementation "androidx.room:room-rxjava2:2.2.3"

    //Gson
    implementation 'com.google.code.gson:gson:2.8.6'
<<<<<<< HEAD

    //Anko
    implementation "org.jetbrains.anko:anko:0.10.8"
}

//tasks.withType(org.jetbrains.kotlin.gradle.tasks.KotlinCompile).all {
//    sourceCompatibility = JavaVersion.VERSION_1_8
//    targetCompatibility = JavaVersion.VERSION_1_8
//
//    kotlinOptions {
//        jvmTarget = '1.8'
//        apiVersion = '1.3'
//        languageVersion = '1.3'
//    }
//}
=======
}
>>>>>>> c6edefae
<|MERGE_RESOLUTION|>--- conflicted
+++ resolved
@@ -71,22 +71,7 @@
 
     //Gson
     implementation 'com.google.code.gson:gson:2.8.6'
-<<<<<<< HEAD
 
     //Anko
     implementation "org.jetbrains.anko:anko:0.10.8"
-}
-
-//tasks.withType(org.jetbrains.kotlin.gradle.tasks.KotlinCompile).all {
-//    sourceCompatibility = JavaVersion.VERSION_1_8
-//    targetCompatibility = JavaVersion.VERSION_1_8
-//
-//    kotlinOptions {
-//        jvmTarget = '1.8'
-//        apiVersion = '1.3'
-//        languageVersion = '1.3'
-//    }
-//}
-=======
-}
->>>>>>> c6edefae
+}