--- conflicted
+++ resolved
@@ -16,25 +16,10 @@
 
 ```kotlin
 public val defaultFactories: List<AttachmentFactory> = listOf(
-<<<<<<< HEAD
-    AttachmentFactory(
-        { state -> LinkAttachmentFactory(state) },
-        { message -> message.attachments.any { it.titleLink != null } }
-    ),
-    AttachmentFactory(
-        { state -> ImageAttachmentFactory(state) },
-        { message -> message.attachments.all { it.type == "image" } }
-    ),
-    AttachmentFactory(
-        { state -> FileAttachmentFactory(state) },
-        { message -> message.attachments.any { it.type != "image" } }
-    )
-=======
     LinkAttachmentFactory(),
     GiphyAttachmentFactory(),
     ImageAttachmentFactory(),
     FileAttachmentFactory()
->>>>>>> 53f3855c
 )
 ```
 
