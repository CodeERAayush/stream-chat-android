--- conflicted
+++ resolved
@@ -113,12 +113,7 @@
 ```
 
 ### Dismissing notifications
-<<<<<<< HEAD
-Our UI Artifacts dismiss notifications related with a `Channel` as far as an user navigate to the channel conversation.
-But if you need to manually dismiss them by some reason, you can call `ChatClient::dismissChannelNotifications` method providing the `channelType` and `channelId` from the `Channel` that you would like to dismiss notifications.
-
-Notifications are automatically dismissed when the user logout the SDK.
-=======
 Our `MessageListView` component dismisses notifications related to a `Channel` as far as a user navigates to the channel conversation.
 If you need to manually dismiss them manually (for example you are using a custom `MessageListiew` component) you can call `ChatClient::dismissChannelNotifications` method providing the `channelType` and `channelId` from the `Channel` that you would like to dismiss notifications.
->>>>>>> d7a41180
+
+Notifications are automatically dismissed when the user logout the SDK.