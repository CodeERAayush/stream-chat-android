--- conflicted
+++ resolved
@@ -237,7 +237,6 @@
 | `app:streamAttachmentFileSizeTextColor`   | color                | DKGRAY  |
 | `app:streamAttachmentFileSizeTextStyle`   | normal, bold, italic | bold    |
 
-<<<<<<< HEAD
 - **Date Separator**
 
 | Properties                                | Type                   | Default |
@@ -248,14 +247,13 @@
 | `app:streamDateSeparatorLineWidth`        | dimension              | 1px     |
 | `app:streamDateSeparatorLineColor`        | color                  | DKGRAY  |
 | `app:streamDateSeparatorLineDrawable`     | reference              | -       |
-=======
+
 - **User name and message date**
 
 | Properties                          | Type                   | Default |
 | ----------------------------------- | ---------------------- | ------- |
 | `app:streamUserNameShow`            |   boolean              | true    |
 | `app:streamMessageDateShow`         |   boolean              | true    |
->>>>>>> f39d85b9
 
 - **Thread**
 
