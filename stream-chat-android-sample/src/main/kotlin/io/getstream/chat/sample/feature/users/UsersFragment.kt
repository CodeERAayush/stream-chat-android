--- conflicted
+++ resolved
@@ -17,13 +17,7 @@
 import io.getstream.chat.sample.common.navigateSafely
 import io.getstream.chat.sample.common.showToast
 import io.getstream.chat.sample.data.user.User
-<<<<<<< HEAD
-import kotlinx.android.synthetic.main.fragment_users.*
-import kotlinx.android.synthetic.main.fragment_users.loadingProgressBar
-import kotlinx.android.synthetic.main.fragment_users.sdkVersion
-=======
 import io.getstream.chat.sample.databinding.FragmentUsersBinding
->>>>>>> 0ced5355
 import org.koin.androidx.viewmodel.ext.android.viewModel
 
 class UsersFragment : Fragment() {
@@ -53,19 +47,15 @@
     }
 
     override fun onViewCreated(view: View, savedInstanceState: Bundle?) {
-<<<<<<< HEAD
-        usersList.adapter = adapter
-        usersList.addItemDecoration(
+        binding.usersList.adapter = adapter
+        binding.usersList.addItemDecoration(
             DividerItemDecoration(
                 requireContext(),
                 LinearLayoutManager.VERTICAL
             )
         )
-        sdkVersion.text = getString(R.string.login_sdk_version_template, BuildConfig.VERSION_NAME)
+        binding.sdkVersion.text = getString(R.string.sdk_version_template, BuildConfig.STREAM_CHAT_UI_VERSION)
 
-=======
-        binding.usersList.adapter = adapter
->>>>>>> 0ced5355
         viewModel.state.observe(
             viewLifecycleOwner,
             Observer {
