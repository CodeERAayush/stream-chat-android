--- conflicted
+++ resolved
@@ -22,7 +22,7 @@
     private val viewModel: LoginViewModel by viewModel()
 
     private var _binding: FragmentLoginBinding? = null
-    protected val binding get() = _binding!!
+    private val binding get() = _binding!!
 
     override fun onCreateView(
         inflater: LayoutInflater,
@@ -39,17 +39,10 @@
     }
 
     override fun onViewCreated(view: View, savedInstanceState: Bundle?) {
-<<<<<<< HEAD
-        initToolbar(toolbar)
-        sdkVersion.text = getString(R.string.login_sdk_version_template, BuildConfig.VERSION_NAME)
-        loginButton.setOnClickListener {
-=======
-        binding.sdkVersion.text = getString(R.string.login_sdk_version_template, BuildConfig.STREAM_CHAT_UI_VERSION)
-        binding.developmentUsers.setOnClickListener {
-            redirectToUsersScreen()
-        }
+        initToolbar(binding.toolbar)
+        binding.sdkVersion.text =
+            getString(R.string.sdk_version_template, BuildConfig.STREAM_CHAT_UI_VERSION)
         binding.loginButton.setOnClickListener {
->>>>>>> 0ced5355
             viewModel.loginButtonClicked(collectCredentials())
         }
 
@@ -89,32 +82,19 @@
         binding.loadingProgressBar.isVisible = false
         invalidFields.forEach {
             when (it) {
-<<<<<<< HEAD
-                ValidatedField.API_KEY -> apiKeyInputLayout
-                ValidatedField.USER_ID -> userIdInputLayout
-                ValidatedField.USER_TOKEN -> userTokenInputLayout
+                ValidatedField.API_KEY -> binding.apiKeyInputLayout
+                ValidatedField.USER_ID -> binding.userIdInputLayout
+                ValidatedField.USER_TOKEN -> binding.userTokenInputLayout
             }.run {
                 error = getString(R.string.login_validation_error)
             }
-=======
-                ValidatedField.API_KEY -> binding.apiKeyEditText
-                ValidatedField.USER_ID -> binding.userIdEditText
-                ValidatedField.USER_TOKEN -> binding.userTokenEditText
-            }.error = getString(R.string.login_validation_error)
->>>>>>> 0ced5355
         }
     }
 
     private fun clearValidationErrors() {
-<<<<<<< HEAD
-        apiKeyInputLayout.error = null
-        userIdInputLayout.error = null
-        userTokenInputLayout.error = null
-=======
-        binding.apiKeyEditText.error = null
-        binding.userIdEditText.error = null
-        binding.userTokenEditText.error = null
->>>>>>> 0ced5355
+        binding.apiKeyInputLayout.error = null
+        binding.userIdInputLayout.error = null
+        binding.userTokenInputLayout.error = null
     }
 
     private fun redirectToChannelsScreen() {
