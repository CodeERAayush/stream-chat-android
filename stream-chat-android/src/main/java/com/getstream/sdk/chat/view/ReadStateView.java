package com.getstream.sdk.chat.view;

import android.annotation.SuppressLint;
import android.content.Context;
import android.graphics.Typeface;
import android.util.AttributeSet;
import android.util.TypedValue;
import android.view.Gravity;
import android.widget.RelativeLayout;
import android.widget.TextView;

import com.bumptech.glide.Glide;
import com.getstream.sdk.chat.Chat;
import com.getstream.sdk.chat.ChatUX;
import com.getstream.sdk.chat.R;
import com.getstream.sdk.chat.style.ChatFonts;
import com.getstream.sdk.chat.utils.LlcMigrationUtils;
import com.getstream.sdk.chat.utils.Utils;
import com.getstream.sdk.chat.utils.roundedImageView.CircularImageView;

import java.util.List;

import io.getstream.chat.android.client.models.ChannelUserRead;
import io.getstream.chat.android.client.models.User;

public class ReadStateView<STYLE extends BaseStyle> extends RelativeLayout {
    STYLE style;
    boolean isIncoming;
    private List<ChannelUserRead> reads;

    public ReadStateView(Context context) {
        super(context);

    }

    public ReadStateView(Context context, AttributeSet attrs) {
        super(context, attrs);

    }

    public void setReads(List<ChannelUserRead> reads, boolean isIncoming, STYLE style) {
        this.reads = reads;
        this.style = style;
        this.isIncoming = isIncoming;
        init();
    }

    @SuppressLint("ResourceType")
    private void init() {
        removeAllViews();
        if (!style.isShowReadState()
                || reads == null
                || reads.isEmpty()) return;

<<<<<<< HEAD
        ChatFonts chatFonts = ChatUX.instance().getFonts();
=======
        ChatFonts chatFonts = Chat.instance().getFonts();
>>>>>>> b21f67e9

        User user = reads.get(0).getUser();
        String image = user.getExtraValue("name", "");
        // Avatar
        CircularImageView imageView = new CircularImageView(getContext());

        String initials = LlcMigrationUtils.getInitials(user);

        imageView.setPlaceholder(initials,
                style.getAvatarBackGroundColor(),
                style.readStateText.getColor());

        Typeface typeface = chatFonts.getFont(style.readStateText);

        if (typeface != null) {
            imageView.setPlaceholderTextSize(TypedValue.COMPLEX_UNIT_PX,
                    (style.readStateText.getSize()), typeface);
        } else
            imageView.setPlaceholderTextSize(TypedValue.COMPLEX_UNIT_PX,
                   (style.readStateText.getSize()),
                    style.readStateText.getStyle());

        if (!Utils.isSVGImage(image))
            Glide.with(getContext())
                    .load(image)
                    //TODO: llc check glide
                    //.load(StreamChat.instance().getUploadStorage().signGlideUrl(image))
                    .into(imageView);

        RelativeLayout.LayoutParams avatarParams = new RelativeLayout.LayoutParams(
                (style.getReadStateAvatarWidth()),
                (style.getReadStateAvatarHeight()));

        RelativeLayout.LayoutParams textParams = new RelativeLayout.LayoutParams(
                LayoutParams.WRAP_CONTENT,
                (style.getReadStateAvatarHeight()));
        imageView.setId(1);

        if (reads.size() < 2) {
            imageView.setLayoutParams(avatarParams);
            addView(imageView);
            return;
        }
        // Count Text

        TextView textView = new TextView(getContext());
        textView.setText(String.valueOf(reads.size() - 1));

        textView.setTextColor(style.readStateText.getColor());
        textView.setTextSize(TypedValue.COMPLEX_UNIT_PX, style.readStateText.getSize());
        chatFonts.setFont(style.readStateText, textView);
        textView.setGravity(Gravity.CENTER);
        textView.setId(2);

        if (isIncoming) {
            textParams.addRule(RelativeLayout.RIGHT_OF, imageView.getId());
            textParams.setMarginStart(getContext().getResources().getDimensionPixelOffset(R.dimen.stream_composer_stroke_width));
        } else {
            avatarParams.addRule(RelativeLayout.RIGHT_OF, textView.getId());
            avatarParams.setMarginStart(getContext().getResources().getDimensionPixelOffset(R.dimen.stream_composer_stroke_width));
        }
        imageView.setLayoutParams(avatarParams);
        textView.setLayoutParams(textParams);
        addView(textView);
        addView(imageView);
    }
}<|MERGE_RESOLUTION|>--- conflicted
+++ resolved
@@ -52,11 +52,9 @@
                 || reads == null
                 || reads.isEmpty()) return;
 
-<<<<<<< HEAD
+
         ChatFonts chatFonts = ChatUX.instance().getFonts();
-=======
-        ChatFonts chatFonts = Chat.instance().getFonts();
->>>>>>> b21f67e9
+
 
         User user = reads.get(0).getUser();
         String image = user.getExtraValue("name", "");
