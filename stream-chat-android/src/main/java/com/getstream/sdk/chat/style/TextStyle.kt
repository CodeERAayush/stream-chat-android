--- conflicted
+++ resolved
@@ -23,19 +23,12 @@
 
     public val font: Typeface?
         get() {
-<<<<<<< HEAD
             return ChatUX.instance().fonts.getFont(this)
         }
 
     public fun apply(textView: TextView) {
         val chatFonts = ChatUX.instance().fonts
-=======
-            return Chat.instance().fonts.getFont(this)
-        }
 
-    public fun apply(textView: TextView) {
-        val chatFonts = Chat.instance().fonts
->>>>>>> b21f67e9
 
         if (size != UNSET_SIZE) {
             textView.setTextSize(TypedValue.COMPLEX_UNIT_PX, size.toFloat())
