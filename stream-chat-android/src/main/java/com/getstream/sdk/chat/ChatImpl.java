package com.getstream.sdk.chat;

import android.content.Context;

import androidx.lifecycle.LiveData;
import androidx.lifecycle.MutableLiveData;

import com.getstream.sdk.chat.enums.OnlineStatus;
import com.getstream.sdk.chat.navigation.ChatNavigationHandler;
import com.getstream.sdk.chat.navigation.ChatNavigator;
import com.getstream.sdk.chat.navigation.ChatNavigatorImpl;
import com.getstream.sdk.chat.style.ChatFonts;
import com.getstream.sdk.chat.utils.strings.ChatStrings;

import org.jetbrains.annotations.NotNull;
import org.jetbrains.annotations.Nullable;

import io.getstream.chat.android.client.ChatClient;
import io.getstream.chat.android.client.errors.ChatError;
import io.getstream.chat.android.client.logger.ChatLogLevel;
import io.getstream.chat.android.client.logger.ChatLogger;
import io.getstream.chat.android.client.logger.ChatLoggerHandler;
import io.getstream.chat.android.client.models.User;
import io.getstream.chat.android.client.notifications.handler.ChatNotificationHandler;
import io.getstream.chat.android.client.socket.InitConnectionListener;
import io.getstream.chat.android.client.uploader.FileUploader;
import io.getstream.chat.android.livedata.ChatDomain;
import kotlin.Unit;
import kotlinx.coroutines.BuildersKt;
import kotlinx.coroutines.CoroutineStart;
import kotlinx.coroutines.Dispatchers;
import kotlinx.coroutines.GlobalScope;

class ChatImpl implements Chat {
    private final ChatNavigationHandler navigationHandler;
    private MutableLiveData<OnlineStatus> onlineStatus = new MutableLiveData<>(OnlineStatus.NOT_INITIALIZED);
    private MutableLiveData<Number> unreadMessages = new MutableLiveData<>();
    private MutableLiveData<Number> unreadChannels = new MutableLiveData<>();
    private MutableLiveData<User> currentUser = new MutableLiveData<>();

    private final ChatNavigator navigator = new ChatNavigatorImpl();
    private final ChatStrings chatStrings;
    private final ChatFonts chatFonts;
    private final UrlSigner urlSigner;
    private final ChatMarkdown markdown;
    private final String apiKey;
    private final Context context;
    private final boolean offlineEnabled;
    private final ChatNotificationHandler chatNotificationHandler;

    private StreamLifecycleObserver streamLifecycleObserver = new StreamLifecycleObserver(new LifecycleHandler() {
        @Override
        public void resume() {
            client().reconnectSocket();
        }

        @Override
        public void stopped() {
            client().disconnectSocket();
        }
    });

    ChatImpl(ChatFonts chatFonts,
             ChatStrings chatStrings,
             @Nullable ChatNavigationHandler navigationHandler,
             UrlSigner urlSigner,
             ChatMarkdown markdown,
             String apiKey,
             Context context,
             boolean offlineEnabled,
             ChatNotificationHandler chatNotificationHandler,
             ChatLogLevel chatLogLevel,
             @Nullable ChatLoggerHandler chatLoggerHandler,
             @Nullable FileUploader fileUploader) {
        this.chatStrings = chatStrings;
        this.chatFonts = chatFonts;
        this.navigationHandler = navigationHandler;
        this.urlSigner = urlSigner;
        this.markdown = markdown;
        this.apiKey = apiKey;
        this.context = context;
        this.offlineEnabled = offlineEnabled;
        this.chatNotificationHandler = chatNotificationHandler;

        if (navigationHandler != null) {
            navigator.setHandler(navigationHandler);
        }


        ChatClient.Builder chatBuilder = new ChatClient.Builder(this.apiKey, context)
                .notifications(chatNotificationHandler)
                .logLevel(chatLogLevel);

        if (chatLoggerHandler != null) {
            chatBuilder.loggerHandler(chatLoggerHandler);
        }

        if (fileUploader != null) {
            chatBuilder.fileUploader(fileUploader);
        }

        chatBuilder.build();



        ChatLogger.Companion.getInstance().logI("Chat", "Initialized: " + getVersion());
    }

    @NotNull
    @Override
    public ChatNavigator getNavigator() {
        return navigator;
    }

    @NotNull
    @Override
    public LiveData<OnlineStatus> getOnlineStatus() {
        return onlineStatus;
    }

    @NotNull
    @Override
    public LiveData<Number> getUnreadMessages() {
        return unreadMessages;
    }

    @NotNull
    @Override
    public LiveData<Number> getUnreadChannels() {
        return unreadChannels;
    }

    @NotNull
    @Override
    public LiveData<User> getCurrentUser() {
        return currentUser;
    }

    @NotNull
    @Override
    public ChatStrings getStrings() {
        return chatStrings;
    }

    @NotNull
    @Override
    public UrlSigner urlSigner() {
        return urlSigner;
    }

    @Override
    @NotNull
    public ChatFonts getFonts() {
        return chatFonts;
    }

    @Override
    @NotNull
    public ChatMarkdown getMarkdown() {
        return markdown;
    }

    @NotNull
    @Override
    public String getVersion() {
        return BuildConfig.STREAM_CHAT_UI_VERSION + "-" + BuildConfig.BUILD_TYPE;
    }

    @Override
    public void setUser(@NotNull User user,
                        @NotNull String userToken,
                        @NotNull InitConnectionListener callbacks) {
        final ChatClient client = ChatClient.instance();
        // this behaviour is wrong, note how ChatClient raises an error if you try to call setUser
        // while already being connected
        client.disconnect();
        disconnectChatDomainIfAlreadyInitialized();
        final ChatDomain.Builder domainBuilder = new ChatDomain.Builder(context, client, user);
        if (offlineEnabled) {
            domainBuilder.offlineEnabled();
        }
        ChatDomain domain = domainBuilder
                .userPresenceEnabled()
                .enableBackgroundSync()
                .notificationConfig(chatNotificationHandler.getConfig()).build();

        // create a copy ChatUX implementation for backward compat
        new ChatUX.Builder(client(),domain).withFonts(chatFonts).withMarkdown(markdown).withUrlSigner(urlSigner).withStrings(getStrings()).withNavigationHandler(navigationHandler).build();

        client.setUser(user, userToken, new InitConnectionListener() {
            @Override
            public void onSuccess(@NotNull ConnectionData data) {
                callbacks.onSuccess(data);
            }

            @Override
            public void onError(@NotNull ChatError error) {
                callbacks.onError(error);
            }
        });

        init();
    }

    @Override
    public void disconnect() {
        ChatClient.instance().disconnect();
        disconnectChatDomainIfAlreadyInitialized();
        streamLifecycleObserver.dispose();
    }

    private void disconnectChatDomainIfAlreadyInitialized() {
<<<<<<< HEAD
        if (!ChatDomain.isReady()) return;
=======
        if (!ChatDomain.Companion.isInitialized()) {
            ChatLogger.Companion.getInstance().logD("ChatImpl", "ChatDomain was not initialized yet. No need to disconnect.");
            return;
        }
>>>>>>> b21f67e9

        final ChatDomain chatDomain = ChatDomain.instance();
        BuildersKt.launch(GlobalScope.INSTANCE,
                Dispatchers.getIO(),
                CoroutineStart.DEFAULT,
                (scope, continuation) -> chatDomain.disconnect(continuation));
    }

    protected void init() {
        initSocketListener();
<<<<<<< HEAD
        initLifecycle();


=======
        streamLifecycleObserver.observe();
>>>>>>> b21f67e9
    }


    private void initSocketListener() {
        client().addSocketListener(new ChatSocketListener(
                onlineStatus -> {
                    ChatImpl.this.onlineStatus.postValue(onlineStatus);
                    return Unit.INSTANCE;
                },
                user -> {
                    currentUser.postValue(user);
                    return Unit.INSTANCE;
                },
                newUnreadMessages -> {
                    unreadMessages.postValue(newUnreadMessages);
                    return Unit.INSTANCE;
                },
                newUnreadChannels -> {
                    unreadChannels.postValue(newUnreadChannels);
                    return Unit.INSTANCE;
                }
        ));
    }

    private ChatClient client() {
        return ChatClient.instance();
    }
}<|MERGE_RESOLUTION|>--- conflicted
+++ resolved
@@ -210,14 +210,11 @@
     }
 
     private void disconnectChatDomainIfAlreadyInitialized() {
-<<<<<<< HEAD
-        if (!ChatDomain.isReady()) return;
-=======
+
         if (!ChatDomain.Companion.isInitialized()) {
             ChatLogger.Companion.getInstance().logD("ChatImpl", "ChatDomain was not initialized yet. No need to disconnect.");
             return;
         }
->>>>>>> b21f67e9
 
         final ChatDomain chatDomain = ChatDomain.instance();
         BuildersKt.launch(GlobalScope.INSTANCE,
@@ -228,13 +225,6 @@
 
     protected void init() {
         initSocketListener();
-<<<<<<< HEAD
-        initLifecycle();
-
-
-=======
-        streamLifecycleObserver.observe();
->>>>>>> b21f67e9
     }
 
 
