--- conflicted
+++ resolved
@@ -381,11 +381,7 @@
     <!--ChannelHeaderView-->
     <declare-styleable name="ChannelHeaderView">
         <!--AvatarGroupView-->
-<<<<<<< HEAD
         <attr name="streamChannelHeaderAvatarShow" format="boolean"/>
-=======
-        <attr name="streamChannelHeaderAvatarShow" format="boolean" />
->>>>>>> d37c4699
         <attr name="streamAvatarWidth" />
         <attr name="streamAvatarHeight" />
         <attr name="streamAvatarBorderWidth" />
@@ -396,11 +392,8 @@
         <attr name="streamAvatarTextFont" />
         <attr name="streamAvatarTextFontAssets" />
         <attr name="streamAvatarTextStyle" />
-<<<<<<< HEAD
 
         <!-- ChannelHeaderView -->
-=======
->>>>>>> d37c4699
         <attr name="streamChannelWithOutNameTitleText" />
         <attr name="streamChannelHeaderTitleTextSize" format="dimension|reference" />
         <attr name="streamChannelHeaderTitleTextColor" format="color|reference" />
