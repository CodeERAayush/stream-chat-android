import com.getstream.sdk.chat.Dependencies
import com.getstream.sdk.chat.Configuration

apply plugin: 'com.android.library'
apply plugin: 'kotlin-android'
apply plugin: 'kotlin-android-extensions'
apply plugin: 'kotlin-kapt'
apply plugin: 'org.jlleitschuh.gradle.ktlint'
apply plugin: 'com.github.dcendents.android-maven'
apply plugin: "de.mannodermaus.android-junit5"
apply plugin: "com.hiya.jacoco-android"

group = 'com.github.getstream'
version = Configuration.versionName

android {
    compileSdkVersion 28
    buildToolsVersion "29.0.3"
    defaultConfig {

        minSdkVersion 21
        targetSdkVersion 28
        versionCode 1
        versionName "1.16.8"
        testInstrumentationRunner "androidx.test.runner.AndroidJUnitRunner"
    }
    buildTypes {
        release {
            minifyEnabled false
            proguardFiles getDefaultProguardFile('proguard-android-optimize.txt'), 'proguard-rules.pro'
            consumerProguardFiles 'consumer-proguard-rules.pro'
        }
        debug {
            testCoverageEnabled true
            consumerProguardFiles 'consumer-proguard-rules.pro'
        }
    }
    compileOptions {
        sourceCompatibility JavaVersion.VERSION_1_8
        targetCompatibility JavaVersion.VERSION_1_8
    }


    kotlinOptions {
        jvmTarget = '1.8'
        noStdlib = true
    }

    lintOptions {
        xmlReport false
    }
}

tasks.withType(org.jetbrains.kotlin.gradle.tasks.KotlinCompile).all {
    kotlinOptions {
        freeCompilerArgs += [
                '-progressive',
                '-Xexplicit-api=strict',
        ]
    }
}

dependencies {
    implementation Dependencies.kotlinStdLib

    implementation Dependencies.androidxAppCompat
    implementation Dependencies.androidxCoreKtx
    implementation Dependencies.androidxLifecycleExtensions
    implementation Dependencies.constraintLayout
    implementation Dependencies.firebaseMessaging

<<<<<<< HEAD

    //Retrofit
    implementation 'com.squareup.retrofit2:retrofit:2.8.1'
    implementation 'com.squareup.retrofit2:converter-gson:2.8.1'
    implementation 'com.squareup.okhttp3:logging-interceptor:4.4.1'

    //Gson
    implementation 'com.google.code.gson:gson:2.8.6'

    //Firebase
    implementation 'com.google.firebase:firebase-messaging:20.2.1'

    //Lifecycle
    implementation 'androidx.lifecycle:lifecycle-extensions:2.2.0'

    implementation 'com.github.mrmike:ok2curl:0.6.0'

    implementation Dependencies.coroutinesCore

    debugImplementation 'com.facebook.stetho:stetho-okhttp3:1.5.1'
=======
    implementation Dependencies.retrofit
    implementation Dependencies.retrofitGsonConverter
    implementation Dependencies.gson
    implementation Dependencies.okhttpLoggingInterceptor
    implementation Dependencies.ok2curl
    debugImplementation Dependencies.stethoOkhttp
>>>>>>> a049d376

    // Tests
    testImplementation Dependencies.junitJupiterApi
    testImplementation Dependencies.junitJupiterParams
    testRuntimeOnly Dependencies.junitJupiterEngine
    testRuntimeOnly Dependencies.junitVintageEngine

    testImplementation Dependencies.assertj
    testImplementation(Dependencies.awaitility) {
        exclude group: "org.hamcrest", module: "hamcrest"
    }
    testImplementation Dependencies.json
    testImplementation Dependencies.kluent
    testImplementation Dependencies.kfixture
    testImplementation Dependencies.mockito
    testImplementation Dependencies.mockitoKotlin
    testImplementation Dependencies.okhttpMockWebserver
    testImplementation Dependencies.robolectric

    // Instrumentation tests
    androidTestImplementation Dependencies.assertj
    androidTestImplementation(Dependencies.awaitility) {
        exclude group: "org.hamcrest", module: "hamcrest"
    }
    androidTestImplementation Dependencies.junit4
    androidTestImplementation Dependencies.espressoCore
}<|MERGE_RESOLUTION|>--- conflicted
+++ resolved
@@ -67,37 +67,14 @@
     implementation Dependencies.androidxCoreKtx
     implementation Dependencies.androidxLifecycleExtensions
     implementation Dependencies.constraintLayout
+    implementation Dependencies.coroutinesCore
     implementation Dependencies.firebaseMessaging
-
-<<<<<<< HEAD
-
-    //Retrofit
-    implementation 'com.squareup.retrofit2:retrofit:2.8.1'
-    implementation 'com.squareup.retrofit2:converter-gson:2.8.1'
-    implementation 'com.squareup.okhttp3:logging-interceptor:4.4.1'
-
-    //Gson
-    implementation 'com.google.code.gson:gson:2.8.6'
-
-    //Firebase
-    implementation 'com.google.firebase:firebase-messaging:20.2.1'
-
-    //Lifecycle
-    implementation 'androidx.lifecycle:lifecycle-extensions:2.2.0'
-
-    implementation 'com.github.mrmike:ok2curl:0.6.0'
-
-    implementation Dependencies.coroutinesCore
-
-    debugImplementation 'com.facebook.stetho:stetho-okhttp3:1.5.1'
-=======
     implementation Dependencies.retrofit
     implementation Dependencies.retrofitGsonConverter
     implementation Dependencies.gson
     implementation Dependencies.okhttpLoggingInterceptor
     implementation Dependencies.ok2curl
     debugImplementation Dependencies.stethoOkhttp
->>>>>>> a049d376
 
     // Tests
     testImplementation Dependencies.junitJupiterApi
