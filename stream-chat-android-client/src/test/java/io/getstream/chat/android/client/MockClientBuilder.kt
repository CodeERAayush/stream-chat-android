package io.getstream.chat.android.client

import android.content.Context
import com.nhaarman.mockitokotlin2.mock
import io.getstream.chat.android.client.api.ChatApi
import io.getstream.chat.android.client.api.ChatClientConfig
import io.getstream.chat.android.client.api.RetrofitAnonymousApi
import io.getstream.chat.android.client.api.RetrofitApi
import io.getstream.chat.android.client.events.ConnectedEvent
import io.getstream.chat.android.client.logger.ChatLogLevel
import io.getstream.chat.android.client.logger.ChatLogger
import io.getstream.chat.android.client.models.EventType
import io.getstream.chat.android.client.models.User
import io.getstream.chat.android.client.notifications.ChatNotifications
import io.getstream.chat.android.client.notifications.handler.ChatNotificationHandler
import io.getstream.chat.android.client.uploader.FileUploader
import io.getstream.chat.android.client.utils.UuidGeneratorImpl
import io.getstream.chat.android.client.utils.observable.FakeChatSocket
import java.util.Date

/**
 * Used for integrations tests.
 * Initialises mock internals of [ChatClient]
 */
internal class MockClientBuilder {

    val userId = "test-id"
    val connectionId = "connection-id"
    val apiKey = "api-key"
    val channelType = "channel-type"
    val channelId = "channel-id"
    val token = "token"
    val serverErrorCode = 500
    val user = User().apply { id = userId }
    val connectedEvent = ConnectedEvent(
        EventType.HEALTH_CHECK,
        Date(),
        user,
        connectionId
    )

    private lateinit var socket: FakeChatSocket
    private lateinit var fileUploader: FileUploader

    internal lateinit var retrofitApi: RetrofitApi
    internal lateinit var retrofitAnonymousApi: RetrofitAnonymousApi
    private lateinit var api: ChatApi
    private lateinit var notificationsManager: ChatNotifications
    private lateinit var client: ChatClient

    fun build(): ChatClient {

        val context = mock<Context>()

        val config = ChatClientConfig(
            apiKey,
            "hello.http",
            "cdn.http",
            "socket.url",
            1000,
            1000,
            false,
            ChatLogger.Config(ChatLogLevel.NOTHING, null)
        )

        socket = FakeChatSocket()
        retrofitApi = mock()
        retrofitAnonymousApi = mock()
        fileUploader = mock()
        notificationsManager = mock()
        api = ChatApi(
            config.apiKey,
            retrofitApi,
            retrofitAnonymousApi,
            UuidGeneratorImpl(),
            fileUploader,

        )

<<<<<<< HEAD
        client = ChatClient(
            config,
            api,
            socket,
            notificationsManager,
            mock(),
            ChatNotificationHandler(context),
        )
=======
        client = ChatClient(config, api, socket, notificationsManager)
>>>>>>> b21f67e9
        client.setUser(user, token)

        socket.sendEvent(connectedEvent)

        return client
    }
}<|MERGE_RESOLUTION|>--- conflicted
+++ resolved
@@ -77,7 +77,7 @@
 
         )
 
-<<<<<<< HEAD
+
         client = ChatClient(
             config,
             api,
@@ -86,9 +86,7 @@
             mock(),
             ChatNotificationHandler(context),
         )
-=======
-        client = ChatClient(config, api, socket, notificationsManager)
->>>>>>> b21f67e9
+
         client.setUser(user, token)
 
         socket.sendEvent(connectedEvent)
