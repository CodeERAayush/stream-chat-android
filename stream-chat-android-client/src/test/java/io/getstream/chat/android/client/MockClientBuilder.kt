package io.getstream.chat.android.client

import com.nhaarman.mockitokotlin2.mock
import io.getstream.chat.android.client.api.ChatClientConfig
import io.getstream.chat.android.client.api.GsonChatApi
import io.getstream.chat.android.client.api.RetrofitAnonymousApi
import io.getstream.chat.android.client.api.RetrofitApi
import io.getstream.chat.android.client.clientstate.SocketStateService
import io.getstream.chat.android.client.clientstate.UserStateService
import io.getstream.chat.android.client.events.ConnectedEvent
import io.getstream.chat.android.client.helpers.QueryChannelsPostponeHelper
import io.getstream.chat.android.client.logger.ChatLogLevel
import io.getstream.chat.android.client.logger.ChatLogger
import io.getstream.chat.android.client.models.EventType
import io.getstream.chat.android.client.models.User
import io.getstream.chat.android.client.notifications.ChatNotifications
import io.getstream.chat.android.client.token.FakeTokenManager
import io.getstream.chat.android.client.uploader.FileUploader
import io.getstream.chat.android.client.utils.UuidGeneratorImpl
import io.getstream.chat.android.client.utils.observable.FakeChatSocket
import kotlinx.coroutines.test.TestCoroutineScope
import java.util.Date

/**
 * Used for integrations tests.
 * Initialises mock internals of [ChatClient]
 */
internal class MockClientBuilder(
    private val testCoroutineScope: TestCoroutineScope,
) {
    val userId = "test-id"
    val connectionId = "connection-id"
    val apiKey = "api-key"
    val channelType = "channel-type"
    val channelId = "channel-id"
    val token = "token"
    val serverErrorCode = 500
    val user = User().apply { id = userId }
    val connectedEvent = ConnectedEvent(
        EventType.HEALTH_CHECK,
        Date(),
        user,
        connectionId
    )

    private lateinit var socket: FakeChatSocket
    private lateinit var fileUploader: FileUploader

    internal lateinit var retrofitApi: RetrofitApi
    internal lateinit var retrofitAnonymousApi: RetrofitAnonymousApi
    private lateinit var api: GsonChatApi
    private lateinit var notificationsManager: ChatNotifications
    private lateinit var client: ChatClient

    fun build(): ChatClient {
        val config = ChatClientConfig(
            apiKey,
            "hello.http",
            "cdn.http",
            "socket.url",
            1000,
            1000,
            false,
            ChatLogger.Config(ChatLogLevel.NOTHING, null)
        )

        socket = FakeChatSocket()
        retrofitApi = mock()
        retrofitAnonymousApi = mock()
        fileUploader = mock()
        notificationsManager = mock()
        api = GsonChatApi(
            retrofitApi,
            retrofitAnonymousApi,
            UuidGeneratorImpl(),
            fileUploader,
            testCoroutineScope
        )

        val socketStateService = SocketStateService()
        val userStateService = UserStateService()
        val queryChannelsPostponeHelper = QueryChannelsPostponeHelper(api, socketStateService, testCoroutineScope)
        client = ChatClient(
            config,
            api,
            socket,
            notificationsManager,
            tokenManager = FakeTokenManager(token),
<<<<<<< HEAD
            socketStateService = socketStateService,
            queryChannelsPostponeHelper = queryChannelsPostponeHelper,
            userStateService = userStateService,
=======
            clientStateService,
            queryChannelsPostponeHelper,
            encryptedPushNotificationsConfigStore = mock(),
>>>>>>> 23c22cdb
        )

        client.connectUser(user, token).enqueue()

        socket.sendEvent(connectedEvent)

        return client
    }
}<|MERGE_RESOLUTION|>--- conflicted
+++ resolved
@@ -86,15 +86,10 @@
             socket,
             notificationsManager,
             tokenManager = FakeTokenManager(token),
-<<<<<<< HEAD
             socketStateService = socketStateService,
             queryChannelsPostponeHelper = queryChannelsPostponeHelper,
             userStateService = userStateService,
-=======
-            clientStateService,
-            queryChannelsPostponeHelper,
             encryptedPushNotificationsConfigStore = mock(),
->>>>>>> 23c22cdb
         )
 
         client.connectUser(user, token).enqueue()
