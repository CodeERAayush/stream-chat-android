package io.getstream.chat.android.client

import io.getstream.chat.android.client.api.models.SearchMessagesRequest
import io.getstream.chat.android.client.api.models.SendActionRequest
import io.getstream.chat.android.client.models.Filters
import io.getstream.chat.android.client.models.Message
import io.getstream.chat.android.client.models.Reaction
import io.getstream.chat.android.client.models.SearchMessagesResult
import io.getstream.chat.android.client.models.User
import io.getstream.chat.android.client.utils.RetroError
import io.getstream.chat.android.client.utils.RetroSuccess
import io.getstream.chat.android.client.utils.verifyError
import io.getstream.chat.android.client.utils.verifySuccess
import io.getstream.chat.android.test.TestCoroutineExtension
import org.junit.jupiter.api.BeforeEach
import org.junit.jupiter.api.Test
import org.junit.jupiter.api.extension.RegisterExtension
import org.mockito.Mockito

internal class MessagesApiCallsTests {

    companion object {
        @JvmField
        @RegisterExtension
        val testCoroutines = TestCoroutineExtension()
    }

    lateinit var mock: MockClientBuilder
    lateinit var client: ChatClient

    @BeforeEach
    fun before() {
        mock = MockClientBuilder(testCoroutines.scope)
        client = mock.build()
    }

    @Test
    fun getMessageSuccess() {
        val messageId = "message-id"
        val message = Message(text = "a-message")

        Mockito.`when`(
            mock.api.getMessage(messageId)
        ).thenReturn(
            RetroSuccess(message).toRetrofitCall()
        )

        val result = client.getMessage(messageId).execute()

        verifySuccess(result, message)
    }

    @Test
    fun getMessageError() {
        val messageId = "message-id"

        Mockito.`when`(
            mock.api.getMessage(messageId)
        ).thenReturn(
            RetroError<Message>(mock.serverErrorCode).toRetrofitCall()
        )

        val result = client.getMessage(messageId).execute()

        verifyError(
            result,
            mock.serverErrorCode
        )
    }

    @Test
    fun deleteMessageSuccess() {
        val messageId = "message-id"
        val message = Message(text = "a-message")

        Mockito.`when`(
            mock.api.deleteMessage(messageId)
        ).thenReturn(
            RetroSuccess(message).toRetrofitCall()
        )

        val result = client.deleteMessage(messageId).execute()

        verifySuccess(result, message)
    }

    @Test
    fun deleteMessageError() {
        val messageId = "message-id"

        Mockito.`when`(
            mock.api.deleteMessage(messageId)
        ).thenReturn(
            RetroError<Message>(mock.serverErrorCode).toRetrofitCall()
        )

        val result = client.deleteMessage(messageId).execute()

        verifyError(
            result,
            mock.serverErrorCode
        )
    }

    @Test
    fun searchMessageSuccess() {
        val messageText = "message-a"
        val user = User()
        val message = Message(
            text = messageText,
            user = user
        )

        val messageFilter = Filters.eq("text", "search-text")
        val channelFilter = Filters.eq("cid", "cid")

        val searchRequest = SearchMessagesRequest(0, 1, channelFilter, messageFilter)

        Mockito.`when`(
            mock.api.searchMessages(searchRequest)
        ).thenReturn(
            RetroSuccess(
<<<<<<< HEAD
                SearchMessagesResponse(
                    results = listOf(
                        MessageResponse(
                            Message().apply {
                                this.text = messageText
                                this.user = user
                            }
                        )
                    ),
                    next = "next-page",
                    previous = "prev-page",
                    resultsWarning = null,
                )
=======
                listOf(Message(text = messageText, user = user))
>>>>>>> 22fdc518
            ).toRetrofitCall()
        )

        val result = client.searchMessages(channelFilter, messageFilter, 0, 1).execute()

        verifySuccess(result, SearchMessagesResult(messages = listOf(message), next = "next-page", previous = "prev-page"))
    }

    @Test
    fun searchMessageError() {
        val messageFilter = Filters.eq("text", "search-text")
        val channelFilter = Filters.eq("cid", "cid")

        val searchRequest = SearchMessagesRequest(0, 1, channelFilter, messageFilter)

        Mockito.`when`(
            mock.api.searchMessages(searchRequest)
        ).thenReturn(RetroError<List<Message>>(mock.serverErrorCode).toRetrofitCall())

        val result = client.searchMessages(channelFilter, messageFilter, 0, 1).execute()

        verifyError(result, mock.serverErrorCode)
    }

    @Test
    fun sendMessageSuccess() {
        val messageText = "message-a"
        val message = Message(text = messageText)

        Mockito.`when`(
            mock.api.sendMessage(
                mock.channelType,
                mock.channelId,
                message,
            )
        ).thenReturn(RetroSuccess(message).toRetrofitCall())

        val result = client.sendMessage(mock.channelType, mock.channelId, message).execute()

        verifySuccess(result, message)
    }

    @Test
    fun sendMessageError() {
        val messageText = "message-a"
        val message = Message(text = messageText)

        Mockito.`when`(
            mock.api.sendMessage(
                mock.channelType,
                mock.channelId,
                message,
            )
        ).thenReturn(RetroError<Message>(mock.serverErrorCode).toRetrofitCall())

        val result = client.sendMessage(mock.channelType, mock.channelId, message).execute()

        verifyError(result, mock.serverErrorCode)
    }

    @Test
    fun sendActionSuccess() {
        val messageId = "message-id"
        val messageText = "message-a"
        val message = Message(text = messageText)

        val request = SendActionRequest(mock.channelId, messageId, "type", emptyMap())

        Mockito.`when`(
            mock.api.sendAction(request)
        ).thenReturn(RetroSuccess(message).toRetrofitCall())

        val result = client.sendAction(request).execute()

        verifySuccess(result, message)
    }

    @Test
    fun sendActionError() {
        val messageId = "message-id"
        val request = SendActionRequest(mock.channelId, messageId, "type", emptyMap())

        Mockito.`when`(
            mock.api.sendAction(request)
        ).thenReturn(RetroError<Message>(mock.serverErrorCode).toRetrofitCall())

        val result = client.sendAction(request).execute()

        verifyError(result, mock.serverErrorCode)
    }

    @Test
    fun getRepliesSuccess() {
        val messageId = "message-id"
        val messageText = "message-a"
        val message = Message(text = messageText)
        val limit = 10

        Mockito.`when`(
            mock.api.getReplies(
                messageId,
                limit,
            )
        ).thenReturn(RetroSuccess(listOf(message)).toRetrofitCall())

        val result = client.getReplies(messageId, limit).execute()

        verifySuccess(result, listOf(message))
    }

    @Test
    fun getRepliesError() {
        val messageId = "message-id"
        val limit = 10

        Mockito.`when`(
            mock.api.getReplies(
                messageId,
                limit,
            )
        ).thenReturn(RetroError<List<Message>>(mock.serverErrorCode).toRetrofitCall())

        val result = client.getReplies(messageId, limit).execute()

        verifyError(result, mock.serverErrorCode)
    }

    @Test
    fun getRepliesMoreSuccess() {
        val messageId = "message-id"
        val messageText = "message-a"
        val message = Message(text = messageText)
        val limit = 10
        val firstId = "first-id"

        Mockito.`when`(
            mock.api.getRepliesMore(
                messageId,
                firstId,
                limit,
            )
        ).thenReturn(RetroSuccess(listOf(message)).toRetrofitCall())

        val result = client.getRepliesMore(messageId, firstId, limit).execute()

        verifySuccess(result, listOf(message))
    }

    @Test
    fun getRepliesMoreError() {
        val messageId = "message-id"
        val limit = 10
        val firstId = "first-id"

        Mockito.`when`(
            mock.api.getRepliesMore(
                messageId,
                firstId,
                limit,
            )
        ).thenReturn(RetroError<List<Message>>(mock.serverErrorCode).toRetrofitCall())

        val result = client.getRepliesMore(messageId, firstId, limit).execute()

        verifyError(result, mock.serverErrorCode)
    }

    @Test
    fun deleteReactionSuccess() {
        val messageId = "message-id"
        val messageText = "message-a"
        val message = Message(text = messageText)
        val reactionType = "reactionType"

        Mockito.`when`(
            mock.api.deleteReaction(
                messageId,
                reactionType,
            )
        ).thenReturn(RetroSuccess(message).toRetrofitCall())

        val result = client.deleteReaction(messageId, reactionType).execute()

        verifySuccess(result, message)
    }

    @Test
    fun deleteReactionError() {
        val messageId = "message-id"
        val reactionType = "reactionType"

        Mockito.`when`(
            mock.api.deleteReaction(
                messageId,
                reactionType,
            )
        ).thenReturn(RetroError<Message>(mock.serverErrorCode).toRetrofitCall())

        val result = client.deleteReaction(messageId, reactionType).execute()

        verifyError(result, mock.serverErrorCode)
    }

    @Test
    fun getReactionsSuccess() {
        val messageId = "message-id"
        val reactionType = "reaction-type"
        val score = 10
        val offset = 0
        val limit = 1
        val reaction = Reaction(messageId, reactionType, score)

        Mockito.`when`(
            mock.api.getReactions(
                messageId,
                offset,
                limit,
            )
        ).thenReturn(RetroSuccess(listOf(reaction)).toRetrofitCall())

        val result = client.getReactions(messageId, offset, limit).execute()

        verifySuccess(result, listOf(reaction))
    }

    @Test
    fun getReactionsError() {
        val messageId = "message-id"
        val offset = 0
        val limit = 1

        Mockito.`when`(
            mock.api.getReactions(
                messageId,
                offset,
                limit,
            )
        ).thenReturn(RetroError<List<Reaction>>(mock.serverErrorCode).toRetrofitCall())

        val result = client.getReactions(messageId, offset, limit).execute()

        verifyError(result, mock.serverErrorCode)
    }

    @Test
    fun updateMessageSuccess() {
        val messageId = "message-id"
        val messageText = "message-a"
        val message = Message(
            text = messageText,
            id = messageId,
        )

        Mockito.`when`(
            mock.api.updateMessage(message)
        ).thenReturn(RetroSuccess(message).toRetrofitCall())

        val result = client.updateMessage(message).execute()

        verifySuccess(result, message)
    }

    @Test
    fun updateMessageError() {
        val messageId = "message-id"
        val messageText = "message-a"
        val message = Message(
            text = messageText,
            id = messageId,
        )

        Mockito.`when`(
            mock.api.updateMessage(message)
        ).thenReturn(RetroError<Message>(mock.serverErrorCode).toRetrofitCall())

        val result = client.updateMessage(message).execute()

        verifyError(result, mock.serverErrorCode)
    }
}<|MERGE_RESOLUTION|>--- conflicted
+++ resolved
@@ -114,29 +114,16 @@
         val messageFilter = Filters.eq("text", "search-text")
         val channelFilter = Filters.eq("cid", "cid")
 
-        val searchRequest = SearchMessagesRequest(0, 1, channelFilter, messageFilter)
-
-        Mockito.`when`(
-            mock.api.searchMessages(searchRequest)
+        Mockito.`when`(
+            mock.api.searchMessages(channelFilter, messageFilter, 0, 1, null, null)
         ).thenReturn(
             RetroSuccess(
-<<<<<<< HEAD
-                SearchMessagesResponse(
-                    results = listOf(
-                        MessageResponse(
-                            Message().apply {
-                                this.text = messageText
-                                this.user = user
-                            }
-                        )
-                    ),
+                SearchMessagesResult(
+                    messages = listOf(Message(text = messageText, user = user)),
                     next = "next-page",
                     previous = "prev-page",
                     resultsWarning = null,
                 )
-=======
-                listOf(Message(text = messageText, user = user))
->>>>>>> 22fdc518
             ).toRetrofitCall()
         )
 
