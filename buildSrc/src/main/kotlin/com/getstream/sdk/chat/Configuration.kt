package com.getstream.sdk.chat

object Configuration {
<<<<<<< HEAD
	val compileSdkVersion = 29
	val targetSdkVersion = 29
	val minSdkVersion = 21
	val versionName = "4.3.0-beta-5"
=======
	const val compileSdkVersion = 29
	const val targetSdkVersion = 29
	const val minSdkVersion = 21
	const val versionName = "4.3.0-beta-4"
>>>>>>> 2c17e5b8
}<|MERGE_RESOLUTION|>--- conflicted
+++ resolved
@@ -1,15 +1,8 @@
 package com.getstream.sdk.chat
 
 object Configuration {
-<<<<<<< HEAD
-	val compileSdkVersion = 29
-	val targetSdkVersion = 29
-	val minSdkVersion = 21
-	val versionName = "4.3.0-beta-5"
-=======
 	const val compileSdkVersion = 29
 	const val targetSdkVersion = 29
 	const val minSdkVersion = 21
-	const val versionName = "4.3.0-beta-4"
->>>>>>> 2c17e5b8
+	const val versionName = "4.3.0-beta-5"
 }