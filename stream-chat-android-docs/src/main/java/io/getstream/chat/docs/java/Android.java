package io.getstream.chat.docs.java;

import androidx.fragment.app.Fragment;
import androidx.lifecycle.ViewModelProvider;

import com.getstream.sdk.chat.viewmodel.ChannelHeaderViewModel;

import com.getstream.sdk.chat.viewmodel.MessageInputViewModel;

import io.getstream.chat.android.ui.channel.list.header.ChannelListHeaderView;
import io.getstream.chat.android.ui.channel.list.header.viewmodel.ChannelListHeaderViewModel;
import io.getstream.chat.android.ui.channel.list.header.viewmodel.ChannelListHeaderViewModelBinding;
<<<<<<< HEAD
import io.getstream.chat.android.ui.search.SearchInputView;
import io.getstream.chat.android.ui.search.SearchResultListView;
import io.getstream.chat.android.ui.search.SearchViewModel;
import io.getstream.chat.android.ui.search.SearchViewModelBinding;
=======
import io.getstream.chat.android.ui.messages.header.ChannelHeaderViewModelBinding;
import io.getstream.chat.android.ui.messages.header.MessagesHeaderView;
import io.getstream.chat.android.ui.textinput.MessageInputView;
import io.getstream.chat.android.ui.textinput.MessageInputViewModelBinding;
>>>>>>> 62cc2b8e

public class Android {

    /**
     * @see <a href="https://getstream.io/chat/docs/android/channel_list_header_view">Channel List Header View</a>
     */
    public class ChannelListHeader extends Fragment {
        ChannelListHeaderView channelListHeaderView;

        public void bindingWithViewModel() {
            // Get ViewModel
            ChannelListHeaderViewModel viewModel = new ViewModelProvider(this).get(ChannelListHeaderViewModel.class);
            // Bind it with ChannelListHeaderView
            ChannelListHeaderViewModelBinding.bind(viewModel, channelListHeaderView, getViewLifecycleOwner());
        }
    }

    /**
<<<<<<< HEAD
     * @see <a href="https://getstream.io/nessy/docs/chat_docs/android_chat_ux/search_input_view">Search Input View</a>
     */
    class SearchInput extends Fragment {
        SearchInputView searchInputView;

        public void listeningForSearchQueryChanges() {
            searchInputView.setContinuousInputChangedListener(query -> {
                // Search query changed
            });
            searchInputView.setDebouncedInputChangedListener(query -> {
                // Search query changed and has been stable for a short while
            });
            searchInputView.setSearchStartedListener(query -> {
                // Search is triggered
            });

            // Update the current search query programmatically
            searchInputView.setQuery("query");
            // Clear the current search query programmatically
            searchInputView.clear();
        }
    }

    /**
     * @see <a href="https://getstream.io/nessy/docs/chat_docs/android_chat_ux/search_result_list_view">Search Result List View</a>
     */
    class SearchResultList extends Fragment {
        SearchInputView searchInputView;
        SearchResultListView searchResultListView;

        public void bindingWithViewModel() {
            // Get ViewModel
            SearchViewModel viewModel = new ViewModelProvider(this).get(SearchViewModel.class);
            // Bind it with SearchResultListView
            SearchViewModelBinding.bind(viewModel, searchResultListView, getViewLifecycleOwner());
            // Notify ViewModel when search is triggered
            searchInputView.setSearchStartedListener(query -> {
                viewModel.setQuery(query);
            });
=======
     * @see <a href="https://getstream.io/chat/docs/android/message_input_view_neo">Message Input View</a>
     */
    class MessageInput extends Fragment {
        MessageInputView messageInputView;

        public void bindingWithViewModel() {
            // Get ViewModel
            MessageInputViewModel viewModel =
                    new ViewModelProvider(this).get(MessageInputViewModel.class);
            // Bind it with MessageInputView
            MessageInputViewModelBinding
                    .bind(viewModel, messageInputView, getViewLifecycleOwner());
        }
    }

    /**
     * * @see <a href="https://getstream.io/chat/docs/android/messages_header_view">Messages Header View</a>
     */
    public class MessagesHeader extends Fragment {
        MessagesHeaderView messagesHeaderView;

        public void bindingWithViewModel() {
            // Get ViewModel
            ChannelHeaderViewModel viewModel =
                    new ViewModelProvider(this).get(ChannelHeaderViewModel.class);
            // Bind it with MessagesHeaderView
            ChannelHeaderViewModelBinding
                    .bind(viewModel, messagesHeaderView, getViewLifecycleOwner());
>>>>>>> 62cc2b8e
        }
    }
}<|MERGE_RESOLUTION|>--- conflicted
+++ resolved
@@ -10,24 +10,21 @@
 import io.getstream.chat.android.ui.channel.list.header.ChannelListHeaderView;
 import io.getstream.chat.android.ui.channel.list.header.viewmodel.ChannelListHeaderViewModel;
 import io.getstream.chat.android.ui.channel.list.header.viewmodel.ChannelListHeaderViewModelBinding;
-<<<<<<< HEAD
+import io.getstream.chat.android.ui.messages.header.ChannelHeaderViewModelBinding;
+import io.getstream.chat.android.ui.messages.header.MessagesHeaderView;
+import io.getstream.chat.android.ui.textinput.MessageInputView;
+import io.getstream.chat.android.ui.textinput.MessageInputViewModelBinding;
 import io.getstream.chat.android.ui.search.SearchInputView;
 import io.getstream.chat.android.ui.search.SearchResultListView;
 import io.getstream.chat.android.ui.search.SearchViewModel;
 import io.getstream.chat.android.ui.search.SearchViewModelBinding;
-=======
-import io.getstream.chat.android.ui.messages.header.ChannelHeaderViewModelBinding;
-import io.getstream.chat.android.ui.messages.header.MessagesHeaderView;
-import io.getstream.chat.android.ui.textinput.MessageInputView;
-import io.getstream.chat.android.ui.textinput.MessageInputViewModelBinding;
->>>>>>> 62cc2b8e
 
 public class Android {
 
     /**
      * @see <a href="https://getstream.io/chat/docs/android/channel_list_header_view">Channel List Header View</a>
      */
-    public class ChannelListHeader extends Fragment {
+    class ChannelListHeader extends Fragment {
         ChannelListHeaderView channelListHeaderView;
 
         public void bindingWithViewModel() {
@@ -39,7 +36,38 @@
     }
 
     /**
-<<<<<<< HEAD
+     * @see <a href="https://getstream.io/chat/docs/android/message_input_view_neo">Message Input View</a>
+     */
+    class MessageInput extends Fragment {
+        MessageInputView messageInputView;
+
+        public void bindingWithViewModel() {
+            // Get ViewModel
+            MessageInputViewModel viewModel =
+                    new ViewModelProvider(this).get(MessageInputViewModel.class);
+            // Bind it with MessageInputView
+            MessageInputViewModelBinding
+                    .bind(viewModel, messageInputView, getViewLifecycleOwner());
+        }
+    }
+
+    /**
+     * * @see <a href="https://getstream.io/chat/docs/android/messages_header_view">Messages Header View</a>
+     */
+    class MessagesHeader extends Fragment {
+        MessagesHeaderView messagesHeaderView;
+
+        public void bindingWithViewModel() {
+            // Get ViewModel
+            ChannelHeaderViewModel viewModel =
+                    new ViewModelProvider(this).get(ChannelHeaderViewModel.class);
+            // Bind it with MessagesHeaderView
+            ChannelHeaderViewModelBinding
+                    .bind(viewModel, messagesHeaderView, getViewLifecycleOwner());
+        }
+    }
+
+    /**
      * @see <a href="https://getstream.io/nessy/docs/chat_docs/android_chat_ux/search_input_view">Search Input View</a>
      */
     class SearchInput extends Fragment {
@@ -79,36 +107,6 @@
             searchInputView.setSearchStartedListener(query -> {
                 viewModel.setQuery(query);
             });
-=======
-     * @see <a href="https://getstream.io/chat/docs/android/message_input_view_neo">Message Input View</a>
-     */
-    class MessageInput extends Fragment {
-        MessageInputView messageInputView;
-
-        public void bindingWithViewModel() {
-            // Get ViewModel
-            MessageInputViewModel viewModel =
-                    new ViewModelProvider(this).get(MessageInputViewModel.class);
-            // Bind it with MessageInputView
-            MessageInputViewModelBinding
-                    .bind(viewModel, messageInputView, getViewLifecycleOwner());
-        }
-    }
-
-    /**
-     * * @see <a href="https://getstream.io/chat/docs/android/messages_header_view">Messages Header View</a>
-     */
-    public class MessagesHeader extends Fragment {
-        MessagesHeaderView messagesHeaderView;
-
-        public void bindingWithViewModel() {
-            // Get ViewModel
-            ChannelHeaderViewModel viewModel =
-                    new ViewModelProvider(this).get(ChannelHeaderViewModel.class);
-            // Bind it with MessagesHeaderView
-            ChannelHeaderViewModelBinding
-                    .bind(viewModel, messagesHeaderView, getViewLifecycleOwner());
->>>>>>> 62cc2b8e
         }
     }
 }