--- conflicted
+++ resolved
@@ -3,12 +3,7 @@
 import io.getstream.chat.android.client.api.models.FilterObject
 import io.getstream.chat.android.client.api.models.QueryChannelsRequest
 import io.getstream.chat.android.client.api.models.QuerySort
-<<<<<<< HEAD
-=======
-import io.getstream.chat.android.client.call.await
-import io.getstream.chat.android.client.errors.ChatError
 import io.getstream.chat.android.client.events.ChannelDeletedEvent
->>>>>>> 76dad8a4
 import io.getstream.chat.android.client.events.ChannelUpdatedByUserEvent
 import io.getstream.chat.android.client.events.ChannelUpdatedEvent
 import io.getstream.chat.android.client.events.ChatEvent
@@ -54,10 +49,11 @@
     private val queryChannelsLogic: QueryChannelsLogic,
 ) {
 
+    public var checkFilterOnChannelUpdatedEvent: Boolean = false
     internal val recoveryNeeded: MutableStateFlow<Boolean> = mutableState.recoveryNeeded
 
-<<<<<<< HEAD
-    public var newChannelEventFilter: suspend (Channel, FilterObject) -> Boolean = queryChannelsLogic.newChannelEventFilter
+    public var newChannelEventFilter: suspend (Channel, FilterObject) -> Boolean =
+        queryChannelsLogic.newChannelEventFilter
 
     internal val queryChannelsSpec: QueryChannelsSpec = mutableState.queryChannelsSpec
 
@@ -75,38 +71,11 @@
             io.getstream.chat.android.offline.experimental.querychannels.state.ChannelsState.Loading -> ChannelsState.Loading
             io.getstream.chat.android.offline.experimental.querychannels.state.ChannelsState.NoQueryActive -> ChannelsState.NoQueryActive
             io.getstream.chat.android.offline.experimental.querychannels.state.ChannelsState.OfflineNoResults -> ChannelsState.OfflineNoResults
-            is io.getstream.chat.android.offline.experimental.querychannels.state.ChannelsState.Result -> ChannelsState.Result(state.channels)
+            is io.getstream.chat.android.offline.experimental.querychannels.state.ChannelsState.Result -> ChannelsState.Result(
+                state.channels
+            )
         }
     }.stateIn(domainImpl.scope, SharingStarted.Eagerly, ChannelsState.NoQueryActive)
-=======
-    public var checkFilterOnChannelUpdatedEvent: Boolean = false
-    public var recoveryNeeded: Boolean = false
-
-    internal val queryChannelsSpec: QueryChannelsSpec = QueryChannelsSpec(filter)
-
-    private val _channels = MutableStateFlow<Map<String, Channel>>(emptyMap())
-    private val _loading = MutableStateFlow(false)
-    private val _loadingMore = MutableStateFlow(false)
-    private val _endOfChannels = MutableStateFlow(false)
-    private val _sortedChannels = _channels.map { it.values.sortedWith(sort.comparator) }
-        .stateIn(domainImpl.scope, SharingStarted.Eagerly, emptyList())
-    private val _mutedChannelIds = MutableStateFlow<List<String>>(emptyList())
-
-    public val loading: StateFlow<Boolean> = _loading
-    public val loadingMore: StateFlow<Boolean> = _loadingMore
-    public val endOfChannels: StateFlow<Boolean> = _endOfChannels
-    public val channels: StateFlow<List<Channel>> = _sortedChannels
-    public val mutedChannelIds: StateFlow<List<String>> = _mutedChannelIds
-
-    public val channelsState: StateFlow<ChannelsState> =
-        _loading.combine(_sortedChannels) { loading: Boolean, channels: List<Channel> ->
-            when {
-                loading -> ChannelsState.Loading
-                channels.isEmpty() -> ChannelsState.OfflineNoResults
-                else -> ChannelsState.Result(channels)
-            }
-        }.stateIn(domainImpl.scope, SharingStarted.Eagerly, ChannelsState.NoQueryActive)
->>>>>>> 76dad8a4
 
     private val logger = ChatLogger.get("ChatDomain QueryChannelsController")
 
@@ -144,8 +113,10 @@
             is NotificationAddedToChannelEvent -> updateQueryChannelSpec(event.channel)
             is ChannelDeletedEvent -> removeChannel(event.channel.cid)
             is NotificationChannelDeletedEvent -> removeChannel(event.channel.cid)
-            is ChannelUpdatedByUserEvent -> event.channel.takeIf { checkFilterOnChannelUpdatedEvent }?.let { updateQueryChannelSpec(it) }
-            is ChannelUpdatedEvent -> event.channel.takeIf { checkFilterOnChannelUpdatedEvent }?.let { updateQueryChannelSpec(it) }
+            is ChannelUpdatedByUserEvent -> event.channel.takeIf { checkFilterOnChannelUpdatedEvent }
+                ?.let { updateQueryChannelSpec(it) }
+            is ChannelUpdatedEvent -> event.channel.takeIf { checkFilterOnChannelUpdatedEvent }
+                ?.let { updateQueryChannelSpec(it) }
         }
 
         if (event is MarkAllReadEvent) {
