--- conflicted
+++ resolved
@@ -159,31 +159,11 @@
         }
 
         public fun build(): ChatDomain {
-<<<<<<< HEAD
+
             storeNotificationConfig(notificationConfig)
 
             ChatDomain.instance = buildImpl()
-=======
-            if (backgroundSyncConfig != BackgroundSyncConfig.UNAVAILABLE) {
-                storeBackgroundSyncConfig(backgroundSyncConfig)
-                storeNotificationConfig(notificationConfig)
-            }
-            val result = buildImpl()
-            instance = result
-            return result
-        }
 
-        internal fun buildImpl() =
-            factory.create(
-                appContext,
-                client,
-                user,
-                database,
-                offlineEnabled,
-                userPresence,
-                recoveryEnabled
-            )
->>>>>>> b21f67e9
 
             return ChatDomain.instance()
         }
@@ -204,18 +184,6 @@
 
     public companion object {
         private var instance: ChatDomain? = null
-<<<<<<< HEAD
-
-        @JvmStatic
-        public fun isReady(): Boolean {
-            return instance != null
-        }
-
-        @JvmStatic
-        public fun instance(): ChatDomain {
-            return checkNotNull(instance) { "ChatDomain.instance() isn't available yet. Be sure to call ChatDomain.build() and ChatClient.setUser() before trying to retrieve the chatDomain.instance()" }
-        }
-=======
 
         @JvmStatic
         public fun instance(): ChatDomain = instance
@@ -223,6 +191,5 @@
 
         public val isInitialized: Boolean
             get() = instance != null
->>>>>>> b21f67e9
     }
 }