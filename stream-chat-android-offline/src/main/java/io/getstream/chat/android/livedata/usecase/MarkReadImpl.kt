package io.getstream.chat.android.livedata.usecase

import io.getstream.chat.android.client.call.Call
import io.getstream.chat.android.client.call.CoroutineCall
import io.getstream.chat.android.client.utils.Result
import io.getstream.chat.android.livedata.ChatDomainImpl
import io.getstream.chat.android.livedata.utils.validateCid

public interface MarkRead {
    /**
     * Marks the messages on the specified channel as read
     *
     * @param cid: the full channel id IE messaging:123
     *
     * @return A call object with Boolean as the return type.
     * True if the mark read event was sent.
     * False if there was no need to mark read (IE the messages are already marked as read)
     */
    public operator fun invoke(cid: String): Call<Boolean>
}

internal class MarkReadImpl(private val domainImpl: ChatDomainImpl) : MarkRead {
    override operator fun invoke(cid: String): Call<Boolean> {
        val channelController = domainImpl.channel(validateCid(cid))

<<<<<<< HEAD
        val channelController = domainImpl.channel(cid)
        return CoroutineCall(domainImpl.scopeIO) {
            channelController.markRead()
=======
        return CoroutineCall(domainImpl.scope) {
            channelController.markRead().let { markedRead ->
                if (markedRead) {
                    domainImpl.client
                        .markRead(channelController.channelType, channelController.channelId)
                        .execute()
                }

                Result(markedRead, null)
            }
>>>>>>> 42a0fed3
        }
    }
}<|MERGE_RESOLUTION|>--- conflicted
+++ resolved
@@ -23,12 +23,7 @@
     override operator fun invoke(cid: String): Call<Boolean> {
         val channelController = domainImpl.channel(validateCid(cid))
 
-<<<<<<< HEAD
-        val channelController = domainImpl.channel(cid)
         return CoroutineCall(domainImpl.scopeIO) {
-            channelController.markRead()
-=======
-        return CoroutineCall(domainImpl.scope) {
             channelController.markRead().let { markedRead ->
                 if (markedRead) {
                     domainImpl.client
@@ -38,7 +33,6 @@
 
                 Result(markedRead, null)
             }
->>>>>>> 42a0fed3
         }
     }
 }