package io.getstream.chat.android.livedata.usecase

import io.getstream.chat.android.client.api.models.QuerySort
import io.getstream.chat.android.client.call.Call
import io.getstream.chat.android.client.call.CoroutineCall
import io.getstream.chat.android.client.models.Channel
import io.getstream.chat.android.client.utils.FilterObject
import io.getstream.chat.android.livedata.ChatDomainImpl

public interface QueryChannelsLoadMore {
    /**
     * Load more channels for this query
     * @param filter the filter for querying channels, see https://getstream.io/chat/docs/query_channels/?language=kotlin
     * @param sort the sort for the channels, by default will sort on last_message_at
     * @param limit the number of channels to retrieve
     * @param messageLimit how many messages to fetch per chanel
     * @return A call object with List<Channel> as the return type
     * @see io.getstream.chat.android.client.utils.FilterObject
     * @see io.getstream.chat.android.client.api.models.QuerySort
     * @see <a href="https://getstream.io/chat/docs/query_channels/?language=kotlin">Filter syntax</a>
     */
<<<<<<< HEAD
    public operator fun invoke(filter: FilterObject, sort: QuerySort, limit: Int = 30, messageLimit: Int = 10): Call<List<Channel>>
}

internal class QueryChannelsLoadMoreImpl(private val domainImpl: ChatDomainImpl) : QueryChannelsLoadMore {
    override operator fun invoke(filter: FilterObject, sort: QuerySort, limit: Int, messageLimit: Int): Call<List<Channel>> {
        return CoroutineCall(domainImpl.scope) {
=======
    public operator fun invoke(filter: FilterObject, sort: QuerySort<Channel>, limit: Int = 30, messageLimit: Int = 10): Call2<List<Channel>>
}

internal class QueryChannelsLoadMoreImpl(private val domainImpl: ChatDomainImpl) : QueryChannelsLoadMore {
    override operator fun invoke(filter: FilterObject, sort: QuerySort<Channel>, limit: Int, messageLimit: Int): Call2<List<Channel>> {
        val runnable = suspend {
>>>>>>> be46f616
            val queryChannelsController = domainImpl.queryChannels(filter, sort)
            queryChannelsController.loadMore(limit, messageLimit)
        }
    }
}<|MERGE_RESOLUTION|>--- conflicted
+++ resolved
@@ -19,21 +19,12 @@
      * @see io.getstream.chat.android.client.api.models.QuerySort
      * @see <a href="https://getstream.io/chat/docs/query_channels/?language=kotlin">Filter syntax</a>
      */
-<<<<<<< HEAD
-    public operator fun invoke(filter: FilterObject, sort: QuerySort, limit: Int = 30, messageLimit: Int = 10): Call<List<Channel>>
+    public operator fun invoke(filter: FilterObject, sort: QuerySort<Channel>, limit: Int = 30, messageLimit: Int = 10): Call<List<Channel>>
 }
 
 internal class QueryChannelsLoadMoreImpl(private val domainImpl: ChatDomainImpl) : QueryChannelsLoadMore {
-    override operator fun invoke(filter: FilterObject, sort: QuerySort, limit: Int, messageLimit: Int): Call<List<Channel>> {
+    override operator fun invoke(filter: FilterObject, sort: QuerySort<Channel>, limit: Int, messageLimit: Int): Call<List<Channel>> {
         return CoroutineCall(domainImpl.scope) {
-=======
-    public operator fun invoke(filter: FilterObject, sort: QuerySort<Channel>, limit: Int = 30, messageLimit: Int = 10): Call2<List<Channel>>
-}
-
-internal class QueryChannelsLoadMoreImpl(private val domainImpl: ChatDomainImpl) : QueryChannelsLoadMore {
-    override operator fun invoke(filter: FilterObject, sort: QuerySort<Channel>, limit: Int, messageLimit: Int): Call2<List<Channel>> {
-        val runnable = suspend {
->>>>>>> be46f616
             val queryChannelsController = domainImpl.queryChannels(filter, sort)
             queryChannelsController.loadMore(limit, messageLimit)
         }
