--- conflicted
+++ resolved
@@ -47,10 +47,8 @@
     override val endOfChannels: LiveData<Boolean> = _endOfChannels
 
     private val _channels = MutableLiveData<Map<String, Channel>>()
-
     // Keep the channel list locally sorted
-    override var channels: LiveData<List<Channel>> =
-        Transformations.map(_channels) { cMap -> cMap.values.sortedWith(sort.comparator) }
+    override var channels: LiveData<List<Channel>> = Transformations.map(_channels) { cMap -> cMap.values.sortedWith(sort.comparator) }
 
     private val logger = ChatLogger.get("ChatDomain QueryChannelsController")
 
@@ -188,7 +186,7 @@
             }
             domainImpl.repos.configs.insert(configEntities)
             logger.logI("api call returned ${channelsResponse.size} channels")
-            domainImpl.repos.queryChannels.insert(queryEntity)
+            domainImpl.repos.queryChannels.insert(queryChannelsSpec)
             domainImpl.storeStateForChannels(channelsResponse)
             updateChannelsAndQueryResults(channelsResponse, pagination.isFirstPage)
         } else {
@@ -218,33 +216,16 @@
         // start the query online job before waiting for the query offline job
         val queryOnlineJob = if (domainImpl.isOnline()) {
             scope.async { runQueryOnline(pagination) }
-        } else {
-            null
-        }
+        } else { null }
         val channels = queryOfflineJob.await()
 
         // we could either wait till we are online
         // or mark ourselves as needing recovery and trigger recovery
-<<<<<<< HEAD
-        val output: Result<List<Channel>>
-        if (queryOnlineJob != null) {
-            val result = queryOnlineJob.await()
-            output = result
-            if (result.isSuccess) {
-                updateChannelsAndQueryResults(output.data(), pagination.isFirstPage)
-                domainImpl.repos.queryChannels.insert(queryChannelsSpec)
-            }
-        } else {
-            recoveryNeeded = true
-            output = channels?.let { Result(it) }
-                ?: Result(error = ChatError(message = "Channels Query wasn't run online and the offline storage is empty"))
-=======
         val output: Result<List<Channel>> = if (queryOnlineJob != null) {
             queryOnlineJob.await()
         } else {
             recoveryNeeded = true
             channels?.let { Result(it) } ?: Result(error = ChatError(message = "Channels Query wasn't run online and the offline storage is empty"))
->>>>>>> 94f16856
         }
         loader.postValue(false)
         return output
