package io.getstream.chat.android.livedata.controller

import androidx.lifecycle.LiveData
import androidx.lifecycle.MutableLiveData
import androidx.lifecycle.Transformations
import io.getstream.chat.android.client.ChatClient
import io.getstream.chat.android.client.api.models.QuerySort
import io.getstream.chat.android.client.errors.ChatError
import io.getstream.chat.android.client.events.ChatEvent
import io.getstream.chat.android.client.events.CidEvent
import io.getstream.chat.android.client.events.NotificationAddedToChannelEvent
import io.getstream.chat.android.client.events.UserStartWatchingEvent
import io.getstream.chat.android.client.events.UserStopWatchingEvent
import io.getstream.chat.android.client.logger.ChatLogger
import io.getstream.chat.android.client.models.Channel
import io.getstream.chat.android.client.utils.FilterObject
import io.getstream.chat.android.client.utils.Result
import io.getstream.chat.android.livedata.ChatDomainImpl
import io.getstream.chat.android.livedata.entity.ChannelConfigEntity
import io.getstream.chat.android.livedata.request.QueryChannelsPaginationRequest
import io.getstream.chat.android.livedata.request.toQueryChannelsRequest
import kotlinx.coroutines.Dispatchers
import kotlinx.coroutines.async
import kotlinx.coroutines.launch

private const val MESSAGE_LIMIT = 10
private const val MEMBER_LIMIT = 30
private const val INITIAL_CHANNEL_OFFSET = 0
private const val CHANNEL_LIMIT = 30

internal class QueryChannelsControllerImpl(
    override val filter: FilterObject,
    override val sort: QuerySort<Channel>,
    private val client: ChatClient,
    private val domainImpl: ChatDomainImpl
) : QueryChannelsController {
    override var newChannelEventFilter: (Channel, FilterObject) -> Boolean = { _, _ -> true }
    override var recoveryNeeded: Boolean = false

<<<<<<< HEAD
    val queryEntity: QueryChannelsEntity = QueryChannelsEntity(filter, sort)
=======
    val queryChannelsSpec: QueryChannelsSpec = QueryChannelsSpec(filter, sort)
    private val job = SupervisorJob()
    val scope = CoroutineScope(Dispatchers.IO + domainImpl.job + job)
>>>>>>> be46f616

    private val _endOfChannels = MutableLiveData(false)
    override val endOfChannels: LiveData<Boolean> = _endOfChannels

    private val _channels = MutableLiveData<Map<String, Channel>>()
    // Keep the channel list locally sorted
    override var channels: LiveData<List<Channel>> = Transformations.map(_channels) { cMap -> cMap.values.sortedWith(sort.comparator) }

    private val logger = ChatLogger.get("ChatDomain QueryChannelsController")

    private val _loading = MutableLiveData(false)
    override val loading: LiveData<Boolean> = _loading

    private val _loadingMore = MutableLiveData(false)
    override val loadingMore: LiveData<Boolean> = _loadingMore

    fun loadMoreRequest(
        channelLimit: Int = CHANNEL_LIMIT,
        messageLimit: Int = MESSAGE_LIMIT,
        memberLimit: Int = MEMBER_LIMIT
    ): QueryChannelsPaginationRequest {
        val channels = _channels.value ?: mapOf()
        return QueryChannelsPaginationRequest(
            sort,
            channels.size,
            channelLimit,
            messageLimit,
            memberLimit
        )
    }

    /**
     * Members of a channel receive the
     *
     * @see NotificationAddedToChannelEvent
     *
     * We allow you to specify a newChannelEventFilter callback to determine if this query matches the given channel
     */
    override fun addChannelIfFilterMatches(
        channel: Channel
    ) {
        if (newChannelEventFilter(channel, filter)) {
            val channelControllerImpl = domainImpl.channel(channel)
            channelControllerImpl.updateLiveDataFromChannel(channel)
            addToQueryResult(listOf(channel.cid))
        }
    }

    fun handleEvents(events: List<ChatEvent>) {
        for (event in events) {
            handleEvent(event)
        }
    }

    fun handleEvent(event: ChatEvent) {
        if (event is NotificationAddedToChannelEvent) {
            // this is the only event that adds channels to the query
            addChannelIfFilterMatches(event.channel)
        }

        if (event is CidEvent) {
            // skip events that are typically not impacting the query channels overview
            if (event is UserStartWatchingEvent || event is UserStopWatchingEvent) {
                return
            }
            // update the info for that channel from the channel repo
            logger.logI("received channel event $event")

            // refresh the channels
            // Careful, it's easy to have a race condition here.
            //
            // The reason is that we are on the IO thread and update ChannelControlelr using postValue()
            //  ChannelController.toChannel() can read the old version of the data using livedata.value
            // Solutions:
            // - suspend/wait for a few seconds (yuck, lets not do that)
            // - post the refresh on a livedata object with only channel ids, and transform that into channels (this ensures it will get called after postValue completes)
            // - run the refresh channel call below on the UI thread instead of IO thread
            domainImpl.scope.launch(Dispatchers.Main) {
                refreshChannel(event.cid)
            }
        }
    }

    suspend fun loadMore(
        channelLimit: Int = CHANNEL_LIMIT,
        messageLimit: Int = MESSAGE_LIMIT
    ): Result<List<Channel>> {
        val pagination = loadMoreRequest(channelLimit, messageLimit)
        return runQuery(pagination)
    }

    suspend fun query(
        channelLimit: Int = CHANNEL_LIMIT,
        messageLimit: Int = MESSAGE_LIMIT,
        memberLimit: Int = MEMBER_LIMIT
    ): Result<List<Channel>> {
        return runQuery(
            QueryChannelsPaginationRequest(
                sort,
                INITIAL_CHANNEL_OFFSET,
                channelLimit,
                messageLimit,
                memberLimit
            )
        )
    }

    suspend fun runQueryOffline(pagination: QueryChannelsPaginationRequest): List<Channel>? {
        val queryChannelsSpec =
            domainImpl.repos.queryChannels.selectByFilterAndQuerySort(queryChannelsSpec)
        var channels: List<Channel>? = null

        if (queryChannelsSpec != null) {
            channels =
                domainImpl.selectAndEnrichChannels(queryChannelsSpec.cids.toList(), pagination)
            logger.logI("found ${channels.size} channels in offline storage")
        }

        updateChannelsAndQueryResults(channels, pagination.isFirstPage)
        return channels
    }

    suspend fun runQueryOnline(pagination: QueryChannelsPaginationRequest): Result<List<Channel>> {
        val request = pagination.toQueryChannelsRequest(filter, domainImpl.userPresence)
        // next run the actual query
        val response = client.queryChannels(request).execute()

        if (response.isSuccess) {
            recoveryNeeded = false

            // store the results in the database
            val channelsResponse = response.data()
            if (channelsResponse.size < pagination.channelLimit) {
                _endOfChannels.postValue(true)
            }
            // first things first, store the configs
            val configEntities = channelsResponse.associateBy { it.type }.values.map {
                ChannelConfigEntity(
                    it.type,
                    it.config
                )
            }
            domainImpl.repos.configs.insert(configEntities)
            logger.logI("api call returned ${channelsResponse.size} channels")
            updateQueryChannelsSpec(channelsResponse, pagination.isFirstPage)
            domainImpl.repos.queryChannels.insert(queryChannelsSpec)
            domainImpl.storeStateForChannels(channelsResponse)
            updateChannelsAndQueryResults(channelsResponse, pagination.isFirstPage)
        } else {
            recoveryNeeded = true
            domainImpl.addError(response.error())
        }
        return response
    }

    private fun updateQueryChannelsSpec(channels: List<Channel>, isFirstPage: Boolean) {
        val newCids = channels.map(Channel::cid)
        queryChannelsSpec.cids = if (isFirstPage) newCids else (queryChannelsSpec.cids + newCids).distinct()
    }

    suspend fun runQuery(pagination: QueryChannelsPaginationRequest): Result<List<Channel>> {
        val loader = if (pagination.isFirstPage) {
            _loading
        } else {
            _loadingMore
        }
        if (loader.value == true) {
            logger.logI("Another query channels request is in progress. Ignoring this request.")
            return Result(
                null,
                ChatError("Another query channels request is in progress. Ignoring this request.")
            )
        }
        loader.postValue(true)
        // start by getting the query results from offline storage

        val queryOfflineJob = domainImpl.scope.async { runQueryOffline(pagination) }
        // start the query online job before waiting for the query offline job
        val queryOnlineJob = if (domainImpl.isOnline()) {
            domainImpl.scope.async { runQueryOnline(pagination) }
        } else { null }
        val channels = queryOfflineJob.await()

        // we could either wait till we are online
        // or mark ourselves as needing recovery and trigger recovery
        val output: Result<List<Channel>> = if (queryOnlineJob != null) {
            queryOnlineJob.await()
        } else {
            recoveryNeeded = true
            channels?.let { Result(it) } ?: Result(error = ChatError(message = "Channels Query wasn't run online and the offline storage is empty"))
        }
        loader.postValue(false)
        return output
    }

    /**
     * Updates the state on the channelController based on the channel object we received
     * This is used for both the online and offline query flow
     *
     * @param channels the list of channels to update
     * @param isFirstPage if it's the first page we set/replace the list of results. if it's not the first page we add to the list
     *
     */
    private fun updateChannelsAndQueryResults(channels: List<Channel>?, isFirstPage: Boolean) {
        if (channels != null) {
            val cIds = channels.map { it.cid }
            // initialize channel repos for all of these channels
            for (c in channels) {
                val channelController = domainImpl.channel(c)
                channelController.updateLiveDataFromChannel(c)
            }
            // if it's the first page, we replace the current results
            if (isFirstPage) {
                setQueryResult(cIds)
            } else {
                addToQueryResult(cIds)
            }
        }
    }

    /**
     * refreshes a single channel
     * Note that this only refreshes channels that are already matching with the query
     * It retrieves the data from the current channelController object
     *
     * @param cId the channel to update
     *
     * If you want to add to the list of channels use the addToQueryResult method
     *
     * @see addToQueryResult
     */
    fun refreshChannel(cId: String) {
        refreshChannels(listOf(cId))
    }

    /**
     * Refreshes multiple channels on this query
     * Note that it retrieves the data from the current channelController object
     *
     * @param cIds the channels to refresh
     * @see ChannelController
     */
    private fun refreshChannels(cIds: List<String>) {
        val cIdsInQuery = queryChannelsSpec.cids.intersect(cIds)
        val newChannels = cIdsInQuery.map { domainImpl.channel(it).toChannel() }
        val existingChannelMap = _channels.value?.toMutableMap() ?: mutableMapOf()

        newChannels.forEach { channel ->
            existingChannelMap[channel.cid] = channel
        }

        _channels.postValue(existingChannelMap)
    }

    /**
     * Adds the list of channels to the current query.
     * Channels are sorted based on the specified QuerySort
     * Triggers a refresh of these channels based on the current state on the ChannelController
     *
     * @param cIds the list of channel ids to add to the query result
     *
     * @see QuerySort
     * @see ChannelController
     */
    private fun addToQueryResult(cIds: List<String>) {
        queryChannelsSpec.cids = (queryChannelsSpec.cids + cIds).distinct()
        refreshChannels(cIds)
    }

    /**
     * Replaces the existing list of results for this query with a new list of channels
     * Channels are sorted based on the specified QuerySort
     * Triggers a refresh of these channels based on the current state on the ChannelController
     *
     * @param cIds the new list of channels
     * @see QuerySort
     * @see ChannelController
     */
    private fun setQueryResult(cIds: List<String>) {
        // If you query for page 1 we remove the old data
        queryChannelsSpec.cids = cIds
        refreshChannels(cIds)
    }
}<|MERGE_RESOLUTION|>--- conflicted
+++ resolved
@@ -37,13 +37,7 @@
     override var newChannelEventFilter: (Channel, FilterObject) -> Boolean = { _, _ -> true }
     override var recoveryNeeded: Boolean = false
 
-<<<<<<< HEAD
-    val queryEntity: QueryChannelsEntity = QueryChannelsEntity(filter, sort)
-=======
     val queryChannelsSpec: QueryChannelsSpec = QueryChannelsSpec(filter, sort)
-    private val job = SupervisorJob()
-    val scope = CoroutineScope(Dispatchers.IO + domainImpl.job + job)
->>>>>>> be46f616
 
     private val _endOfChannels = MutableLiveData(false)
     override val endOfChannels: LiveData<Boolean> = _endOfChannels
