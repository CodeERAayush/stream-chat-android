package io.getstream.chat.android.livedata

import android.content.Context
import android.os.Build
import android.os.Handler
import androidx.annotation.VisibleForTesting
import androidx.lifecycle.LiveData
import androidx.lifecycle.MediatorLiveData
import androidx.lifecycle.asLiveData
import androidx.room.Room
import io.getstream.chat.android.client.BuildConfig.STREAM_CHAT_VERSION
import io.getstream.chat.android.client.ChatClient
import io.getstream.chat.android.client.api.models.QueryChannelsRequest
import io.getstream.chat.android.client.api.models.QuerySort
import io.getstream.chat.android.client.call.Call
import io.getstream.chat.android.client.call.await
import io.getstream.chat.android.client.errors.ChatError
import io.getstream.chat.android.client.events.ChatEvent
import io.getstream.chat.android.client.events.MarkAllReadEvent
import io.getstream.chat.android.client.extensions.enrichWithCid
import io.getstream.chat.android.client.logger.ChatLogger
import io.getstream.chat.android.client.models.Channel
import io.getstream.chat.android.client.models.Config
import io.getstream.chat.android.client.models.Filters.`in`
import io.getstream.chat.android.client.models.Message
import io.getstream.chat.android.client.models.Mute
import io.getstream.chat.android.client.models.Reaction
import io.getstream.chat.android.client.models.TypingEvent
import io.getstream.chat.android.client.models.User
import io.getstream.chat.android.client.models.UserEntity
import io.getstream.chat.android.client.parser.StreamGson
import io.getstream.chat.android.client.utils.FilterObject
import io.getstream.chat.android.client.utils.Result
import io.getstream.chat.android.client.utils.SyncStatus
import io.getstream.chat.android.client.utils.observable.Disposable
import io.getstream.chat.android.core.internal.coroutines.DispatcherProvider
import io.getstream.chat.android.livedata.controller.ChannelControllerImpl
import io.getstream.chat.android.livedata.controller.QueryChannelsControllerImpl
import io.getstream.chat.android.livedata.extensions.applyPagination
import io.getstream.chat.android.livedata.extensions.isPermanent
import io.getstream.chat.android.livedata.extensions.users
import io.getstream.chat.android.livedata.model.ChannelConfig
import io.getstream.chat.android.livedata.model.SyncState
import io.getstream.chat.android.livedata.repository.QueryChannelsRepository
import io.getstream.chat.android.livedata.repository.RepositoryFactory
import io.getstream.chat.android.livedata.repository.RepositoryHelper
import io.getstream.chat.android.livedata.request.AnyChannelPaginationRequest
import io.getstream.chat.android.livedata.request.QueryChannelPaginationRequest
import io.getstream.chat.android.livedata.request.QueryChannelsPaginationRequest
import io.getstream.chat.android.livedata.request.toAnyChannelPaginationRequest
import io.getstream.chat.android.livedata.service.sync.BackgroundSyncConfig
import io.getstream.chat.android.livedata.service.sync.SyncProvider
import io.getstream.chat.android.livedata.usecase.UseCaseHelper
import io.getstream.chat.android.livedata.utils.DefaultRetryPolicy
import io.getstream.chat.android.livedata.utils.Event
import io.getstream.chat.android.livedata.utils.RetryPolicy
import kotlinx.coroutines.CoroutineScope
import kotlinx.coroutines.Deferred
import kotlinx.coroutines.SupervisorJob
import kotlinx.coroutines.async
import kotlinx.coroutines.cancelChildren
import kotlinx.coroutines.delay
import kotlinx.coroutines.flow.MutableStateFlow
import kotlinx.coroutines.flow.filterNotNull
import kotlinx.coroutines.launch
import java.util.Date
import java.util.InputMismatchException
import java.util.UUID
import java.util.concurrent.ConcurrentHashMap
import kotlin.collections.set

private val CHANNEL_CID_REGEX = Regex("^!?[\\w-]+:!?[\\w-]+$")
private const val MESSAGE_LIMIT = 30
private const val MEMBER_LIMIT = 30
private const val INITIAL_CHANNEL_OFFSET = 0
private const val CHANNEL_LIMIT = 30

internal val gson = StreamGson.gson

/**
 * The Chat Domain exposes livedata objects to make it easier to build your chat UI.
 * It intercepts the various low level events to ensure data stays in sync.
 * Offline storage is handled using Room
 *
 * A different Room database is used for different users. That's why it's mandatory to specify the user id when
 * initializing the ChatRepository
 *
 * chatDomain.channel(type, id) returns a controller object with channel specific livedata objects
 * chatDomain.queryChannels(query) returns a livedata object for the specific queryChannels query
 *
 * chatDomain.online livedata object indicates if you're online or not
 * chatDomain.totalUnreadCount livedata object returns the current unread count for this user
 * chatDomain.muted the list of muted users
 * chatDomain.banned if the current user is banned or not
 * chatDomain.channelUnreadCount livedata object returns the number of unread channels for this user
 * chatDomain.errorEvents events for errors that happen while interacting with the chat
 *
 */
internal class ChatDomainImpl internal constructor(
    internal var client: ChatClient,
    // the new behaviour for ChatDomain is to follow the ChatClient.setUser
    // the userOverwrite field is here for backwards compatibility
    internal var userOverwrite: User? = null,
    internal var db: ChatDatabase? = null,
    private val mainHandler: Handler,
    override var offlineEnabled: Boolean = true,
    internal var recoveryEnabled: Boolean = true,
    override var userPresence: Boolean = false,
    internal var backgroundSyncEnabled: Boolean = false,
    internal var appContext: Context,
) :
    ChatDomain {
    internal constructor(
        client: ChatClient,
        handler: Handler,
        offlineEnabled: Boolean,
        recoveryEnabled: Boolean,
        userPresence: Boolean,
        backgroundSyncEnabled: Boolean,
        appContext: Context,
    ) : this(
        client,
        null,
        null,
        handler,
        offlineEnabled,
        recoveryEnabled,
        userPresence,
        backgroundSyncEnabled,
        appContext
    )

    private val _initialized = MutableStateFlow(false)
    private val _online = MutableStateFlow(false)

    private val _totalUnreadCount = MutableStateFlow(0)
    private val _channelUnreadCount = MutableStateFlow(0)
    private val _errorEvent = MutableStateFlow<Event<ChatError>?>(null)
    private val _banned = MutableStateFlow(false)
    private val _mutedUsers = MutableStateFlow<List<Mute>>(emptyList())
    private val _typingChannels = MediatorLiveData<TypingEvent>()

    override lateinit var currentUser: User
    lateinit var database: ChatDatabase
    private val syncModule by lazy { SyncProvider(appContext) }

    /** a helper object which lists all the initialized use cases for the chat domain */
    override val useCases: UseCaseHelper = UseCaseHelper(this)

    val defaultConfig: Config = Config(isConnectEvents = true, isMutes = true)

    /** if the client connection has been initialized */
    override val initialized: LiveData<Boolean> = _initialized.asLiveData()

    /**
     * LiveData<Boolean> that indicates if we are currently online
     */
    override val online: LiveData<Boolean> = _online.asLiveData()

    /**
     * The total unread message count for the current user.
     * Depending on your app you'll want to show this or the channelUnreadCount
     */
    override val totalUnreadCount: LiveData<Int> = _totalUnreadCount.asLiveData()

    /**
     * the number of unread channels for the current user
     */
    override val channelUnreadCount: LiveData<Int> = _channelUnreadCount.asLiveData()

    /**
     * list of users that you've muted
     */
    override val muted: LiveData<List<Mute>> = _mutedUsers.asLiveData()

    /**
     * if the current user is banned or not
     */
    override val banned: LiveData<Boolean> = _banned.asLiveData()

    /**
     * The error event livedata object is triggered when errors in the underlying components occur.
     * The following example shows how to observe these errors
     *
     *  channelController.errorEvent.observe(this) {
     *       // create a toast
     *   })
     *
     */
    override val errorEvents: LiveData<Event<ChatError>> = _errorEvent.filterNotNull().asLiveData()

    /** the event subscription */
    private var eventSubscription: Disposable = EMPTY_DISPOSABLE

    /** stores the mapping from cid to ChannelController */
    private val activeChannelMapImpl: ConcurrentHashMap<String, ChannelControllerImpl> = ConcurrentHashMap()

    override val typingUpdates: LiveData<TypingEvent> = _typingChannels

    private val activeQueryMapImpl: ConcurrentHashMap<String, QueryChannelsControllerImpl> = ConcurrentHashMap()

    internal val eventHandler: EventHandlerImpl = EventHandlerImpl(this)

    private var logger = ChatLogger.get("Domain")
    private val cleanTask = object : Runnable {
        override fun run() {
            clean()
            mainHandler.postDelayed(this, 1000)
        }
    }

    internal lateinit var repos: RepositoryHelper
    private val syncStateFlow: MutableStateFlow<SyncState?> = MutableStateFlow(null)
    internal lateinit var initJob: Deferred<SyncState?>

    /** The retry policy for retrying failed requests */
    override var retryPolicy: RetryPolicy = DefaultRetryPolicy()

    private fun clearState() {
        _initialized.value = false
        _online.value = false
        _totalUnreadCount.value = 0
        _channelUnreadCount.value = 0
        _banned.value = false
        _mutedUsers.value = emptyList()
        activeChannelMapImpl.clear()
        activeQueryMapImpl.clear()
    }

    private fun createDatabase(context: Context, user: User, offlineEnabled: Boolean) = if (offlineEnabled) {
        ChatDatabase.getDatabase(context, user.id)
    } else {
        Room.inMemoryDatabaseBuilder(context, ChatDatabase::class.java).build()
    }

    private fun isTestRunner(): Boolean {
        return Build.FINGERPRINT.toLowerCase().contains("robolectric")
    }

    internal fun setUser(user: User) {
        clearState()

        currentUser = user

        if (backgroundSyncEnabled && !isTestRunner()) {
            val config = BackgroundSyncConfig(client.config.apiKey, currentUser.id, client.getCurrentToken() ?: "")
            if (config.isValid()) {
                syncModule.encryptedBackgroundSyncConfigStore.apply {
                    put(config)
                }
            }
        }

        database = db ?: createDatabase(appContext, user, offlineEnabled)

        repos = RepositoryHelper(RepositoryFactory(database, user), scope)

        // load channel configs from Room into memory
        initJob = scope.async {
            // fetch the configs for channels
            repos.loadChannelConfig()

            // load the current user from the db
            val syncState = repos.syncState.select(currentUser.id) ?: SyncState(currentUser.id)
            // set active channels and recover
            // restore channels
            syncState.activeChannelIds.forEach(::channel)
            // restore queries
            repos.querySelectById(syncState.activeQueryIds)
                .forEach { spec -> queryChannels(spec.filter, spec.sort) }

            // retrieve the last time the user marked all as read and handle it as an event
            syncState.markedAllReadAt
                ?.let { MarkAllReadEvent(user = currentUser, createdAt = it) }
                ?.let { eventHandler.handleEvent(it) }

            syncState.also { syncStateFlow.value = it }
        }

        if (client.isSocketConnected()) {
            setOnline()
        }
        startListening()
        initClean()
    }

    internal val job = SupervisorJob()
    internal var scope = CoroutineScope(job + DispatcherProvider.IO)

    init {
        logger.logI("Initializing ChatDomain with version " + getVersion())

        // if the user is already defined, just call setUser ourselves
        val current = userOverwrite ?: client.getCurrentUser()
        if (current != null) {
            setUser(current)
        }
        // past behaviour was to set the user on the chat domain
        // the new syntax is to automatically pick up changes from the client
        if (userOverwrite == null) {
            // listen to future user changes
            client.preSetUserListeners.add {
                setUser(it)
            }
            // disconnect if the low level client disconnects
            client.disconnectListeners.add {
                scope.launch {
                    disconnect()
                }
            }
        }
    }

    internal suspend fun updateCurrentUser(me: User) {
        if (me.id != currentUser.id) {
            throw InputMismatchException("received connect event for user with id ${me.id} while chat domain is configured for user with id ${currentUser.id}. create a new chatdomain when connecting a different user.")
        }
        currentUser = me
        repos.updateCurrentUser(me)
        _mutedUsers.value = me.mutes
        setTotalUnreadCount(me.totalUnreadCount)
        setChannelUnreadCount(me.unreadChannels)

        setBanned(me.banned)
    }

    internal suspend fun storeSyncState(): SyncState? {
        syncStateFlow.value?.let { _syncState ->
            val newSyncState = _syncState.copy(
                activeChannelIds = activeChannelMapImpl.keys().toList(),
                activeQueryIds =
                    activeQueryMapImpl.values.toList().map { QueryChannelsRepository.getId(it.queryChannelsSpec) }
            )
            repos.syncState.insert(newSyncState)
            syncStateFlow.value = newSyncState
        }

        return syncStateFlow.value
    }

    override suspend fun disconnect() {
        storeSyncState()
        job.cancelChildren()
        stopListening()
        stopClean()
    }

    override fun getVersion(): String {
        return STREAM_CHAT_VERSION + "-" + BuildConfig.BUILD_TYPE
    }

    private fun stopClean() {
        mainHandler.removeCallbacks(cleanTask)
    }

    private fun initClean() {
        mainHandler.postDelayed(cleanTask, 5000)
    }

    suspend fun <T : Any> runAndRetry(runnable: () -> Call<T>): Result<T> {
        var attempt = 1
        var result: Result<T>

        while (true) {
            result = runnable().execute()
            if (result.isSuccess || result.error().isPermanent()) {
                break
            } else {
                // retry logic
                val shouldRetry = retryPolicy.shouldRetry(client, attempt, result.error())
                val timeout = retryPolicy.retryTimeout(client, attempt, result.error())

                if (shouldRetry) {
                    // temporary failure, continue
                    logger.logI("API call failed (attempt $attempt), retrying in $timeout seconds. Error was ${result.error()}")
                    delay(timeout.toLong())
                    attempt += 1
                } else {
                    logger.logI("API call failed (attempt $attempt). Giving up for now, will retry when connection recovers. Error was ${result.error()}")
                    break
                }
            }
        }
        // permanent failure case return
        return result
    }

    suspend fun createChannel(c: Channel): Result<Channel> =
        try {
            val online = isOnline()
            c.createdAt = c.createdAt ?: Date()
            c.syncStatus = if (online) {
                SyncStatus.IN_PROGRESS
            } else {
                SyncStatus.SYNC_NEEDED
            }
            if (c.createdBy != currentUser) {
                c.createdBy = currentUser
            }

            // update livedata
            val channelController = channel(c.cid)
            channelController.updateLiveDataFromChannel(c)

            // Update Room State
            repos.insertChannel(c)

            // Add to query controllers
            for (query in activeQueryMapImpl.values) {
                query.addChannelIfFilterMatches(c)
            }

            // make the API call and follow retry policy
            if (online) {
                val runnable = {
                    val members = c.members.map { it.getUserId() }
                    client.createChannel(c.type, c.id, members, c.extraData)
                }
                val result = runAndRetry(runnable)
                if (result.isSuccess) {
                    c.syncStatus = SyncStatus.COMPLETED
                    repos.insertChannel(c)
                    Result(result.data())
                } else {
                    if (result.error().isPermanent()) {
                        c.syncStatus = SyncStatus.FAILED_PERMANENTLY
                    } else {
                        c.syncStatus = SyncStatus.SYNC_NEEDED
                    }
                    repos.insertChannel(c)
                    Result(result.error())
                }
            } else {
                Result(c)
            }
        } catch (e: IllegalStateException) {
            Result(ChatError(cause = e))
        }

    fun addError(error: ChatError) {
        _errorEvent.value = Event(error)
    }

    fun isActiveChannel(cid: String): Boolean {
        return activeChannelMapImpl.containsKey(cid)
    }

    fun setChannelUnreadCount(newCount: Int) {
        _channelUnreadCount.value = newCount
    }

    fun setBanned(newBanned: Boolean) {
        _banned.value = newBanned
    }

    fun setTotalUnreadCount(newCount: Int) {
        _totalUnreadCount.value = newCount
    }

    /**
     * Start listening to chat events and keep the room database in sync
     */
    private fun startListening() {
        if (eventSubscription.isDisposed) {
            eventSubscription = client.subscribe {
                eventHandler.handleEvents(listOf(it))
            }
        }
    }

    /**
     * Stop listening to chat events
     */
    private fun stopListening() {
        eventSubscription.dispose()
    }

    internal fun channel(c: Channel): ChannelControllerImpl {
        return channel(c.type, c.id)
    }

    internal fun channel(cid: String): ChannelControllerImpl {
        if (!CHANNEL_CID_REGEX.matches(cid)) {
            throw IllegalArgumentException("Received invalid cid, expected format messaging:123, got $cid")
        }
        val parts = cid.split(":")
        return channel(parts[0], parts[1])
    }

    internal fun channel(
        channelType: String,
        channelId: String,
    ): ChannelControllerImpl {
        val cid = "%s:%s".format(channelType, channelId)
        if (!activeChannelMapImpl.containsKey(cid)) {
            val channelController =
                ChannelControllerImpl(
                    channelType,
                    channelId,
                    client,
                    this
                )
            activeChannelMapImpl[cid] = channelController
            scope.launch(DispatcherProvider.Main) {
                addTypingChannel(channelController)
            }
        }
        return activeChannelMapImpl.getValue(cid)
    }

    internal fun allActiveChannels(): List<ChannelControllerImpl> =
        activeChannelMapImpl.values.toList()

    fun generateMessageId(): String {
        return currentUser.id + "-" + UUID.randomUUID().toString()
    }

    private fun addTypingChannel(channelController: ChannelControllerImpl) {
        _typingChannels.addSource(channelController.typing, _typingChannels::postValue)
    }

    internal fun setOffline() {
        _online.value = false
    }

    internal fun setOnline() {
        _online.value = true
    }

    internal fun setInitialized() {
        _initialized.value = true
    }

    override fun isOnline(): Boolean = _online.value

    override fun isOffline(): Boolean = !_online.value

    override fun isInitialized(): Boolean {
        return _initialized.value
    }

    override fun getActiveQueries(): List<QueryChannelsControllerImpl> {
        return activeQueryMapImpl.values.toList()
    }

    /**
     * queryChannels
     * - first read the current results from Room
     * - if we are online make the API call to update results
     */
    fun queryChannels(
        filter: FilterObject,
        sort: QuerySort<Channel>,
    ): QueryChannelsControllerImpl =
        activeQueryMapImpl.getOrPut("${filter.hashCode()}-${sort.hashCode()}") {
            QueryChannelsControllerImpl(
                filter,
                sort,
                client,
                this
            )
        }

    private fun queryEvents(cids: List<String>): Result<List<ChatEvent>> =
        client.getSyncHistory(cids, syncStateFlow.value?.lastSyncedAt ?: Date()).execute()

    /**
     * replay events for all active channels
     * ensures that the cid you provide is active
     *
     * @param cid ensures that the channel with this id is active
     */
    suspend fun replayEventsForActiveChannels(cid: String? = null): Result<List<ChatEvent>> {
        // wait for the active channel info to load
        initJob.join()
        // make a list of all channel ids
        val cids = activeChannelMapImpl.keys().toList().toMutableList()
        cid?.let {
            channel(it)
            cids.add(it)
        }

        return replayEventsForChannels(cids)
    }

    internal suspend fun replayEventsForChannels(cids: List<String>): Result<List<ChatEvent>> {
        val now = Date()

        return if (cids.isNotEmpty()) {
            queryEvents(cids).also { resultChatEvent ->
                if (resultChatEvent.isSuccess) {
                    eventHandler.updateOfflineStorageFromEvents(resultChatEvent.data())
                    syncStateFlow.value?.let { syncStateFlow.value = it.copy(lastSyncedAt = now) }
                }
            }
        } else {
            Result(emptyList())
        }
    }

    /**
     * There are several scenarios in which we need to recover events
     * - Connection is lost and comes back (everything should be considered stale, so use recover all)
     * - App goes to the background and comes back (everything should be considered stale, so use recover all)
     * - We run a queryChannels or channel.watch call and encounter an offline state/or API error (should recover just that query or channel)
     * - A reaction, message or channel fails to be created. We should retry this every health check (30 seconds or so)
     *
     * Calling connectionRecovered triggers:
     * - queryChannels for the active query (at most 3) that need recovery
     * - queryChannels for any channels that need recovery
     * - channel.watch for channels that are not returned by the server
     * - event recovery for those channels
     * - API calls to create local channels, messages and reactions
     */
    suspend fun connectionRecovered(recoverAll: Boolean = false) {
        // 0 ensure load is complete
        initJob.join()

        // 1 update the results for queries that are actively being shown right now
        val updatedChannelIds = mutableSetOf<String>()
        val queriesToRetry = activeQueryMapImpl.values
            .toList()
            .filter { it.recoveryNeeded || recoverAll }
            .take(3)
        for (queryChannelController in queriesToRetry) {
            val pagination = QueryChannelsPaginationRequest(
                QuerySort<Channel>(),
                INITIAL_CHANNEL_OFFSET,
                CHANNEL_LIMIT,
                MESSAGE_LIMIT,
                MEMBER_LIMIT
            )
            val response = queryChannelController.runQueryOnline(pagination)
            if (response.isSuccess) {
                queryChannelController.updateChannelsAndQueryResults(response.data(), pagination.isFirstPage)
                updatedChannelIds.addAll(response.data().map { it.cid })
            }
        }
        // 2 update the data for all channels that are being show right now...
        // exclude ones we just updated
        val cids: List<String> = activeChannelMapImpl
            .entries
            .asSequence()
            .filter { it.value.recoveryNeeded || recoverAll }
            .filterNot { updatedChannelIds.contains(it.key) }
            .take(30)
            .map { it.key }
            .toList()

        val online = isOnline()
        logger.logI("recovery called: recoverAll: $recoverAll, online: $online retrying ${queriesToRetry.size} queries and ${cids.size} channels")

        var missingChannelIds = listOf<String>()
        if (cids.isNotEmpty() && online) {
            val filter = `in`("cid", cids)
            val request = QueryChannelsRequest(filter, 0, 30)
            val result = client.queryChannels(request).execute()
            if (result.isSuccess) {
                val channels = result.data()
                val foundChannelIds = channels.map { it.id }
                for (c in channels) {
                    val channelController = this.channel(c)
                    channelController.updateLiveDataFromChannel(c)
                }
                missingChannelIds = cids.filterNot { foundChannelIds.contains(it) }
                storeStateForChannels(channels)
            }
            // create channels that are not present on the API
            for (c in missingChannelIds) {
                val channelController = this.channel(c)
                channelController.watch()
            }
            // 3 recover events
            replayEventsForChannels(cids)
        }

        // 4 retry any failed requests
        if (online) {
            retryFailedEntities()
        }
    }

    internal suspend fun retryFailedEntities() {
        delay(1000)
        // retry channels, messages and reactions in that order..
        val channels = retryChannels()
        val messages = retryMessages()
        val reactions = retryReactions()
        logger.logI("Retried ${channels.size} channel entities, ${messages.size} messages and ${reactions.size} reaction entities")
    }

    @VisibleForTesting
    internal suspend fun retryChannels(): List<Channel> {
        return repos.selectChannelsSyncNeeded().onEach { channel ->
            val result = client.createChannel(
                channel.type,
                channel.id,
                channel.members.map(UserEntity::getUserId),
                channel.extraData
            ).await()

            when {
                result.isSuccess -> {
                    channel.syncStatus = SyncStatus.COMPLETED
                    repos.insertChannel(channel)
                }
                result.isError && result.error().isPermanent() -> {
                    channel.syncStatus = SyncStatus.FAILED_PERMANENTLY
                    repos.insertChannel(channel)
                }
            }
        }
    }

    @VisibleForTesting
    internal suspend fun retryMessages(): List<Message> {
        val messages = repos.selectMessageSyncNeeded()
        for (message in messages) {
            val channelClient = client.channel(message.cid)
            // support sending, deleting and editing messages here
            val result = when {
                message.deletedAt != null -> channelClient.deleteMessage(message.id).execute()
                message.updatedAt != null || message.updatedLocallyAt != null -> {
                    client.updateMessage(message).execute()
                }
                else -> channelClient.sendMessage(message).execute()
            }

            if (result.isSuccess) {
                // TODO: 1.1 image upload support
                repos.insertMessage(message.copy(syncStatus = SyncStatus.COMPLETED))
            } else if (result.isError && result.error().isPermanent()) {
                repos.insertMessage(message.copy(syncStatus = SyncStatus.FAILED_PERMANENTLY))
            }
        }

        return messages
    }

    @VisibleForTesting
    internal suspend fun retryReactions(): List<Reaction> {
        return repos.selectReactionSyncNeeded().onEach { reaction ->
            reaction.user = null
            val result = if (reaction.deletedAt != null) {
                client.deleteReaction(reaction.messageId, reaction.type).execute()
            } else {
                client.sendReaction(reaction, reaction.enforceUnique).execute()
            }

            if (result.isSuccess) {
                reaction.syncStatus = SyncStatus.COMPLETED
                repos.reactions.insert(reaction)
            } else if (result.error().isPermanent()) {
                reaction.syncStatus = SyncStatus.FAILED_PERMANENTLY
                repos.reactions.insert(reaction)
            }
        }
    }

    suspend fun storeStateForChannel(channel: Channel) {
        return storeStateForChannels(listOf(channel))
    }

    suspend fun storeStateForChannels(channelsResponse: Collection<Channel>) {
        val users = mutableMapOf<String, User>()
        val configs: MutableCollection<ChannelConfig> = mutableSetOf()
        // start by gathering all the users
        val messages = mutableListOf<Message>()
        for (channel in channelsResponse) {

            users.putAll(channel.users().associateBy { it.id })
            configs += ChannelConfig(channel.type, channel.config)

            channel.messages.forEach { message ->
                message.enrichWithCid(channel.cid)
                users.putAll(message.users().associateBy { it.id })
            }

            messages.addAll(channel.messages)
        }

<<<<<<< HEAD
        // store the channel configs
        repos.insertConfigChannel(configs)
        // store the users
        repos.insertManyUsers(users.values.toList())
        // store the channel data
        repos.insertChannels(channelsResponse)
        // store the messages
        repos.insertMessages(messages)
=======
        repos.storeStateForChannels(
            configs = configs,
            users = users.values.toList(),
            channels = channelsResponse,
            messages = messages
        )
>>>>>>> 290a314f

        logger.logI("storeStateForChannels stored ${channelsResponse.size} channels, ${configs.size} configs, ${users.size} users and ${messages.size} messages")
    }

    suspend fun selectAndEnrichChannel(
        channelId: String,
        pagination: QueryChannelPaginationRequest,
    ): Channel? {
        return selectAndEnrichChannels(listOf(channelId), pagination.toAnyChannelPaginationRequest()).getOrNull(0)
    }

    suspend fun selectAndEnrichChannel(
        channelId: String,
        pagination: QueryChannelsPaginationRequest,
    ): Channel? {
        return selectAndEnrichChannels(listOf(channelId), pagination.toAnyChannelPaginationRequest()).getOrNull(0)
    }

    suspend fun selectAndEnrichChannels(
        channelIds: List<String>,
        pagination: QueryChannelsPaginationRequest,
    ): List<Channel> {
        return selectAndEnrichChannels(channelIds, pagination.toAnyChannelPaginationRequest())
    }

    private suspend fun selectAndEnrichChannels(
        channelIds: List<String>,
        pagination: AnyChannelPaginationRequest,
    ): List<Channel> {
        return repos.selectChannels(channelIds, defaultConfig, pagination).applyPagination(pagination)
    }

    override fun clean() {
        for (channelController in activeChannelMapImpl.values.toList()) {
            channelController.clean()
        }
    }

    override fun getChannelConfig(channelType: String): Config {
        return repos.selectConfig(channelType)?.config ?: defaultConfig
    }

    companion object {
        val EMPTY_DISPOSABLE = object : Disposable {
            override val isDisposed: Boolean = true
            override fun dispose() {}
        }
    }
}<|MERGE_RESOLUTION|>--- conflicted
+++ resolved
@@ -779,23 +779,12 @@
             messages.addAll(channel.messages)
         }
 
-<<<<<<< HEAD
-        // store the channel configs
-        repos.insertConfigChannel(configs)
-        // store the users
-        repos.insertManyUsers(users.values.toList())
-        // store the channel data
-        repos.insertChannels(channelsResponse)
-        // store the messages
-        repos.insertMessages(messages)
-=======
         repos.storeStateForChannels(
             configs = configs,
             users = users.values.toList(),
             channels = channelsResponse,
             messages = messages
         )
->>>>>>> 290a314f
 
         logger.logI("storeStateForChannels stored ${channelsResponse.size} channels, ${configs.size} configs, ${users.size} users and ${messages.size} messages")
     }
