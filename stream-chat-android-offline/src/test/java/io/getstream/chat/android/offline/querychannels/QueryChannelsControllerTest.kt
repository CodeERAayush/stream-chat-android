--- conflicted
+++ resolved
@@ -13,6 +13,7 @@
 import io.getstream.chat.android.client.models.Channel
 import io.getstream.chat.android.client.models.Filters
 import io.getstream.chat.android.client.models.User
+import io.getstream.chat.android.core.ExperimentalStreamChatApi
 import io.getstream.chat.android.offline.ChatDomainImpl
 import io.getstream.chat.android.offline.channel.ChannelController
 import io.getstream.chat.android.offline.experimental.querychannels.logic.QueryChannelsLogic
@@ -414,7 +415,15 @@
         whenever(chatDomainImpl.repos) doReturn mock()
     }
 
-<<<<<<< HEAD
+    fun enableFilterOnChannelUpdatedEvent() = apply {
+        checkFilterOnChannelUpdatedEvent = true
+    }
+
+    fun addInitialChannel(channel: Channel) = apply {
+        initialCids.add(channel.cid)
+    }
+
+    @OptIn(ExperimentalStreamChatApi::class)
     fun get(): QueryChannelsController {
         val filter = Filters.neutral()
         val mutableState = QueryChannelsMutableState(filter, querySort, chatDomainImpl.scope)
@@ -425,18 +434,6 @@
             mutableState,
             QueryChannelsLogic(mutableState, chatDomainImpl),
         ).apply {
-=======
-    fun enableFilterOnChannelUpdatedEvent() = apply {
-        checkFilterOnChannelUpdatedEvent = true
-    }
-
-    fun addInitialChannel(channel: Channel) = apply {
-        initialCids.add(channel.cid)
-    }
-
-    fun get(): QueryChannelsController =
-        QueryChannelsController(mock(), querySort, chatClient, chatDomainImpl).apply {
->>>>>>> 76dad8a4
             newChannelEventFilter = { channel, _ ->
                 if (currentUser == null) {
                     true
