package io.getstream.chat.android.livedata

import android.content.Context
import androidx.arch.core.executor.testing.InstantTaskExecutorRule
import androidx.room.Room
import androidx.test.core.app.ApplicationProvider
import androidx.test.platform.app.InstrumentationRegistry
import com.google.common.truth.Truth
import com.nhaarman.mockitokotlin2.any
import com.nhaarman.mockitokotlin2.doAnswer
import com.nhaarman.mockitokotlin2.doReturn
import com.nhaarman.mockitokotlin2.mock
import io.getstream.chat.android.client.ChatClient
import io.getstream.chat.android.client.ChatEventListener
import io.getstream.chat.android.client.api.models.QuerySort
import io.getstream.chat.android.client.api.models.WatchChannelRequest
import io.getstream.chat.android.client.channel.ChannelClient
import io.getstream.chat.android.client.errors.ChatError
import io.getstream.chat.android.client.events.ChatEvent
import io.getstream.chat.android.client.events.ConnectedEvent
import io.getstream.chat.android.client.events.DisconnectedEvent
import io.getstream.chat.android.client.models.EventType
import io.getstream.chat.android.client.models.User
import io.getstream.chat.android.client.socket.InitConnectionListener
import io.getstream.chat.android.client.utils.Result
import io.getstream.chat.android.client.utils.observable.Disposable
import io.getstream.chat.android.livedata.controller.ChannelControllerImpl
import io.getstream.chat.android.livedata.controller.QueryChannelsControllerImpl
import io.getstream.chat.android.livedata.controller.QueryChannelsSpec
import io.getstream.chat.android.livedata.model.ChannelConfig
import io.getstream.chat.android.livedata.utils.EventObserver
import io.getstream.chat.android.livedata.utils.RetryPolicy
import io.getstream.chat.android.livedata.utils.TestDataHelper
import io.getstream.chat.android.test.TestCall
import io.getstream.chat.android.test.TestCoroutineRule
import io.getstream.chat.android.test.randomString
import kotlinx.coroutines.asExecutor
import kotlinx.coroutines.runBlocking
import org.amshove.kluent.When
import org.amshove.kluent.calling
import org.junit.After
import org.junit.Before
import org.junit.Rule
import java.util.Date
import java.util.concurrent.Executors

/**
 * Sets up a ChatDomain object with a mocked ChatClient.
 */
internal open class BaseDomainTest2 {

    /** a realistic set of chat data, please only add to this, don't update */
    var data = TestDataHelper()

    /** the chat domain impl */
    lateinit var chatDomainImpl: ChatDomainImpl

    /** the chat domain interface */
    lateinit var chatDomain: ChatDomain

    /** the mock for the chat client */
    lateinit var clientMock: ChatClient

    /** a channel controller for data.channel1 */
    lateinit var channelControllerImpl: ChannelControllerImpl

    /** a queryControllerImpl for the query */
    lateinit var queryControllerImpl: QueryChannelsControllerImpl

    /** the query used for the default queryController */
    lateinit var query: QueryChannelsSpec

    /** a mock for the channel client */
    lateinit var channelClientMock: ChannelClient

    private lateinit var db: ChatDatabase

    /** single threaded arch components operations */
    @get:Rule
    val testCoroutines = TestCoroutineRule()

    /** single threaded coroutines via DispatcherProvider */
    @get:Rule
    val instantTaskExecutorRule = InstantTaskExecutorRule()

    @Before
    open fun setup() {
        clientMock = createClientMock()
        db = createRoomDb()
        createChatDomain(clientMock, db)
    }

    @After
    open fun tearDown() = runBlocking {
        chatDomainImpl.disconnect()
        db.close()
    }

    /**
     * checks if a response is succesful and raises a clear error message if it's not
     */
    fun assertSuccess(result: Result<*>) {
        if (result.isError) {
            Truth.assertWithMessage(result.error().toString()).that(result.isError).isFalse()
        }
    }

    /**
     * checks if a response failed and raises a clear error message if it succeeded
     */
    fun assertFailure(result: Result<*>) {
        if (!result.isError) {
            Truth.assertWithMessage(result.data().toString()).that(result.isError).isTrue()
        }
    }

    internal fun createClientMock(isConnected: Boolean = true): ChatClient {
        val connectedEvent = if (isConnected) {
            ConnectedEvent(EventType.HEALTH_CHECK, Date(), data.user1, data.connection1)
        } else {
            DisconnectedEvent(EventType.CONNECTION_DISCONNECTED, Date())
        }

        val result = Result(listOf(data.channel1))
        channelClientMock = mock {
            on { query(any()) } doReturn TestCall(
                Result(data.channel1)
            )
            on { watch(any<WatchChannelRequest>()) } doReturn TestCall(
                Result(data.channel1)
            )
        }
        val events = listOf<ChatEvent>()
        val eventResults = Result(events)
        val client = mock<ChatClient> {
            on { subscribe(any()) } doAnswer { invocation ->
                val listener = invocation.arguments[0] as ChatEventListener<ChatEvent>
                listener.onEvent(connectedEvent)
                object : Disposable {
                    override val isDisposed: Boolean = true
                    override fun dispose() {}
                }
            }
            on { getSyncHistory(any(), any()) } doReturn TestCall(eventResults)
            on { queryChannels(any()) } doReturn TestCall(result)
            on { channel(any(), any()) } doReturn channelClientMock
            on { channel(any()) } doReturn channelClientMock
            on { sendReaction(any(), any<Boolean>()) } doReturn TestCall(
                Result(data.reaction1)
            )
        }
        When calling client.setUser(any(), any<String>(), any()) doAnswer {
            (it.arguments[2] as InitConnectionListener).onSuccess(
                InitConnectionListener.ConnectionData(it.arguments[0] as User, randomString())
            )
        }

        return client
    }

    internal fun createRoomDb(): ChatDatabase {
        return Room
            .inMemoryDatabaseBuilder(
                InstrumentationRegistry.getInstrumentation().targetContext,
                ChatDatabase::class.java
            )
            .allowMainThreadQueries()
            // Use a separate thread for Room transactions to avoid deadlocks
            // This means that tests that run Room transactions can't use testCoroutines.scope.runBlockingTest,
            // and have to simply use runBlocking instead
            .setTransactionExecutor(Executors.newSingleThreadExecutor())
            .setQueryExecutor(testCoroutines.dispatcher.asExecutor())
            .build()
    }

    internal fun createChatDomain(client: ChatClient, db: ChatDatabase): Unit = runBlocking {

        val context = ApplicationProvider.getApplicationContext() as Context
        chatDomainImpl = ChatDomain.Builder(context, client)
            .database(db)
            .offlineEnabled()
            .userPresenceEnabled()
            .buildImpl()

        // TODO: a chat domain without a user set should raise a clear error
        client.setUser(
            data.user1,
            data.user1Token
        )
        // manually configure the user since client is mocked
        chatDomainImpl.setUser(data.user1)

        chatDomainImpl.retryPolicy = object :
            RetryPolicy {
            override fun shouldRetry(client: ChatClient, attempt: Int, error: ChatError): Boolean {
                return false
            }

            override fun retryTimeout(client: ChatClient, attempt: Int, error: ChatError): Int {
                return 1000
            }
        }
        chatDomain = chatDomainImpl

        chatDomainImpl.errorEvents.observeForever(
            EventObserver {
                println("error event$it")
            }
        )

<<<<<<< HEAD
        chatDomainImpl.repos.insertConfigChannel(ChannelConfig("messaging", data.config1))
        chatDomainImpl.repos.users.insert(data.userMap.values.toList())
=======
        chatDomainImpl.repos.configs.insert(ChannelConfig("messaging", data.config1))
        chatDomainImpl.repos.insertManyUsers(data.userMap.values.toList())
>>>>>>> e0ea7b6f

        channelControllerImpl = chatDomainImpl.channel(data.channel1.type, data.channel1.id)

        channelControllerImpl.updateLiveDataFromChannel(data.channel1)

        query = QueryChannelsSpec(data.filter1, QuerySort())

        queryControllerImpl = chatDomainImpl.queryChannels(data.filter1, QuerySort())
    }
}<|MERGE_RESOLUTION|>--- conflicted
+++ resolved
@@ -208,13 +208,8 @@
             }
         )
 
-<<<<<<< HEAD
         chatDomainImpl.repos.insertConfigChannel(ChannelConfig("messaging", data.config1))
-        chatDomainImpl.repos.users.insert(data.userMap.values.toList())
-=======
-        chatDomainImpl.repos.configs.insert(ChannelConfig("messaging", data.config1))
         chatDomainImpl.repos.insertManyUsers(data.userMap.values.toList())
->>>>>>> e0ea7b6f
 
         channelControllerImpl = chatDomainImpl.channel(data.channel1.type, data.channel1.id)
 
