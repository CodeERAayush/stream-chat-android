## Common changes for all artifacts
### 🐞 Fixed

### ⬆️ Improved

### ✅ Added

### ⚠️ Changed

### ❌ Removed


## stream-chat-android
### 🐞 Fixed
- Fix Attachment Gravity

### ⬆️ Improved

### ✅ Added
- Provide AvatarView class

### ⚠️ Changed

### ❌ Removed


## stream-chat-android-client
### 🐞 Fixed

### ⬆️ Improved

### ✅ Added

### ⚠️ Changed

### ❌ Removed

## stream-chat-android-offline
### 🐞 Fixed
- Fix Crash on some devices that are not able to create an Encrypted SharedPreferences
- Fixed the message read indicator in the message list
- Added missing `team` field to `ChannelEntity` and `ChannelData`
### ⬆️ Improved

### ✅ Added
<<<<<<< HEAD
- ChatDomain::createDistinctChannel function was added as a use-case for creation a channel based on it's members.

=======
- Add `ChatDomain::removeMembers` method
>>>>>>> 367b0d67
### ⚠️ Changed

### ❌ Removed


## stream-chat-android-ui-common
### 🐞 Fixed
- Fixed getting files provided by content resolver.

### ⬆️ Improved

### ✅ Added

### ⚠️ Changed
Added theme to all activities all the SDK. You can override then in your project by redefining the styles:
- StreamUiAttachmentGalleryActivityStyle
- StreamUiAttachmentMediaActivityStyle
- StreamUiAttachmentActivityStyle

### ❌ Removed


## stream-chat-android-ui-components
### 🐞 Fixed
- Fixed attr streamUiCopyMessageActionEnabled. From color to boolean.
- Now it is possible to change the color of `MessageListHeaderView` from the XML.
- Fixed the `MessageListView::setUserClickListener` method.
- Fixed bugs in handling empty states for `ChannelListView`. Deprecated manual methods for showing/hiding empty state changes.
- Fix `ChannelListHeaderView`'s title position when user avatar or action button is invisible
- Fix UI behaviour for in-progress file uploads
- Fix extension problems with file uploads when attachment names contain spaces

### ⬆️ Improved

### ✅ Added
- Now it is possible to change the back button of MessageListHeaderView using `app:streamUiMessageListHeaderBackButtonIcon`
### ⚠️ Changed

### ❌ Removed<|MERGE_RESOLUTION|>--- conflicted
+++ resolved
@@ -43,12 +43,9 @@
 ### ⬆️ Improved
 
 ### ✅ Added
-<<<<<<< HEAD
 - ChatDomain::createDistinctChannel function was added as a use-case for creation a channel based on it's members.
+- Add `ChatDomain::removeMembers` method
 
-=======
-- Add `ChatDomain::removeMembers` method
->>>>>>> 367b0d67
 ### ⚠️ Changed
 
 ### ❌ Removed
