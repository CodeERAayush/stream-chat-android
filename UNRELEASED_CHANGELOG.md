## Common changes for all artifacts

## stream-chat-android
- Add `streamMessageActionButtonsTextSize`, `streamMessageActionButtonsTextColor`, `streamMessageActionButtonsTextFont`,
 `streamMessageActionButtonsTextFontAssets`, `streamMessageActionButtonsTextStyle`, `streamMessageActionButtonsIconTint`
 attributes to `MessageListView`
- Add `ChannelHeaderViewModel::resetThread` method and make `ChannelHeaderViewModel::setActiveThread` message parameter non-nullable
- Fix ReadIndicator state
- Using `MessageListView#setViewHolderFactory` is now an error - use `setMessageViewHolderFactory` instead
- Removed `MessageListItemAdapter#replaceEntities` - use `submitList` method instead

## stream-chat-android-client
- Introduce ChatClient::setUserWithoutConnecting function
- Handle disconnect event during pending token state
<<<<<<< HEAD
- Using `User#unreadCount` is now an error - use `totalUnreadCount` instead
- Using `ChannelController` is now an error - use `ChannelClient` instead
- Using `Pagination#get` is now an error - use `toString` instead
- Using the old event APIs is now an error - see the [migration guide](https://github.com/GetStream/stream-chat-android/wiki/Migration-guide:-ChatObserver-and-events()-APIs) for more info
- Using `ChatClient#flag` is now an error - use `flagUser` instead
=======
- Remove unneeded user data when creating WS Connection
>>>>>>> 00f89f9f

## stream-chat-android-offline
- Introduce `PushMessageSyncHandler` class

- Add UseCase for querying members (`chatDomain.useCases.queryMembers(..., ...).execute()`).
    - If we're online, it executes a remote call through the ChatClient
    - If we're offline, it pulls members from the database for the given channel
- Mark the `SendMessageWithAttachmentsImpl` use case an error

## stream-chat-android-ui-common
- Fix `CaptureMediaContract` chooser on Android API 21
- Using `ChatUI(client, domain, context)` now an error - use simpler constructor instead
- Using the `Chat` interface now an error - use `ChatUI` instead<|MERGE_RESOLUTION|>--- conflicted
+++ resolved
@@ -12,15 +12,12 @@
 ## stream-chat-android-client
 - Introduce ChatClient::setUserWithoutConnecting function
 - Handle disconnect event during pending token state
-<<<<<<< HEAD
+- Remove unneeded user data when creating WS Connection
 - Using `User#unreadCount` is now an error - use `totalUnreadCount` instead
 - Using `ChannelController` is now an error - use `ChannelClient` instead
 - Using `Pagination#get` is now an error - use `toString` instead
 - Using the old event APIs is now an error - see the [migration guide](https://github.com/GetStream/stream-chat-android/wiki/Migration-guide:-ChatObserver-and-events()-APIs) for more info
 - Using `ChatClient#flag` is now an error - use `flagUser` instead
-=======
-- Remove unneeded user data when creating WS Connection
->>>>>>> 00f89f9f
 
 ## stream-chat-android-offline
 - Introduce `PushMessageSyncHandler` class
