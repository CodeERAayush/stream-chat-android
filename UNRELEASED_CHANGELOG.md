## New Jetpack Compose UI Components 🎉

Starting from this release, we have a new `stream-chat-android-compose` artifact that contains a UI
implementation for Chat built in Jetpack Compose.

The new artifact is available as a beta for now (note the postfix in the version number):

```groovy
implementation "io.getstream:stream-chat-android-compose:4.15.0-beta"
```

Learn more in the [announcement blog post](https://getstream.io/blog/jetpack-compose-sdk/), check
out
the [documentation of the Compose UI Components](https://getstream.io/chat/docs/sdk/android/compose/overview/)
, and try them today with the [Compose Chat tutorial](https://getstream.io/chat/compose/tutorial/)!

## Common changes for all artifacts

### 🐞 Fixed
- Fixed adding `MessageListItem.TypingItem` to message list

### ⬆️ Improved

- ⚠ Downgraded Kotlin version to 1.5.10 to support Jetpack Compose
- Removed AndroidX Media dependency
- Updated dependency versions
  - Coil 1.3.0
  - AndroidX Activity 1.2.4
  - AndroidX AppCompat 1.3.1
  - Android Ktx 1.6.0
  - AndroidX RecyclerView 1.2.1
  - Kotlin Coroutines 1.5.1
  - Dexter 6.2.3
  - Lottie 3.7.2

### ✅ Added

### ⚠️ Changed

### ❌ Removed

## stream-chat-android
### 🐞 Fixed

### ⬆️ Improved

### ✅ Added

### ⚠️ Changed

### ❌ Removed

## stream-chat-android-client
### 🐞 Fixed

### ⬆️ Improved

### ✅ Added

### ⚠️ Changed

### ❌ Removed

## stream-chat-android-offline
### 🐞 Fixed

### ⬆️ Improved

### ✅ Added

### ⚠️ Changed

### ❌ Removed

## stream-chat-android-ui-common
### 🐞 Fixed

### ⬆️ Improved

### ✅ Added
Now it is possible to style the AttachmentActivity. Just replace the activity's theme
in your Manifest file:

```
<activity
    android:name="io.getstream.chat.android.ui.gallery.AttachmentActivity"
    android:theme="@style/yourTheme"
    tools:replace="android:theme"
    />
```
### ⚠️ Changed

### ❌ Removed

## stream-chat-android-ui-components
### 🐞 Fixed
- Fixed "operator $ne is not supported for custom fields" error when querying channels

### ⬆️ Improved

### ✅ Added
- Now you can configure the style of `AttachmentMediaActivity`
- Added `streamUiLoadingView`, `streamUiEmptyStateView` and `streamUiLoadingMoreView` attributes to `ChannelListView` and `ChannelListViewStyle`
- Added possibility to customize `ChannelListView` using `streamUiChannelListViewStyle`. Check `StreamUi.ChannelListView` style
- Added `edgeEffectColor` attribute to `ChannelListView` and `ChannelListViewStyle` to allow configuring edge effect color
- Added possibility to customize `MentionListView` style via `TransformStyle.mentionListViewStyleTransformer`
- Added `streamUiSearchResultListViewStyle` attribute to application to customize `SearchResultListView`. The attribute references a style with the following attributes:
  - `streamUiSearchResultListSearchInfoBarBackground` - background for search info bar
  - `streamUiSearchResultListSearchInfoBarTextSize`, `streamUiSearchResultListSearchInfoBarTextColor`, `streamUiSearchResultListSearchInfoBarTextFont`, `streamUiSearchResultListSearchInfoBarTextFontAssets`, `streamUiSearchResultListSearchInfoBarTextStyle` attributes to customize text displayed in search info bar
  - `streamUiSearchResultListEmptyStateIcon` - icon for empty state view
  - `streamUiSearchResultListEmptyStateTextSize`, `streamUiSearchResultListEmptyStateTextColor`, `streamUiSearchResultListEmptyStateTextFont`, `streamUiSearchResultListEmptyStateTextFontAssets`, `streamUiSearchResultListEmptyStateTextStyle` attributes to customize empty state text
  - `streamUiSearchResultListProgressBarIcon` - animated progress drawable
  - `streamUiSearchResultListSenderNameTextSize`, `streamUiSearchResultListSenderNameTextColor`, `streamUiSearchResultListSenderNameTextFont`, `streamUiSearchResultListSenderNameTextFontAssets`, `streamUiSearchResultListSenderNameTextStyle` attributes to customize message sender text
  - `streamUiSearchResultListMessageTextSize`, `streamUiSearchResultListMessageTextColor`, `streamUiSearchResultListMessageTextFont`, `streamUiSearchResultListMessageTextFontAssets`, `streamUiSearchResultListMessageTextStyle` attributes to customize message text
  - `streamUiSearchResultListMessageTimeTextSize`, `streamUiSearchResultListMessageTimeTextColor`, `streamUiSearchResultListMessageTimeTextFont`, `streamUiSearchResultListMessageTimeTextFontAssets`, `streamUiSearchResultListMessageTimeTextStyle` attributes to customize message time text
- Added possibility to customize `SearchResultListView` style via `TransformStyle.searchResultListViewStyleTransformer`
- Added `streamUiTypingIndicatorViewStyle` attribute to application to customize `TypingIndicatorView`. The attribute references a style with the following attributes:
  - `streamUiTypingIndicatorAnimationView` - typing view
  - `streamUiTypingIndicatorUsersTextSize`, `streamUiTypingIndicatorUsersTextColor`, `streamUiTypingIndicatorUsersTextFont`, `streamUiTypingIndicatorUsersTextFontAssets`, `streamUiTypingIndicatorUsersTextStyle` attributes to customize typing users text
- Added possibility to customize `TypingIndicatorView` style via `TransformStyle.typingIndicatorViewStyleTransformer`

### ⚠️ Changed
- Made `Channel::getLastMessage` function public

### ❌ Removed
<<<<<<< HEAD

## stream-chat-android-compose
### 🐞 Fixed

### ⬆️ Improved

### ✅ Added

### ⚠️ Changed

### ❌ Removed
=======
- 🚨 Breaking change: `MessageListItemStyle::reactionsEnabled` was deleted as doubling of the same flag from `MessageListViewStyle`
>>>>>>> 20f68d90
<|MERGE_RESOLUTION|>--- conflicted
+++ resolved
@@ -123,7 +123,7 @@
 - Made `Channel::getLastMessage` function public
 
 ### ❌ Removed
-<<<<<<< HEAD
+- 🚨 Breaking change: `MessageListItemStyle::reactionsEnabled` was deleted as doubling of the same flag from `MessageListViewStyle`
 
 ## stream-chat-android-compose
 ### 🐞 Fixed
@@ -135,6 +135,3 @@
 ### ⚠️ Changed
 
 ### ❌ Removed
-=======
-- 🚨 Breaking change: `MessageListItemStyle::reactionsEnabled` was deleted as doubling of the same flag from `MessageListViewStyle`
->>>>>>> 20f68d90
