--- conflicted
+++ resolved
@@ -70,7 +70,10 @@
     - `streamUiCommandInputCancelIcon` attribute to customize the icon for cancel button
     - `streamUiCommandInputBadgeIcon` attribute to customize the icon inside command badge
     - `streamUiCommandInputBadgeBackgroundDrawable` attribute to customize the background shape of command badge
-<<<<<<< HEAD
+- Added possibility to customize `MessageListHeaderView` style via `streamUiMessageListHeaderStyle` theme attribute and via `TransformStyle.messageListHeaderStyleTransformer`.
+- Added new attributes to `MessageInputView`:
+    - `streamUiCommandIcon` attribute to customize the command icon displayed for each command item in the suggestion list popup
+    - `streamUiLightningIcon` attribute to customize the lightning icon displayed in the top left corner of the suggestion list popup
 - Added support for customizing `SearchInputView`  
     - Added `SearchInputViewStyle` class allowing customization using `TransformStyle` API
     - Added XML attrs for `SearchInputView`:
@@ -81,12 +84,6 @@
          - `streamUiSearchInputViewTextColor`
          - `streamUiSearchInputViewHintColor`
          - `streamUiSearchInputViewTextSize`
-=======
-- Added possibility to customize `MessageListHeaderView` style via `streamUiMessageListHeaderStyle` theme attribute and via `TransformStyle.messageListHeaderStyleTransformer`.
-- Added new attributes to `MessageInputView`:
-    - `streamUiCommandIcon` attribute to customize the command icon displayed for each command item in the suggestion list popup
-    - `streamUiLightningIcon` attribute to customize the lightning icon displayed in the top left corner of the suggestion list popup
->>>>>>> 8b3e7d0a
   
 ### ⚠️ Changed
 - 🚨 Breaking change: moved `commandsTitleTextStyle`, `commandsNameTextStyle`, `commandsDescriptionTextStyle`, `mentionsUsernameTextStyle`, `mentionsNameTextStyle`, `mentionsIcon`, `suggestionsBackground` fields from `MessageInputViewStyle` to `SuggestionListViewStyle`. Their values can be customized via `TransformStyle.suggestionListStyleTransformer`.
