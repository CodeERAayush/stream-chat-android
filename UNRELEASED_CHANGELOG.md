--- conflicted
+++ resolved
@@ -64,12 +64,9 @@
 
 ## stream-chat-android-ui-components
 ### 🐞 Fixed
-<<<<<<< HEAD
 - Fixed the bug when MessageInputView let send a message with large attachments. Such message is never sent.
+- Fixed bug related to `ScrollHelper` when `MessageListView` is initialised more than once.
 
-=======
-- Fixed bug related to `ScrollHelper` when `MessageListView` is initialised more than once.
->>>>>>> f4f7a8a9
 ### ⬆️ Improved
 - Improved scroll of message when many gif images are present in `MessageListView`
 
