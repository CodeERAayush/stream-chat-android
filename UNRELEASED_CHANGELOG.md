## Common changes for all artifacts

## stream-chat-android
<<<<<<< HEAD
Scrollbar customization for `MessageInputView` via `streamInputScrollbarEnabled`, `streamInputScrollbarFadingEnabled`, `streamInputScrollbarWidth` and `streamInputScrollbarThumb` attributes
=======
- Improve Channel List Diff
>>>>>>> be373927

## stream-chat-android-client

## stream-chat-android-offline

## stream-chat-android-ui-components
Scrollbar customization for `MessageInputView` via `streamUiMessageInputScrollbarEnabled`, `streamUiMessageInputScrollbarFadingEnabled`, `streamUiMessageInputScrollbarWidth` and `streamUiMessageInputScrollbarThumb` attributes<|MERGE_RESOLUTION|>--- conflicted
+++ resolved
@@ -1,11 +1,8 @@
 ## Common changes for all artifacts
 
 ## stream-chat-android
-<<<<<<< HEAD
+- Improve Channel List Diff
 Scrollbar customization for `MessageInputView` via `streamInputScrollbarEnabled`, `streamInputScrollbarFadingEnabled`, `streamInputScrollbarWidth` and `streamInputScrollbarThumb` attributes
-=======
-- Improve Channel List Diff
->>>>>>> be373927
 
 ## stream-chat-android-client
 
