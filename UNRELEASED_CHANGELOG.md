--- conflicted
+++ resolved
@@ -29,24 +29,20 @@
 
 ### ✅ Added
 - Added `ChannelClient::deleteFile` and `ChannelClient::deleteImage` methods.
-<<<<<<< HEAD
 - Added `NotificationInviteRejectedEvent`
 - Added `member` field to the `NotificationRemovedFromChannel` event
 - Added `totalUnreadCount` and `unreadChannels` fields to the following events:
 - `notification.channel_truncated`
 - `notification.added_to_channel`
 - `notification.channel_deleted`
-### ⚠️ Changed
-- Made the `user` field in `channel.hidden` and `notification.invite_accepter` events non nullable.
-=======
 
 ### ⚠️ Changed
 - **The client now uses a new serialization implementation by default**, which was [previously](https://github.com/GetStream/stream-chat-android/releases/tag/4.8.0) available as an opt-in API.
     - This new implementation is more performant and greatly improves type safety in the networking code of the SDK.
     - If you experience any issues after upgrading to this version of the SDK, you can call `useNewSerialization(false)` when building your `ChatClient` to revert to using the old implementation. Note however that we'll be removing the old implementation soon, so please report any issues found.
     - To check if the new implementation is causing any failures in your app, enable error logging on `ChatClient` with the `logLevel` method, and look for the `NEW_SERIALIZATION_ERROR` tag in your logs while using the SDK.
- 
->>>>>>> ed27afd4
+- Made the `user` field in `channel.hidden` and `notification.invite_accepter` events non nullable.
+
 ### ❌ Removed
 - Removed redundant events which can only be received by using webhooks:
   - `channel.created`
