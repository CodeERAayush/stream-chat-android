## Common changes for all artifacts
### 🐞 Fixed

### ⬆️ Improved

### ✅ Added

### ⚠️ Changed

### ❌ Removed


## stream-chat-android
### 🐞 Fixed

### ⬆️ Improved

### ✅ Added

### ⚠️ Changed

### ❌ Removed


## stream-chat-android-client
### 🐞 Fixed

### ⬆️ Improved

### ✅ Added

### ⚠️ Changed

### ❌ Removed

## stream-chat-android-offline
### 🐞 Fixed

### ⬆️ Improved

### ✅ Added

### ⚠️ Changed

### ❌ Removed


## stream-chat-android-ui-common
### 🐞 Fixed

### ⬆️ Improved

### ✅ Added

### ⚠️ Changed

### ❌ Removed


## stream-chat-android-ui-components
### 🐞 Fixed

### ⬆️ Improved

### ✅ Added

### ⚠️ Changed

### ❌ Removed


## stream-chat-android-compose
### 🐞 Fixed

### ⬆️ Improved

### ✅ Added
- Added an uploading indicator to files and images
- Images being uploaded are now preloaded from the system
- Upload indicators show the upload progress and how much data is left to send

### ⚠️ Changed
<<<<<<< HEAD
- `StreamAttachment.defaultFactories()` is a function now, instead of a property.
- Updated all default value factories to functions (e.g. StreamTypography)
- Re-organized all attachment factories and split up code in multiple packages
- Changed the `AttachmentState` `message` property name to `messageItem`
=======
>>>>>>> 880cfccf

### ❌ Removed


## stream-chat-android-pushprovider-firebase
### 🐞 Fixed

### ⬆️ Improved

### ✅ Added

### ⚠️ Changed

### ❌ Removed<|MERGE_RESOLUTION|>--- conflicted
+++ resolved
@@ -78,15 +78,15 @@
 - Added an uploading indicator to files and images
 - Images being uploaded are now preloaded from the system
 - Upload indicators show the upload progress and how much data is left to send
+- Added more image options to the ImagePreviewActivity such as download, delete, reply to message...
 
 ### ⚠️ Changed
-<<<<<<< HEAD
 - `StreamAttachment.defaultFactories()` is a function now, instead of a property.
 - Updated all default value factories to functions (e.g. StreamTypography)
 - Re-organized all attachment factories and split up code in multiple packages
 - Changed the `AttachmentState` `message` property name to `messageItem`
-=======
->>>>>>> 880cfccf
+- Added an `isFocused` property to `MessageItem`
+- Added an `onImagePreviewResult` callback/parameter to various Messages screen components
 
 ### ❌ Removed
 
