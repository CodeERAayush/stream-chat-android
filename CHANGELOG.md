# UNRELEASED CHANGELOG
<!-- UNRELEASED START -->
## Common changes for all artifacts
### 🐞 Fixed

### ⬆️ Improved
- We upgraded our Kotlin version to 1.6, Moshi to 1.13 and Compose to 1.1.1. [#3104](https://github.com/GetStream/stream-chat-android/pull/3104), [#3123](https://github.com/GetStream/stream-chat-android/pull/3123)
- Updated Google's Accompanist version. [#3104](https://github.com/GetStream/stream-chat-android/pull/3104)
- Replaced KAPT with KSP. [#3113](https://github.com/GetStream/stream-chat-android/pull/3113)

### ✅ Added

### ⚠️ Changed
- These version updates mean our SDK now expects the minimum of AGP 7.x.x. We recommend using 7.1+. [#3104](https://github.com/GetStream/stream-chat-android/pull/3104)
- Updated AGP version to 7.1.2 and Gradle version to 7.4. [#3159](https://github.com/GetStream/stream-chat-android/pull/3159)

### ❌ Removed

## stream-chat-android-client
### 🐞 Fixed

### ⬆️ Improved

### ✅ Added
- Added possibility to configure `RetryPolicy` using `ChaClient.Builder()`. [#3069](https://github.com/GetStream/stream-chat-android/pull/3069)

### ⚠️ Changed

### ❌ Removed

## stream-chat-android-offline
### 🐞 Fixed
- Unread count for muted channels no longer increments when the channel is muted and new messages are received. [#3112](https://github.com/GetStream/stream-chat-android/pull/3112)
- Exposed a public value of `channelConfig: StateFlow<Config>` that holds channel config data inside `ChannelState`. [#3127](https://github.com/GetStream/stream-chat-android/pull/3127)

### ⬆️ Improved

### ✅ Added

### ⚠️ Changed

### ❌ Removed
- Moved `RetryPolicy` related logic to `ChatClient`. [#3069](https://github.com/GetStream/stream-chat-android/pull/3069)

## stream-chat-android-ui-common
### 🐞 Fixed

### ⬆️ Improved

### ✅ Added

### ⚠️ Changed

### ❌ Removed

## stream-chat-android-ui-components
### 🐞 Fixed
- Fixed displaying long usernames in message's footnote within `MessageListView`. [#3149](https://github.com/GetStream/stream-chat-android/pull/3149)

### ⬆️ Improved

### ✅ Added
- Added a separate `LinkAttachmentsViewHolder` for handling messages containing link attachments and no other types of attachments. [#3070](https://github.com/GetStream/stream-chat-android/pull/3070)
- Added a separate `FileAttachmentsViewHolder` for handling messages containing file attachments of different types or file attachments not handled by one of the other `ViewHolder`s. [#3091](https://github.com/GetStream/stream-chat-android/pull/3091)

### ⚠️ Changed
- Separated the Giphy attachments and content to a GiphyAttachmentViewHolder. [#2932](https://github.com/GetStream/stream-chat-android/pull/2932)
- Created a GiphyMediaAttachmentView and its respective style to customize giphies. [#2932](https://github.com/GetStream/stream-chat-android/pull/2932)
- You can now use `original` sized giphies that apply resizing based on the GIF size. [#2932](https://github.com/GetStream/stream-chat-android/pull/2932)
- Use `fixedHeight` or `fixedHeightDownsampled` giphies to use a fixed height that keeps the aspect ratio and takes up less memory. [#2932](https://github.com/GetStream/stream-chat-android/pull/2932)
- Make sure to check out our giphy attachment styles (GiphyMediaAttachmentView) for customization.
- Created an ImageAttachmentViewHolder that represents images in the message list. [#3067](https://github.com/GetStream/stream-chat-android/pull/3067)
- Renamed MediaAttachmentViewStyle and its attributes to ImageAttachmentViewStyle. [#3067](https://github.com/GetStream/stream-chat-android/pull/3067)
- Messages containing link attachments and no other types of attachments are no longer handled by `TextAndAttachmentsViewHolder`, instead they are handled by `LinkAttachmentsViewHolder`. [#3070](https://github.com/GetStream/stream-chat-android/pull/3070)
- Messages containing file attachments of different file types or types not handled by one of the other `ViewHolders` are no longer handled by `TextAndAttachmentsViewHolder`, instead they are handled by `FileAttachmentsViewHolder`. [#3091](https://github.com/GetStream/stream-chat-android/pull/3091)

### ❌ Removed

## stream-chat-android-compose
### 🐞 Fixed

### ⬆️ Improved

### ✅ Added

### ⚠️ Changed
- Replaced the `reactionTypes` field in `ChatTheme` with the new `reactionIconFactory` field that allows customizing reaction icons. [#3046](https://github.com/GetStream/stream-chat-android/pull/3046)
- Since we're using Compose 1.1.1 for our SDK, we recommend upgrading to avoid conflicts. [#3104](https://github.com/GetStream/stream-chat-android/pull/3104), [#3123](https://github.com/GetStream/stream-chat-android/pull/3123)
- The SDK now relies on `OfflinePlugin` for offline capabilities instead of `ChatDomain`. [#3148](https://github.com/GetStream/stream-chat-android/pull/3148)

### ❌ Removed
- Removed all use of `ChatDomain` inside the SDK. [#3148](https://github.com/GetStream/stream-chat-android/pull/3148)

## stream-chat-android-markdown-transformer
### 🐞 Fixed

### ⬆️ Improved

### ✅ Added

### ⚠️ Changed

### ❌ Removed

## stream-chat-android-pushprovider-firebase
### 🐞 Fixed

### ⬆️ Improved

### ✅ Added

### ⚠️ Changed

### ❌ Removed

## stream-chat-android-pushprovider-huawei
### 🐞 Fixed

### ⬆️ Improved

### ✅ Added

### ⚠️ Changed

### ❌ Removed

## stream-chat-android-pushprovider-xiaomi
### 🐞 Fixed

### ⬆️ Improved

### ✅ Added

### ⚠️ Changed

### ❌ Removed

<<<<<<< HEAD
<!-- UNRELEASED END -->
=======
# March 2nd, 2022 - 4.30.0
<!-- UNRELEASED START -->
## Common changes for all artifacts
### ⬆️ Improved
- We upgraded our Kotlin version to 1.6, Moshi to 1.13 and Compose to 1.1.1. [#3104](https://github.com/GetStream/stream-chat-android/pull/3104)[#3123](https://github.com/GetStream/stream-chat-android/pull/3123)
- Updated Google's Accompanist version. [#3104](https://github.com/GetStream/stream-chat-android/pull/3104)

### ⚠️ Changed
- These version updates mean our SDK now expects the minimum of AGP 7.x.x. We recommend using 7.1+. [#3104](https://github.com/GetStream/stream-chat-android/pull/3104)

## stream-chat-android-compose
### ⚠️ Changed
- Since we're using Compose 1.1.1 for our SDK, we recommend upgrading to avoid conflicts. [#3104](https://github.com/GetStream/stream-chat-android/pull/3104)
<!-- UNRELEASED END -->

>>>>>>> 6f9a17f6
# February 24th, 2022 - 4.29.0
## stream-chat-android-offline
### 🐞 Fixed
- Fixed updating `ChatDomain::totalUnreadCount` and `ChatDomain::channelUnreadCount` after restoring app from the background and
  when sending a message to a channel without read enabled. [#3121](https://github.com/GetStream/stream-chat-android/pull/3121)

## stream-chat-android-ui-components
### 🐞 Fixed
- Fixed setting custom empty and loading views for `MessageListView`. [#3082](https://github.com/GetStream/stream-chat-android/pull/3082)

### ⬆️ Improved
- Disabled command popups when attachments are present. [#3051](https://github.com/GetStream/stream-chat-android/pull/3051)
- Disabled the attachments button when popups are present. [#3051](https://github.com/GetStream/stream-chat-android/pull/3051)

### ✅ Added
- Added `ChatUI.channelNameFormatter` to allow customizing the channel's name format. [#3068](https://github.com/GetStream/stream-chat-android/pull/3068)
- Added a customizable height attribute to SearchInputView [#3081](https://github.com/GetStream/stream-chat-android/pull/3081)
- Added `ChatUI.dateFormatter` to allow customizing the way the dates are formatted. [#3085](https://github.com/GetStream/stream-chat-android/pull/3085)
- Added ways to show/hide the delivery status indicators for channels and messages. [#3102](https://github.com/GetStream/stream-chat-android/pull/3102)

### ⚠️ Changed
- Disabled editing on Giphy messages given that it's breaking the UX and can override the GIF that was previously put in. [#3071](https://github.com/GetStream/stream-chat-android/pull/3071)

### ❌ Removed
- Removed ExoMedia dependency in favor of standard Android `VideoView`. [#3098](https://github.com/GetStream/stream-chat-android/pull/3098)

## stream-chat-android-compose
### 🐞 Fixed
- Fixed back press handling. [#3120](https://github.com/GetStream/stream-chat-android/pull/3120)

### ✅ Added
- Exposed a way to clear the message composer externally, e.g. when using custom sendMessage handlers. [#3100](https://github.com/GetStream/stream-chat-android/pull/3100)
- Exposed `loadingMoreContent` for the `ChannelList` and `Channels` components that allows you to override the default loading more content. [#3103](https://github.com/GetStream/stream-chat-android/pull/3103)
- Exposed `loadingMoreContent` for the `MessageList` and `Messages` components that allows you to override the default loading more content. [#3103](https://github.com/GetStream/stream-chat-android/pull/3103)
- Added the `attachmentsContentImageGridSpacing` option to `StreamDimens`, to make it possible to customize the spacing between image attachment tiles via `ChatTheme`. [#3105](https://github.com/GetStream/stream-chat-android/pull/3105)

### ⚠️ Changed
- Replaced the `reactionTypes` field in `ChatTheme` with the new `reactionIconFactory` field that allows customizing reaction icons. [#3046](https://github.com/GetStream/stream-chat-android/pull/3046)
- Disabled editing on Giphy messages given that it's breaking the UX and can override the GIF that was previously put in. [#3071](https://github.com/GetStream/stream-chat-android/pull/3071)

### ❌ Removed
- Removed ExoMedia dependency in favor of standard Android `VideoView`. [#3092](https://github.com/GetStream/stream-chat-android/pull/3092)
- Removed `SystemBackPressHandler` in favor of `BackHandler` from the Compose framework. [#3120](https://github.com/GetStream/stream-chat-android/pull/3120)

# February 17th, 2022 - 4.28.4
## stream-chat-android-client
### ✅ Added
- Added the `member` field to the `MemberRemovedEvent`. [#3090](https://github.com/GetStream/stream-chat-android/pull/3090)

## stream-chat-android-offline
### 🐞 Fixed
- Fixed how member removal is handled in `DefaultChatEventHandler`. [#3090](https://github.com/GetStream/stream-chat-android/pull/3090)

# February 16th, 2022 - 4.28.3
## stream-chat-android-ui-components
### ⬆️ Improved
- Improved the logic around mentions and users that can be mentioned within the input. [#3088](https://github.com/GetStream/stream-chat-android/pull/3088)

## stream-chat-android-compose
### ⬆️ Improved
- Improved the logic around mentions and users that can be mentioned within the input. [#3088](https://github.com/GetStream/stream-chat-android/pull/3088)

# February 9th, 2022 - 4.28.2
## Common changes for all artifacts
- Fix crash with offline support. [#3063](https://github.com/GetStream/stream-chat-android/pull/3063)

# February 9th, 2022 - 4.28.1
## Common changes for all artifacts
- Fix crash when events were received. [#3058](https://github.com/GetStream/stream-chat-android/pull/3058)

# February 8th, 2022 - 4.28.0
## 🚨 Old UI Module removed
`stream-chat-android` is deprecated and won't be maintained anymore. The module will continue working, but we won't be releasing new versions.
The source code has been moved to this [archived repository](https://github.com/GetStream/stream-chat-android-old-ui)
Consider migrating to `stream-chat-android-ui-components` or `stream-chat-android-compose`. Here you can find a set of useful resources for migration:
- [UI Components Documentation](https://getstream.io/chat/docs/sdk/android/ui/overview/)
- [Android Chat Messaging Tutorial](https://getstream.io/tutorials/android-chat/)
- [Compose UI Components Documentation](https://getstream.io/chat/docs/sdk/android/compose/overview/)
- [Compose Chat Messaging Tutorial](https://getstream.io/chat/compose/tutorial/)
- [Old Sample App Migration PR](https://github.com/GetStream/stream-chat-android/pull/2467)

## Common changes for all artifacts
### ✅ Added
- Create new artifact to integrate Xiaomi Mi Push with Stream. You will need to add  `stream-chat-android-pushprovider-xiaomi` artifact to your App. Check our [docs](https://getstream.io/chat/docs/sdk/android/client/guides/push-notifications/xiaomi) for further details. [#2444](https://github.com/GetStream/stream-chat-android/pull/2444)

### ⚠️ Changed
- Update Android Gradle Plugin version to 7.1.0 and Gradle version to 7.3.3. [#2989](https://github.com/GetStream/stream-chat-android/pull/2989)

## stream-chat-android-client
### ⬆️ Improved
- Internal implementation only asks to the provided `TokenProvider` a new token when it is really needed. [#2995](https://github.com/GetStream/stream-chat-android/pull/2995)

### ⚠️ Changed
- UnknownHostException is no longer considered a permanent network error. [#3054](https://github.com/GetStream/stream-chat-android/pull/3054)

## stream-chat-android-offline
### 🐞 Fixed
- Fixed memory leak related to database initialization.[#2974](https://github.com/GetStream/stream-chat-android/pull/2974)

### ✅ Added
- Added new extension function `ChatClient::deleteChannel`. [#3007](https://github.com/GetStream/stream-chat-android/pull/3007)

### ⚠️ Changed
- Deprecated `ChatDomain::deleteChannel` in favour of `ChatClient::deleteChannel`. [#3007](https://github.com/GetStream/stream-chat-android/pull/3007)

## stream-chat-android-ui-common
### ✅ Added
- Added new extension function `ChatClient::loadMessageById`. [#2929](https://github.com/GetStream/stream-chat-android/pull/2929)

## stream-chat-android-ui-components
### 🐞 Fixed
- Fixed the logic for fetching encoding for URLs when opening PDFs and similar documents in the MessageList. [#3017](https://github.com/GetStream/stream-chat-android/pull/3017)

### ⬆️ Improved
- Replaced Lottie typing indicator with a custom view. [#3004](https://github.com/GetStream/stream-chat-android/pull/3004)

## stream-chat-android-compose
### 🐞 Fixed
- Fixed the way our attachments work and are represented in Compose to support more attachment types. [#2955](https://github.com/GetStream/stream-chat-android/pull/2955)
- Fixed the logic for fetching encoding for URLs when opening PDFs and similar documents in the MessageList. [#3017](https://github.com/GetStream/stream-chat-android/pull/3017)

### ⬆️ Improved
- Improved RTL support in Compose [#2987](https://github.com/GetStream/stream-chat-android/pull/2987)
- Made the SDK smaller by removing Materials Icons dependency [#2987](https://github.com/GetStream/stream-chat-android/pull/2987)
- Removed unnecessary experimental flags, opted in into APIs we're using from Compose. [#2983](https://github.com/GetStream/stream-chat-android/pull/2983)

### ✅ Added
- Added [`Custom Attachments guide`](https://getstream.io/chat/docs/sdk/android/composee/guides/adding-custom-attachments/). [#2967](https://github.com/GetStream/stream-chat-android/pull/2967)
- Added `onHeaderAvatarClick` parameter to the `ChannelsScreen` component. [#3016](https://github.com/GetStream/stream-chat-android/pull/3016)
- Exposed `lazyListState` for the `ChannelList` and `Channels` components that allows you to control the scrolling behavior and state. [#3049](https://github.com/GetStream/stream-chat-android/pull/3049)
- Exposed `helperContent` for the `ChannelList` and `Channels` components that allows you to implement a helper UI such as scroll to top button for the channel list. [#3049](https://github.com/GetStream/stream-chat-android/pull/3049)
- Exposed `lazyListState` for the `MessageList` and `Messages` components that allows you to control the scrolling behavior and state. [#3044](https://github.com/GetStream/stream-chat-android/pull/3044)
- Exposed `helperContent` for the `MessageList` and `Messages` components that allows you to override the default scrolling behavior UI.  [#3044](https://github.com/GetStream/stream-chat-android/pull/3044)

### ⚠️ Changed
- Renamed `onHeaderClickAction` parameter to `onHeaderActionClick` for the `ChannelsScreen` component. [#3016](https://github.com/GetStream/stream-chat-android/pull/3016)
- `MessageList` and `Messages` now have two new parameters that have default values. Please make sure that you check out the changes and that everything still works for you. [#3044](https://github.com/GetStream/stream-chat-android/pull/3044)

## stream-chat-android-pushprovider-xiaomi
### ✅ Added
- Added a `XiaomiMessagingDelegate` class to simplify custom implementations of `PushMessageReceiver` that forward messages to the SDK. See [Using a Custom PushMessageReceiver](https://getstream.io/chat/docs/sdk/android/client/guides/push-notifications/xiaomi#using-a-custom-pushmessagereceiver) for more details. [#2444](https://github.com/GetStream/stream-chat-android/pull/2444)

# February 2nd, 2022 - 4.27.2
## stream-chat-android-offline
### 🐞 Fixed
- Fixed refreshing cached channels after setting the user. [#3010](https://github.com/GetStream/stream-chat-android/pull/3010)

# January 31th, 2022 - 4.27.1
## stream-chat-android-offline
### 🐞 Fixed
- Fixed clearing cache after receiving channel truncated event. [#3001](https://github.com/GetStream/stream-chat-android/pull/3001)

# January 25th, 2022 - 4.27.0
## stream-chat-android-client
### 🐞 Fixed
- Fixed bug related to the wrong unread messages count when a socket connection is not available. [#2927](https://github.com/GetStream/stream-chat-android/pull/2927)
- Fixed deserialization issue when parsing the `Message` object while searching for a message from a channel with 0 members. [#2947](https://github.com/GetStream/stream-chat-android/pull/2947)

### ✅ Added
- Added the `systemMessage` parameter to `ChatClient::truncateChannel` and `ChannelClient:truncate` methods that represents a system message that will be displayed after the channel was truncated. [#2949](https://github.com/GetStream/stream-chat-android/pull/2949)
- Added the `message` parameter to the `ChannelTruncatedEvent` that represents a system message that will be displayed after the channel was truncated. [#2949](https://github.com/GetStream/stream-chat-android/pull/2949)
- Added method to consult the settings of the app. Use `ChatClient.instance().appSettings()` to request the settings of your app. [#2960](https://github.com/GetStream/stream-chat-android/pull/2960)
- Added `ChatClient.shuffleGiphy` extension function and removing ShuffleGiphy use case. [#2962](https://github.com/GetStream/stream-chat-android/pull/2962)
- Added `ChatClient.sendGiphy` extension function and removing SendGiphy use case. [#2963](https://github.com/GetStream/stream-chat-android/pull/2963)
- Added `Channel::ownCapabilities` and `ChannelCapabilities` object.
  Channel capabilities provide you information on which features are available for the current user. [#2971](https://github.com/GetStream/stream-chat-android/pull/2971)

### ⚠️ Changed
- Deprecated `ChatDomain.leaveChannel`. Use ChatClient.removeMembers instead. [#2926](https://github.com/GetStream/stream-chat-android/pull/2926)

## stream-chat-android-offline
### ⬆️ Improved
- Utilized the `message` parameter of the `ChannelTruncatedEvent` to show a system message instantly after the channel was truncated. [#2949](https://github.com/GetStream/stream-chat-android/pull/2949)

### ✅ Added
- Added new extension function `ChatClient::cancelMessage`. [#2928](https://github.com/GetStream/stream-chat-android/pull/2928)
- Added `ChatClient::needsMarkRead` extension function to check if a channel can be marked as read. [#2920](https://github.com/GetStream/stream-chat-android/pull/2920)

### ⚠️ Changed
- Deprecated `ChatDomain::cancelMessage` in favour of `ChatClient::cancelMessage`. [#2928](https://github.com/GetStream/stream-chat-android/pull/2928)

## stream-chat-android-ui-components
### 🐞 Fixed
- Handling video attachments that's don't have mime-type, but have type. [2919](https://github.com/GetStream/stream-chat-android/pull/2919)
- Intercepted and blocked attachment preview for attachments which are not fully uploaded. [#2950](https://github.com/GetStream/stream-chat-android/pull/2950)
- Fixed a bug when changes to the mentioned users in a message were not propagated to the UI. [2951](https://github.com/GetStream/stream-chat-android/pull/2951)

### ⬆️ Improved
- Improve Korean 🇰🇷 translations. [#2953](https://github.com/GetStream/stream-chat-android/pull/2953)

## stream-chat-android-compose
### 🐞 Fixed
- Fixed crashes caused by deleting channels [#2942](https://github.com/GetStream/stream-chat-android/pull/2942)

### ⬆️ Improved
- `ReactionOptions` now displays the option to show more reactions if there are more than 5 available [#2918](https://github.com/GetStream/stream-chat-android/pull/2918)
- Improve Korean 🇰🇷 translations. [#2953](https://github.com/GetStream/stream-chat-android/pull/2953)
- Improved `MessageComposer` UX by disabling commands when attachments or text are present. [#2961](https://github.com/GetStream/stream-chat-android/pull/2961)
- Improved `MessageComposer` UX by disabling attachment integration button when popups with suggestions are present. [#2961](https://github.com/GetStream/stream-chat-android/pull/2961)

### ✅ Added
- Added `ExtendedReactionsOptions` and `ReactionsPicker` in order to improve reaction picking UX [#2918](https://github.com/GetStream/stream-chat-android/pull/2918)
- Added documentation for [`ReactionsPicker`](https://getstream.io/chat/docs/sdk/android/compose/message-components/reactions-picker/) [#2918](https://github.com/GetStream/stream-chat-android/pull/2918)
- Added ways to customize the channel, message and member query limit when building a ChannelListViewModel [#2948](https://github.com/GetStream/stream-chat-android/pull/2948)

# January 12th, 2022 - 4.26.0
## Common changes for all artifacts
### ⬆️ Improved
- 🚨 Breaking change: Markdown support is moved into a standalone module `stream-chat-android-markdown-transformer` which is not included by default. You can use it with `ChatUI.messageTextTransformer` to add Markdown support to your app. You can find more information [here](https://getstream.io/chat/docs/sdk/android/ui/chatui/#markdown). [#2786](https://github.com/GetStream/stream-chat-android/pull/2786)

## stream-chat-android-client
### ✅ Added
- Added `Member::banned` property that represents, if the channel member is banned. [#2915](https://github.com/GetStream/stream-chat-android/pull/2915)
- Added `Member::channelRole` property that represents the user's channel-level role. [#2915](https://github.com/GetStream/stream-chat-android/pull/2915)

## stream-chat-android-offline
### 🐞 Fixed
- Fixed populating mentions after editing the message. `Message::mentionedUsers` shouldn't be empty if edited message contains mentioned users. [#2852](https://github.com/GetStream/stream-chat-android/pull/2852)

### ✅ Added
- Added `memberLimit` to `ChatDomain::queryChannels` and `ChatDomain::queryChannelsLoadMore` that allows modifying the number of members to fetch per channel. [#2826](https://github.com/GetStream/stream-chat-android/pull/2826)

### ❌ Removed
- Removed `QueryChannelsLoadMore` usecase. [#2790](https://github.com/GetStream/stream-chat-android/pull/2790)
- `QueryChannelsController::loadMore` is removed and logic is moved into `ChatDomain`. [#2790](https://github.com/GetStream/stream-chat-android/pull/2790)

## stream-chat-android-ui-components
### 🐞 Fixed
- Fixed displaying mentions popup when text contains multiple lines. [#2851](https://github.com/GetStream/stream-chat-android/pull/2851)
- Fixed the loading/playback speed of GIFs. [#2914](https://github.com/GetStream/stream-chat-android/pull/2914)
- Fixed scroll persisting after long tapping on an item in the message list. [#2916](https://github.com/GetStream/stream-chat-android/pull/2916)
- Fixed footnote of messages showing "Only Visible to You". This message was visible even when deleted messages were visible to everyone. [#2923](https://github.com/GetStream/stream-chat-android/pull/2923)

### ⬆️ Improved
- Improved the way thread pagination works. [#2845](https://github.com/GetStream/stream-chat-android/pull/2845)

### ✅ Added
- Added `memberLimit` parameter to `ChannelListViewModel` and `ChannelListViewModelFactory` that allows modifying the number of members to fetch per channel. [#2826](https://github.com/GetStream/stream-chat-android/pull/2826)
- Added `ChatMessageTextTransformer` to transform messages and set them to `TextView`. [#2786](https://github.com/GetStream/stream-chat-android/pull/2786)
- Added `AutoLinkableTextTransformer` which is an implementation of `ChatMessageTextTransformer`. After applying the transformer, it also makes links clickable in TextView. [#2786](https://github.com/GetStream/stream-chat-android/pull/2786)

### ⚠️ Changed
- `ChatUI.markdown` is deprecated in favour of `ChatUI.messageTextTransformer`. [#2786](https://github.com/GetStream/stream-chat-android/pull/2786)
- In the sample app the new behaviour for new messages is to count unread messages, instead of always scroll to bottom [#2865](https://github.com/GetStream/stream-chat-android/pull/)

## stream-chat-android-compose
### 🐞 Fixed
- Fixed a small issue with user avatars flickering [#2822](https://github.com/GetStream/stream-chat-android/pull/2822)
- Fixed faulty scrolling behavior in `Messages` by adding an autoscroll. [#2857](https://github.com/GetStream/stream-chat-android/pull/2857)
- Fixed the font size of avatar initials in the message list. [2862](https://github.com/GetStream/stream-chat-android/pull/2862)
- Fixed faulty scrolling behavior in `Channels` by adding an autoscroll. [#2887](  https://github.com/GetStream/stream-chat-android/pull/2887)
- Fixed the loading/playback speed of GIFs. [#2914](https://github.com/GetStream/stream-chat-android/pull/2914)

### ⬆️ Improved
- Added an animation to the `SelectedChannelMenu` component.
- Added an animation to the `ChannelInfo` component.
- Avatars now show fallback initials in case there was an error while loading images from the network. [#2830](https://github.com/GetStream/stream-chat-android/pull/2830)
- Added more parameters to the stateless version of the MessageComposer for consistency [#2809](https://github.com/GetStream/stream-chat-android/pull/2809)
- Updated primary accent colors in order to achieve a better contrast ratio for accessibility [#2857](https://github.com/GetStream/stream-chat-android/pull/2857)
- Removed default background color from `MessageItem` [#2857](https://github.com/GetStream/stream-chat-android/pull/2857)
- Added multiline mentions support [#2859](https://github.com/GetStream/stream-chat-android/pull/2859)
- Improved the way thread pagination works. [#2845](https://github.com/GetStream/stream-chat-android/pull/2845)

### ✅ Added
- Added the `headerContent` and `centerContent` Slot APIs for the `SelectedChannelMenu` component. [#2823](https://github.com/GetStream/stream-chat-android/pull/2823)
- Added the `headerContent` and `centerContent` Slot APIs for the `ChannelInfo` component. [#2823](https://github.com/GetStream/stream-chat-android/pull/2823)
- You can now define a `placeholderPainter` for the `Avatar` that is shown while the image is loading. [#2830](https://github.com/GetStream/stream-chat-android/pull/2830)
- Added more Slot APIs to the`MessageComposer` and `MessageInput` components [#2809](https://github.com/GetStream/stream-chat-android/pull/2809)
- Added [SelectedReactionsMenu documentation](https://getstream.io/chat/docs/sdk/android/compose/channel-components/selected-reactions-menu/). [#2868](https://github.com/GetStream/stream-chat-android/pull/2868)

### ⚠️ Changed
- Updated [ChatTheme documentation](https://getstream.io/chat/docs/sdk/android/compose/general-customization/chat-theme/). [#2833](https://github.com/GetStream/stream-chat-android/pull/2833)
- Updated [ChannelsScreen documentation](https://getstream.io/chat/docs/sdk/android/compose/channel-components/channels-screen/). [#2839](https://github.com/GetStream/stream-chat-android/pull/2839)
- Updated [ChannelItem documentation](https://getstream.io/chat/docs/sdk/android/compose/channel-components/channel-item/). [#2832](https://github.com/GetStream/stream-chat-android/pull/2832)
- Updated [ChannelListHeader documentation](https://getstream.io/chat/docs/sdk/android/compose/channel-components/channel-list-header/). [#2828](https://github.com/GetStream/stream-chat-android/pull/2828)
- Updated [Component Architecture documentation](https://getstream.io/chat/docs/sdk/android/compose/component-architecture/). [#2834](https://github.com/GetStream/stream-chat-android/pull/2834)
- Updated [SelectedChannelMenu documentation](https://getstream.io/chat/docs/sdk/android/compose/channel-components/selected-channel-menu/). [#2838](https://github.com/GetStream/stream-chat-android/pull/2838)
- Updated [ChannelList documentation](https://getstream.io/chat/docs/sdk/android/compose/channel-components/channel-list/). [#2847](https://github.com/GetStream/stream-chat-android/pull/2847)
- Updated [AttachmentsPicker documentation](https://getstream.io/chat/docs/sdk/android/compose/message-components/attachments-picker/) [#2860](https://github.com/GetStream/stream-chat-android/pull/2860)
- Renamed the `ChannelInfo` component to `SelectedChannelMenu`. [#2838](https://github.com/GetStream/stream-chat-android/pull/2838)
- Updated [Overview documentation](https://getstream.io/chat/docs/sdk/android/compose/overview/). [#2836](https://github.com/GetStream/stream-chat-android/pull/2836)
- Updated [Custom Attachments documentation](https://getstream.io/chat/docs/sdk/android/compose/general-customization/attachment-factory/) with minor sentence formatting changes [#2878](https://github.com/GetStream/stream-chat-android/pull/2878)
- Updated [MessagesScreen documentation](https://getstream.io/chat/docs/sdk/android/compose/message-components/messages-screen/) [#2866](https://github.com/GetStream/stream-chat-android/pull/2866)
- Updated [MessageList documentation](https://getstream.io/chat/docs/sdk/android/compose/message-components/message-list/). [#2869](https://github.com/GetStream/stream-chat-android/pull/2869)

# December 30th, 2021 - 4.25.1
## stream-chat-android-client
### ✅ Added
- Added support to paginate messages pinned in a channel. [#2848](https://github.com/GetStream/stream-chat-android/pull/2848).


# December 23th, 2021 - 4.25.0
## Common changes for all artifacts
### ⬆️ Improved
- Updated dependency versions
  - Kotlin 1.5.31
  - Compose framework 1.0.5
  - AndroidX
  - Lottie 4.2.2
  - OkHttp 4.9.3
  - Room 2.4.0
  - and other, see [#2771](https://github.com/GetStream/stream-chat-android/pull/2771) for more details

## stream-chat-android-offline
### 🐞 Fixed
- Fixed a bug when hard deleted messages still remain in the UI.
- Stabilized behavior of users' updates propagation across values of the channels and the messages. [#2803](https://github.com/GetStream/stream-chat-android/pull/2803)

### ⚠️ Changed
- 🚨 Breaking change: Added `cachedChannel` parameter to `ChatEventHandler::handleChatEvent` [#2807](https://github.com/GetStream/stream-chat-android/pull/2807)

## stream-chat-android-ui-components
### 🐞 Fixed
- Users' updates done in runtime are now propagated to the `MessageListView` component. [#2769](https://github.com/GetStream/stream-chat-android/pull/2769)
- Fixed the display of image attachments on the pinned message list screen. [#2792](https://github.com/GetStream/stream-chat-android/pull/2792)
-  Button for commands is now disabled in edit mode. [#2812](https://github.com/GetStream/stream-chat-android/pull/2812)
- Small bug fix for borders of attachments

### ⬆️ Improved
- Improved Korean 🇰🇷 and Japanese 🇯🇵 translation.
- Improved KDocs of UI components such as `ChannelListHeaderView` and `AvatarView`.

### ✅ Added
- Added header with back button and attachment's title to `AttachmentMediaActivity` which displays playable attachments.
  You can customize its appearance using `streamUiMediaActivityHeader`, `streamUiMediaActivityHeaderLeftActionButtonStyle` and `streamUiMediaActivityHeaderTitleStyle` attributes.
- Added `hard` flag to `MessageListViewModel.Event.DeleteMessage`.
  You can use `MessageListView::setMessageDeleteHandler` and pass `MessageListViewModel.Event.DeleteMessage(MESSAGE, hard = true)` to hard delete messages using `MessageListViewModel`.
  Check [MessageListViewModelBinding](https://github.com/GetStream/stream-chat-android/blob/main/stream-chat-android-ui-components/src/main/kotlin/io/getstream/chat/android/ui/message/list/viewmodel/MessageListViewModelBinding.kt#L37) for further details. [#2772](https://github.com/GetStream/stream-chat-android/pull/2772)
- Rtl support was added. If the app has `android:supportsRtl="true"` and the locale of the device needs Rtl support, the SDK will draw the components from the right-to-left instead the default way (left-to-right) [#2799](https://github.com/GetStream/stream-chat-android/pull/2799)

### ⚠️ Changed
- Constructor of `ChannelListViewModel` and `ChannelListViewModelFactory` changed. Now they ask for `ChatEventHandlerFactory` instead `ChatEventHandler`, so users can use `StateFlow<List<Channel>>` in their implementations of `ChatEventHandler`, which can make implementation smarter with resources (don't try to add a channel that is already there, for example) [#2747](https://github.com/GetStream/stream-chat-android/pull/2747)

### ❌ Removed

## stream-chat-android-compose
### 🐞 Fixed
- Fixed the message grouping logic to now include date separators when splitting message groups [#2770](https://github.com/GetStream/stream-chat-android/pull/2770)

### ⬆️ Improved
- Improved the UI for message footers to be more respective of thread replies [#2765](https://github.com/GetStream/stream-chat-android/pull/2765)
- Fixed the orientation and UI of ThreadParticipants [#2765](https://github.com/GetStream/stream-chat-android/pull/2765)
- Improved the API structure more, made the components package more clear [#2795](https://github.com/GetStream/stream-chat-android/pull/2795)
- Improved the way to customize the message item types and containers [#2791](https://github.com/GetStream/stream-chat-android/pull/2791)
- Added more parameters to the stateless version of the MessageComposer for consistency [#2809](https://github.com/GetStream/stream-chat-android/pull/2809)
- Added color and shape parameters to `MessageListHeader` and `ChannelListHeader` components [#2855](https://github.com/GetStream/stream-chat-android/pull/2855)

### ✅ Added
- Added site name labels to link attachments for websites using the Open Graph protocol [#2785](https://github.com/GetStream/stream-chat-android/pull/2785)
- Added preview screens for file attachments [#2764](https://github.com/GetStream/stream-chat-android/pull/2764)
- Added a way to disable date separator and system message items in the message list [#2770](https://github.com/GetStream/stream-chat-android/pull/2770)
- Added an option to the message options menu to unmute a user that sent the message. [#2787](https://github.com/GetStream/stream-chat-android/pull/2787)
- Added a `DefaultMessageContainer` component that encapsulates all default message types [#2791](https://github.com/GetStream/stream-chat-android/pull/2791)
- Added the `SelectedReactionsMenu` component that represents a list of user reactions left for a particular message [#2782](https://github.com/GetStream/stream-chat-android/pull/2782)

### ⚠️ Changed
- Removed SelectedMessageOverlay and replaced it with SelectedMessageMenu - [#2768](https://github.com/GetStream/stream-chat-android/pull/2768)
- Big changes to the structure of the project, making it easier to find all the components and building blocks - [#2752](https://github.com/GetStream/stream-chat-android/pull/2752)
- Renamed the `common` package to `components` and added a logical structure to the components there
- Decoupled many smaller components to the `components` package and their individual files, for ease of use
- Improved the API of several smaller components
- Added a few missing previews
- Changed various component names, removed unused/redundant component blocks and moved to Default components [#2795](https://github.com/GetStream/stream-chat-android/pull/2795)
- Changed some of the component types regarding the message item [#2791](https://github.com/GetStream/stream-chat-android/pull/2791)
- Moved message item components to `components.messages` [#2791](https://github.com/GetStream/stream-chat-android/pull/2791)
- When querying for more channels, `ChannelListViewModel` now uses `OfflinePlugin` based approach if it is enabled. [#2790](https://github.com/GetStream/stream-chat-android/pull/2790)
- Updated [MessageListHeader Documentation](https://getstream.io/chat/docs/sdk/android/compose/message-components/message-list-header/) [#2855](https://github.com/GetStream/stream-chat-android/pull/2855)

### ❌ Removed
- Removed some redundant components from separate files and the `components` package [#2795](https://github.com/GetStream/stream-chat-android/pull/2795)


# December 9th, 2021 - 4.24.0
## stream-chat-android-offline
### 🐞 Fixed
- Fix the issue when users' data can be outdated until restart SDK.

### ✅ Added
- Added new extension function `ChatClient::keystroke`.
- Added new extension function `ChatClient::stopTyping`.

## stream-chat-android-ui-common
### 🐞 Fixed
- Fixed `MessageInputFieldView#mode` not being reset after custom attachments were cleared

## stream-chat-android-ui-components
### 🐞 Fixed
- Fixed crash related with creation of MessageOptionsDialogFragment
- Fixed behaviour related to search messages, when message was not already loaded from database MessageListView could not scroll to searched message.
- Removed cut from text when text end with Italic
- Fixed `GiphyViewHolderStyle#cardBackgroundColor` not getting applied
- Fixed bug related of not removing channels when filter selects channels where the the current user is not a member

### ⬆️ Improved
- Replied messages now have a limit for size. The text will get cut if there's too many characters or too many line breaks.
- Improved Korean 🇰🇷 translations.

### ✅ Added
- Added scroll to original message when clicking in a reply message. Use `ReplyMessageClickListener` to change the behaviour of click in reply messages.

## stream-chat-android-compose
### 🐞 Fixed
- Removed preemptive attachment loading that was resulting in crashes on certain Android API versions
- Fixed incorrect message shape for theirs messages in threads.

### ⬆️ Improved
- Minor UI improvements to the message overlay
- Enabled scrolling behavior in SelectedMessageOverlay

### ✅ Added
- Added the mention suggestion popup to the `MessageComposer` component, that allows to autocomplete a mention from a list of users.
- Added support for slowdown mode. Users are no longer able to send messages during the cooldown interval.
- Added support for system messages.
- Added support for Giphy command.
- Added message pinning to the list of message options
- Added pinned message UI
- Added a checkbox to the `MessageComposer` component, that allows to display a thread message in the parent channel.
- Added an option to flag a message to the message options overlay.

### ⚠️ Changed
- Changed the way focus state works for focused messages.
- Added the Pin type to the MessageAction sealed class
- Renamed a bunch of state classes for Compose component, to have the `State` prefix, general renaming, imports and other quality of life improvements
- Renamed `ReactionOption` state wrapper to `ReactionOptionItemState`
- Renamed `MessageListItem` state wrapper to `MessageListItemState` and its children now have a `State` suffix
- Renamed `AttachmentItem` state wrapper to `AttachmentPickerItemState`
- Renamed `MessageInputState` to `MessageComposerState`
- Renamed `MessageOption` to `MessageOptionState`
- Renamed `defaultMessageOptions()` to `defaultMessageOptionsState()`


# November 25th, 2021 - 4.23.0
## Common changes for all artifacts
### ⬆️ Improved
- Improved logs for errors in the SDK.

## stream-chat-android-offline
### 🐞 Fixed
- Deprecated `QueryChannelsController::mutedChannelsIds`. Use `ChatDomain.mutedChannels` instead
- Fix issue when sent attachments from Android SDK don't show title in iOS.

### ✅ Added
- Added new extension function `ChatClient::replayEventsForActiveChannels`.
- Added new extension function `ChatClient::setMessageForReply`.
- Added new extension function `ChatClient::downloadAttachment` to download attachments without `ChatDomain`.

## stream-chat-android-ui-common
### ✅ Added
- Made `ThreeTenInitializer` public to allow manual invocations of it. See the new [documentation](https://getstream.io/chat/docs/sdk/android/ui/guides/app-startup-initializers/) for more details.

## stream-chat-android-ui-components
### 🐞 Fixed
- Removed ripple effect for attachements in message options.
### ⬆️ Improved
- More customization for AvatarView. Now it is possible to choose between Square and Circle. Use new fields in AvatarStyle to customize AvatarView the way you prefer. 
### ✅ Added
- Added setter `MessageListView.setMessageBackgroundFactory` to set a factory to provide a background for messages. 
- Added `MessageInputViewModel::sendMessageWithCustomAttachments` function allowing to send message with custom attachments list.
- Added `MessageInputView::submitCustomAttachments` function allowing setting custom attachments in `MessageInputView`.
- Added `SelectedCustomAttachmentViewHolderFactory` interface and `BaseSelectedCustomAttachmentViewHolder`class allowing defining how previews of custom attachments in `MessageInputView` should be rendered.

### ⚠️ Changed
- Added `MessageSendHandler::sendMessageWithCustomAttachments` and `MessageSendHandler::sendToThreadWithCustomAttachments` allowing to intercept sending custom attachments actions.

## stream-chat-android-compose
### 🐞 Fixed
- Fixed the information about channel members shown in the `MessageListHeader` subtitle.
- Fixed the bug where the channel icon did not appear because of a lengthy title.

### ⬆️ Improved
- Updated a lot of documentation around the Messages features
- Improved the subtitle text in the `MessageListHeader` component.
- Now, the `MessageComposer` component supports sending `typing.start` and `typing.stop` events when a user starts or stops typing.
- Made the `ChannelNameFormatter`, `ClipboardHandler` and `MessagePreviewFormatter` interfaces functional for ease of use.
- Now, an error Toast is shown when the input in the `MessageComposer` does not pass validation.

### ✅ Added
- Added the "mute" option to the `ChannelInfo` action dialog.
- Added a wrapper for the message input state in the form of `MessageInputState`
- Added `attachmentsContentImageWidth`, `attachmentsContentImageHeight`, `attachmentsContentGiphyWidth`, `attachmentsContentGiphyHeight`, `attachmentsContentLinkWidth`, `attachmentsContentFileWidth` and `attachmentsContentFileUploadWidth` options to `StreamDimens`, to make it possible to customize the dimensions of attachments content via `ChatTheme`.
- Added a thread separator between a parent message and thread replies.
- Added the `threadSeparatorGradientStart` and `threadSeparatorGradientEnd` options to `StreamColors`, to make it possible to customize the thread separator background gradient colors via `ChatTheme`.
- Added the `threadSeparatorVerticalPadding` and `threadSeparatorTextVerticalPadding` options to `StreamDimens`, to make it possible to customize the dimensions of thread separator via `ChatTheme`.
- Added a typing indicator to the `MessageListHeader` component. 
- Added the `messageOverlayActionItemHeight` option to `StreamDimens`, to make it possible to customize the height of an action item on the selected message overlay via `ChatTheme`.
- Added the `messageAlignmentProvider` field to the `ChatTheme` that allows to customize message horizontal alignment. 
- Added the `maxAttachmentCount` and `maxAttachmentSize` parameters to the `MessagesViewModelFactory`, to make it possible to customize the allowed number and size of attachments that can be sent via the `MessageComposer` component.
- Added the `textStyle` and `textColor` parameters to the `NetworkLoadingView` component, to make it possible to customize the text appearance of the inner text.

### ⚠️ Changed
- Made the MessageMode subtypes to the parent class, to make it easier to understand when importing
- Renamed the MessageMode.Thread to MessageMode.MessageThread for clarity
- Changed the signature of the MessageComposer to accommodate for the `MessageInputState`
- Moved common state to the `io.getstream.chat.android.common` package
- Made the `AttachmentFactory.previewContent` field nullable.
- Exposed `MessageReactions` as a public component so users can use it to display a message reactions bubble in their custom UI.
- Changed the type of the inner channel items in the `ChannelsState` class from `Channel` to `ChannelItem`.


# November 11th, 2021 - 4.22.0
## Common changes for all artifacts
### ⬆️ Improved
- Bumped the SDKs target API to 31
- Updated WorkManager to version 2.7.0, which fixes compatibility issues with SDK 31

### ✅ Added
- Added Indonesian :indonesia: translations.
- Added `onErrorSuspend` extension for `Result` to allow executing suspending lambda function for handing error response.

## stream-chat-android
### ✅ Added
- Added `ChannelListItemAdapter::getChannels()` for getting a list of channels

## stream-chat-android-client
### ✅ Added
- Added `NotificationConfig::shouldShowNotificationOnPush` that allows enabling/disabling showing notification after receiving a push message

### ⚠️ Changed
- `NotificationConfig::pushNotificationsEnabled` is now disabled by default if you don't provide custom `NotificationConfig` - our SDK won't create a `NotificationChannel` if push notifications are not configured

## stream-chat-android-offline
### 🐞 Fixed
- Fixed inserting messages with empty `Message::cid`

### ✅ Added
- Added new extension function `ChatCliet::requestMembers` to query members without `ChatDomain`.
- Added new extension function `ChatCliet::searchUsersByName`.

### ⚠️ Changed
- 🚨 Breaking change: `RetryPolicy` in `ChatDomain` is now immutable and can only be set with Builder before creating an instance of it.
- 🚨 Breaking change: `ChannelEventsHandler` is renamed to `ChatEventHandler`, it's function is renamed from `onChannelEvent` to `handleChatEvent`, EventHandlingResult is sealed class now. To get more details read [our docs](https://getstream.io/chat/docs/sdk/android/ui/components/channel-list/#chateventhandler)

## stream-chat-android-ui-components
### 🐞 Fixed
- Fixed bug when showing messages with pending attachments that cause loading state to be not shown in some cases.
- Fixed clearing `MessageInputView` after dismissing message to edit
- Fixed support for videos from other SDKs
- Fixed downloading attachments with some special characters in their names

### ⬆️ Improved
- Improved Korean 🇰🇷 translation related to the flagging.
- 🚨 Breaking change: Now the button for sending message in MessageInputView sizes itself accordingly with the drawable used, instead of having a predefined size (32dp)
- Improved KDocs for `MessageListFragment`.

### ✅ Added
- You can now use MessageListView.backgroundDrawable to have more flexibility to customize your message items background. Be aware that setting backgroundDrawable will override the background configurations of xml.
- Added `streamUiEditInputModeIcon` and `streamUiReplyInputModeIcon` attributes to `MessageInputView`.
  Use them to customize icon in the `MessageInputView's` top left corner displayed when user edits or replies to the message.
- Added `setMessageInputModeListener`, `setSendMessageButtonEnabledDrawable` and `setSendMessageButtonDisabledDrawable` method to `MessageInputView`.
  They can be used together for changing send button icon based on current input mode. See [docs](https://getstream.io/chat/docs/sdk/android/ui/components/message-input#changing-send-message-button) for more details.
- Added static methods `createIntent` and `newInstance` those doesn't have default parameters on `MessageListActivity` and `MessageListFragment` for supporting Java side.

## stream-chat-android-compose
### 🐞 Fixed
- Fixed channel options that are displayed in the `ChannelInfo` component.

### ⬆️ Improved
- Improved the icon set and polished the UI for various Messages features
- Improved the set of customization options for the `DefaultChannelItem`
- Updated documentation for Channels set of features
- Now it is possible to search for distinct channels by member names using `ChannelListViewModel`.
- Improved the design of `ChannelInfo` bottom sheet dialog.

### ✅ Added
- Added a new parameter to the `AttachmentFactory` called `previewContent` that represents attachments within the MessageInput
- Added the `leadingContent`, `detailsContent`, `trailingContent` and `divider` Slot APIs for the `DefaultChannelItem`
- Added `StreamDimens` option to the `ChatTheme`, to allow for dimension customization across the app.
- Added localization support for the components related the channel list.
- Added the `emptySearchContent` parameter to `ChannelList` component that allows to customize the empty placeholder, when there are no channels matching the search query.
- Added support for the muted channel indicator in the message list.
- Added `ChannelNameFormatter` option to the `ChatTheme`, to allow for channel name format customization across the app.
- Added the `textFormatter` field to `AttachmentFactory`, to allow for attachment text format customization.
- Added `MessagePreviewFormatter` option to the `ChatTheme`, to allow for message preview text format customization across the app.
- Added the `leadingContent`, `headerContent`, `footerContent`, `trailingContent` and `content` Slot APIs for the `DefaultMessageItem`
- Added `channelInfoUserItemWidth`, `channelInfoUserItemHorizontalPadding` and `channelInfoUserItemAvatarSize` options to `StreamDimens`, to make it possible to customize the dimensions inside the `ChannelInfo` component via `ChatTheme`.
- Added `ownMessagesBackground`, `otherMessagesBackground` and `deletedMessagesBackgroundColor` options to `StreamColors`, to make it possible to customize the message bubble color via `ChatTheme`.

### ⚠️ Changed
- The `AttachmentFactory` now requires an additional parameter - `previewContent` that's used to preview the attachment within the MessageInput, so please be aware of this!
- Renamed `ChannelOption.icon` property to `ChannelOption.iconPainter` and changed the property type from `ImageVector` to `Painter`.
- Changed the type of the `ChannelListViewModel.selectedChannel` field to `MutableState<Channel?>`.

# October 27th, 2021 - 4.21.0
## Common changes for all artifacts
### ⬆️ Improved
- Improved Korean 🇰🇷 translations.

### ✅ Added
- Added `ChatDomain.connectionState` that exposes 3 states: `CONNECTED`, `CONNECTING` and `OFFLINE`.
  `ChannelListHeaderView` and `MessageListHeaderView` show different title based on newly introduced connection state.
  `ChatDomain.online` is now deprecated - use `ChatDomain.connectionState` instead.

## stream-chat-android-client
### ⬆️ Improved
- Added KDocs for `Result` properties and methods.

### ✅ Added
- The `UserCredentialStorage` interface was added to `ChatClient`. You can set your own implementation via `ChatClient.Builder::credentialStorage`

### ⚠️ Changed
- 🚨 Breaking change: Config property `isRepliesEnabled` is renamed to `isThreadEnabled` to avoid misleading. Now it toggles only thread feature.

### ❌ Removed
- `androidx-security-crypto` dependency was removed. Now, the user's token storage uses private shared preferences by default.

## stream-chat-android-offline
### 🐞 Fixed
- Fix bug when ChannelEventsHandler was not used even if it was set in QueryChannelsController

### ⬆️ Improved
- Channel gets removed from `QueryChannelsController` when receive `ChannelHiddenEvent`

## stream-chat-android-ui-components
### 🐞 Fixed
- Fixed position of reactions. Now the reactions adapts its starting position to fit entirely in the screen. 
- 🚨 Breaking change: Fixing positions of reactions in edit reactions dialog. Using a GridLayoutManager instead of LinearLayoutManager, so now there's box with all reactions instead of a scrollable list. The way to customize the box is a bit different, then a breaking change was inserted in this feature. 
- Made it impossible to send a message during the cooldown interval in slow mode.

### ⬆️ Improved
- Better position for icon of failed message
- Small improvement for information update in messages. The ViewHolders only update the information that had a change.

### ✅ Added
- Added `streamUiMaxAttachmentsCount` attribute to `MessageInputView` to allow customizing the maximum number of attachments in the single message.
The maximum attachments count cannot be greater than 10. Default value: 10.
- Added `streamUiMessageMaxWidthFactorMine` and `streamUiMessageMaxWidthFactorTheirs` `MessageListView` attributes. You can adjust messages width by passing values in [75% - 100%] range.
- Added `MessageInputView::setAttachmentButtonClickListener` that helps you to override click listener for the attachment button.
- Added `MessageInputView::submitAttachments` method to set attachments in `MessageInputView` to be sent with a message.

### ⚠️ Changed
- Feature of replied messages can be enabled/disabled only locally via SDK. `Thread` dashboard flag toggles only thread feature.

## stream-chat-android-compose
### ⬆️ Improved
- Added a way to customize the app font family, by passing in a parameter to `StreamTypography.defaultTypography()`
- Improved permission handling for the `AttachmentsPicker` to handle only the required permissions
- `ThreadParticipants` is now public and can be used for your custom UI.

### ✅ Added
- `ThreadParticipants` component now has a `text: String` parameter allowing customizing the thread label.
- Added unread message count indicators to ChannelItems to show users more info about their channels

### ⚠️ Changed
- `CAMERA` permission is no longer required to be declared in the App Manifest, because we don't use it

### ❌ Removed
- Removed `CAMERA` permission requirement, because we don't use internal camera preview, we request a 3rd party app
- Removed `CAMERA` permission checks if the user doesn't require the permission in their app


# October 18th, 2021 - 4.20.0
## Common changes for all artifacts
### ⬆️ Improved
- Upgraded Kotlin version to 1.5.30
- Make our SDK compile-friendly with TargetSDK 31
- Upgraded Coil version to [1.4.0](https://github.com/coil-kt/coil/releases/tag/1.4.0)

### ⚠️ Changed
- 🚨 Breaking change: `ProgressCallback` is not invoked on main thread anymore. So make sure to handle it if you were previously using this callback to update the UI directly.
- Attachment#uploadState is now updated in real-time during uploads.

### ❌ Removed
- Removed `ProgressTrackerFactory` and `ProgressTracker` in favour of new progress tracking implementation.

## stream-chat-android
### ✅ Added
- Push Notification uses `MessagingStyle` on devices with API Version 23+
- Push Notification configuration has been simplified, check our [docs](https://getstream.io/chat/docs/sdk/android/client/guides/push-notifications/#customizing-push-notifications) to see how it works
- `NotificationHandler` interface allows you to implement your own Push Notification logic show/remove notifications. It is the new interface you need to use if you were using `ChatNotificationHandler` previously
- `NotificationHandlerFactory` help you to use our default `NotificationHandler` implementations

### ⚠️ Changed
- Some properties of `NotificationConfig` has been deprecated, check our [DEPRECATIONS](https://github.com/GetStream/stream-chat-android/blob/main/DEPRECATIONS.md) section
- `ChatNotificationhandler` class has been deprecated, you need to use `NotificationHandler` now. Check our [DEPRECATIONS](https://github.com/GetStream/stream-chat-android/blob/main/DEPRECATIONS.md) section.

## stream-chat-android-client
### 🐞 Fixed
- Fixed issues with Proguard stripping response classes incorrectly

### ⬆️ Improved
- Added KDocs for `ChatClient.Builder` methods.
- `ChatClient` now defaults to using the `https://chat.stream-io-api.com` base URL, using [Stream's Edge API Infrastructure](https://getstream.io/blog/chat-edge-infrastructure/) instead of connecting to a region-specific API. If you're not on a dedicated chat infrastructure, remove any region-specific base URL settings from the `ChatClient.Builder` to use Edge instead.

### ✅ Added
- 🚨 Breaking change: A new `Idle` state is added to `Attachment.UploadState`.
- Added a new callback function `onProgress(bytesUploaded: Long, totalLength: Long)` in `ProgressCallback`.
- Added the possibility to add your own instance of OkHttpClient with `ChatClient.okHttpClient`.

### ⚠️ Changed
- 🚨 Breaking change: `Attachment.UploadState.InProgress` now is data class having two fields, `bytesUploaded: Long` and `totalBytes: Long` instead of object.
- Deprecated the `ChatClient.Builder#cdnUrl` method. To customize file uploads, set a custom `FileUploader` implementation instead. More info in the documentation: [Using Your Own CDN](https://getstream.io/chat/docs/android/file_uploads/?language=kotlin#using-your-own-cdn).

## stream-chat-android-offline
### 🐞 Fixed
- Fixed infinite loading of message if any of its attachments uploading was failed

### ✅ Added
- `ChannelEventsHandler` is added to `QueryChannelsController` to handle updating channel list logic after receiving events. You can provide custom `ChannelEventsHandler` through `ChannelListViewModel` or using `QueryChannelsController` directly.

### ⚠️ Changed
- `QueryChannelsController::newChannelEventFilter` and `QueryChannelsController#checkFilterOnChannelUpdatedEvent` are now deprecated. See the deprecation log for more details.

## stream-chat-android-ui-common
### 🐞 Fixed
- Fixed PDF attachments previews

## stream-chat-android-ui-components
### 🐞 Fixed
- Fixed bug related to scroll of messages.
- Updating attachments view holder only when attachments have changed. This fixes a problem with reloading gifs when reactions are added or removed.
- Fixing ViewReactionsView being cropped if more than 7 reactions are added
- Fix bug using custom attributes into views inflated into our SDK Views

### ⬆️ Improved
- Now it is possible to set a custom `LinearLayoutManager` to `MessageListView`, this can be used to change stack of messages or revert the layout.
- Removed full screen loading view when loading more message items on the `SearchResultListView`.

### ✅ Added
- Added `MessageListView::getRecyclerView` method which exposes the inner `RecyclerView` with message list items.
- Added `MessageListView::setUserReactionClickListener` method to set a listener used when a reaction left by a user is clicked on the message options overlay.
- Added attr `streamUiScrollButtonElevation` to set the elevation of scroll button ot `MessageListView` 
### ⚠️ Changed
- `ChatUI.uiMode` has been deprecated. If you want to force Dark/Light theme, you need to use `AppCompatDelegate.setDefaultNightMode(AppCompatDelegate.MODE_NIGHT_NO|AppCompatDelegate.MODE_NIGHT_YES)`

### ❌ Removed
- `android.permission.CAMERA` from our Manifest. This permission is not required anymore.

## stream-chat-android-compose
### 🐞 Fixed
- Fixed a bug where attachments weren't properly stored when editing a message

### ⬆️ Improved
- Updated the Compose framework version (1.0.3)
- Updated the Accompanist libraries version (0.19.0)
- Improved overlays in all components, to match the same design and opacity
- Added smaller animations to the AttachmentPicker in the MessagesScreen
- General improvements in the Attachments API and the way we build different attachments
- Allowed for better long clicks on attachments
- Improved the experience of creating the MessagesViewModelFactory with default arguments
- Updated and cleaned up Channel screen design
- Improved logic for updating the `lastSeenMessage` for fewer calculations

### ✅ Added
- Added DateSeparator items to Messages to group up messages by their creation date
- Added an `overlayDark` color for date separators and similar UI components

### ⚠️ Changed
- Removed AttachmentPicker option when editing messages
- Removed Attachment previews when editing messages with attachments
- Improved the ease of use of the AttachmentState API by keeping it state & actions only
- Moved the `modifier` parameter outside of the AttachmentState to the AttachmentFactory
- Updated Attachments to hold `Message` items instead of `MessageItem`s
- Changed the type of the `onLastVisibleMessageChanged` parameter to `Message` for ease of use
- Changed the parameter type of `itemContent` in `MessageList` and `Messages` to `MessageListItem`
- Renamed `onScrollToBottom` to `onScrolledToBottom` in `MessageList` and `Messages`
- Made the ChannelListHeader Slot APIs non-nullable so they're always provided, also made them an extension of the RowScope for ease of use

# September 15th, 2021 - 4.19.0
## Common changes for all artifacts
### ✅ Added
- Create new artifact to integrate Huawei Push Kit with Stream. You will need to add  `stream-chat-android-pushprovider-huawei` artifact to your App. Check our [docs](https://getstream.io/chat/docs/sdk/android/client/guides/push-notifications/huawei) for further details.

## stream-chat-android
### ✅ Added
- Added a method to dismiss all notifications from a channel. It is handled internally from the SDK but you are able to dismiss channel notification at whatever time calling `ChatClient::dismissChannelNotifications`
- Notifications are dismissed after the user logout the SDK

## stream-chat-android-client
### 🐞 Fixed
- Fixed sending messages using `ChatClient::sendMessage` without explicitly specifying the sender user id.
- Fixed sending custom attachments without files to upload
- Fixed deserialization issues when parsing `ChannelTruncatedEvent` and `MessageDeletedEvent` events with an absent user.

### ⬆️ Improved
- Custom attachment types are now preserved after file uploads

### ✅ Added
- Added `hardDelete` field to `MessageDeletedEvent`.

### ⚠️ Changed
- Now it is possible to hard delete messages. Insert a flag `hard = true` in the `ChatClient.deleteMessage` and it will be deleted in the backend. **This action can't be undone!**

## stream-chat-android-ui-common
### 🐞 Fixed
- Fixed bug with light mode.
- Removed `streamUiValidTheme`, as we don't support extending our base theme any longer. Please don't extend our base theme and set the `streamUiTheme` in your application theme instead.

## stream-chat-android-ui-components
### ✅ Added
- Notifications are dismissed after the user go into the channel conversation when you are using `MessageListView`
- Added `bubbleBorderColorMine`, `bubbleBorderColorTheirs`, `bubbleBorderWidthMine`, `bubbleBorderWidthTheirs` to `ViewReactionsViewStyle` for customizing reactions` border

## stream-chat-android-compose
### ⬆️ Improved
- Updated the Compose framework version (1.0.2)
- Updated the Accompanist library version (0.18.0)

### ✅ Added
- Added an uploading indicator to files and images
- Images being uploaded are now preloaded from the system
- Upload indicators show the upload progress and how much data is left to send
- Added more image options to the ImagePreviewActivity such as download, delete, reply to message...
- Added an Image Gallery feature to the ImagePreviewActivity where users can browse all the images
- Notifications are dismissed after the user go into the channel conversation when you are using `MessageList`

### ⚠️ Changed
- `StreamAttachment.defaultFactories()` is a function now, instead of a property.
- Updated all default value factories to functions (e.g. StreamTypography)
- Re-organized all attachment factories and split up code in multiple packages
- Changed the `AttachmentState` `message` property name to `messageItem`
- Added an `isFocused` property to `MessageItem`
- Added an `onImagePreviewResult` callback/parameter to various Messages screen components

### ❌ Removed

## stream-chat-android-pushprovider-firebase
### ✅ Added
- Added a `FirebaseMessagingDelegate` class to simplify custom implementations of `FirebaseMessagingService` that forward messages to the SDK. See [Using a Custom Firebase Messaging Service](https://getstream.io/chat/docs/sdk/android/client/guides/push-notifications/firebase/#using-a-custom-firebase-messaging-service) for more details.

## stream-chat-android-pushprovider-huawei
### ✅ Added
- Added a `HuaweiMessagingDelegate` class to simplify custom implementations of `HmsMessageService` that forward messages to the SDK. See [Using a Custom Huawei Messaging Service](https://getstream.io/chat/docs/sdk/android/client/guides/push-notifications/huawei#using-a-custom-huawei-messaging-service) for more details.

# September 15th, 2021 - 4.18.0
## stream-chat-android-client
### 🐞 Fixed
- Fixed setting notification's `contentTitle` when a Channel doesn't have the name. It will now show members names instead

### ✅ Added
- Added a new way to paginate through search message results using limit and next/previous values.

### ⚠️ Changed
- Deprecated `Channel#name`, `Channel#image`, `User#name`, `Ues#image` extension properties. Use class members instead.

### ❌ Removed
- Completely removed the old serialization implementation. You can no longer opt-out of using the new serialization implementation.
- Removed the `UpdateUsersRequest` class.

## stream-chat-android-offline
### ⬆️ Improved
- Improving logs for Message deletion error.

## stream-chat-android-ui-common
### 🐞 Fixed
- Fixed theme for `AttachmentDocumentActivity`. Now it is applied: `Theme.AppCompat.DayNight.NoActionBar`

## stream-chat-android-ui-components
### 🐞 Fixed
- Fixed the bug when MessageInputView let send a message with large attachments. Such message is never sent.
- Fixed bug related to `ScrollHelper` when `MessageListView` is initialised more than once.

### ⬆️ Improved
- The search for mentions now includes transliteration, diacritics removal, and ignore typos. To use transliteration, pass the id of the desired alphabets to `DefaultStreamTransliterator`, add it to DefaultUserLookupHandler and set it using `MessageInputView.setUserLookupHandler`. Transliteration works only for android API 29. If you like to add your own transliteration use https://unicode-org.github.io/icu/userguide/icu4j/.
- Improved scroll of message when many gif images are present in `MessageListView`

### ✅ Added
- Added scroll behaviour to `MessageListViewStyle`.

## stream-chat-android-compose
### 🐞 Fixed
- Fixed a bug where the Message list flickered when sending new messages
- Fixed a few bugs where some attachments had upload state and weren't file/image uploads

### ⬆️ Improved
- Improved the Message list scrolling behavior and scroll to bottom actions
- Added an unread count on the Message list's scroll to bottom CTA
- Improved the way we build items in the Message list
- Added line limit to link attachment descriptions
- Added a way to customize the default line limit for link descriptions
- Improved the `MessageListHeader` with more customization options

### ✅ Added
- Added an uploading indicator to files and images
- Images being uploaded are now preloaded from the system
- Upload indicators show the upload progress and how much data is left to send
- Added UploadAttachmentFactory that handles attachment uploads

### ⚠️ Changed
- `StreamAttachment.defaultFactories()` is a function now, instead of a property.
- Updated all default value factories to functions (e.g. StreamTypography)
- Re-organized all attachment factories and split up code in multiple packages
- Changed the `AttachmentState` `message` property name to `messageItem`
- Added a `Channel` parameter to the `MessagesScreen`'s `onHeaderActionClick` lambda
- Changed the way the `MessageListHeader` is structured by adding slot components

# August 30th, 2021 - 4.17.2
## stream-chat-android-ui-client
### 🐞 Fixed
- Fixed bug which can lead to crash when immediate logout after login

# August 30th, 2021 - 4.17.2
## stream-chat-android-ui-components
### 🐞 Fixed
- Fixes a bug related to incorrect theme of AttachmentActivity.

# August 30th, 2021 - 4.17.1
## Common changes for all artifacts
### ⬆️ Improved
- Now we provide SNAPSHOT versions of our SDK for every commit arrives to the `develop` branch.
  They shouldn't be used for a production release because they could contains some known bugs or breaking changes that will be fixed before a normal version is released, but you can use them to fetch last changes from our SDK
  To use them you need add a new maven repository to your `build.gradle` file and use the SNAPSHOT.
```
 maven { url 'https://oss.sonatype.org/content/repositories/snapshots/' }
```
Giving that our last SDK version is `X.Y.Z`, the SNAPSHOT version would be `X.Y.(Z+1)-SNAPSHOT`

## stream-chat-android-client
### 🐞 Fixed
- `TooManyRequestsException` caused to be subscribed multiple times to the `ConnectivityManager`

### ⬆️ Improved
- Reconnection process

## stream-chat-android-offline
### ✅ Added
- Added `ChatDomain#Builder#uploadAttachmentsWorkerNetworkType` for customizing `UploadAttachmentsWorker` network type constraint

## stream-chat-android-ui-common
### 🐞 Fixed
- Fixed a bug in state handling for anonymous users.

## stream-chat-android-ui-components
### 🐞 Fixed
- Fix for position of deleted messages for other users
- Fix glitch in selectors of file

### ✅ Added
- Added style attributes for `AttachmentGalleryActivity` to control menu options like enabling/disabling reply button etc.
- Now it is possible to customize when the avatar appears in the conversation. It is possible to use an avatar in messages from other users and for messages of the current user. You can check it here:  https://getstream.io/chat/docs/sdk/android/ui/components/message-list/#configure-when-avatar-appears
- Added support for slow mode. Users are no longer able to send messages during cooldown interval.
- Added possibility to customize the appearance of cooldown timer in the `MessageInputView` using the following attributes:
  - `streamUiCooldownTimerTextSize`, `streamUiCooldownTimerTextColor`, `streamUiCooldownTimerFontAssets`, `streamUiCooldownTimerFont`, `streamUiCooldownTimerTextStyle` attributes to customize cooldown timer text
  - `cooldownTimerBackgroundDrawable`- the background drawable for cooldown timer

# August 24th, 2021 - 4.17.0
## Common changes for all artifacts
### ⬆️ Improved
- Updated Target API Level to 30
- Updated dependency versions
  - Coil 1.3.2
  - AndroidX Activity 1.3.1
  - AndroidX Startup 1.1.0
  - AndroidX ConstraintLayout 2.1.0
  - Lottie 4.0.0

## stream-chat-android-client
### 🐞 Fixed
- Fixed a serialization error when editing messages that are replies

### ✅ Added
- Added the `expiration` parameter to `ChatClient::muteChannel`, `ChannelClient:mute` methods
- Added the `timeout` parameter to `ChatClient::muteUser`, `ChannelClient:mute::muteUser` methods

### ⚠️ Changed
- Allow specifying multiple attachment's type when getting messages with attachments:
  - Deprecated `ChatClient::getMessagesWithAttachments` with `type` parameter. Use `ChatClient::getMessagesWithAttachments` function with types list instead
  - Deprecated `ChannelClient::getMessagesWithAttachments` with `type` parameter. Use `ChannelClient::getMessagesWithAttachments` function with types list instead

## stream-chat-android-ui-common
### 🐞 Fixed
- Fixed a bug in state handling for anonymous users.

## stream-chat-android-ui-components
### ✅ Added
- Added self-contained higher-level UI components:
  - `ChannelListFragment` - channel list screen which internally contains `ChannelListHeaderView`, `ChannelListView`, `SearchInputView`, `SearchResultListView`.
  - `ChannelListActivity` - thin wrapper around `ChannelListFragment`
  - `MessageListFragment` - message list screen which internally contains `MessageListHeaderView`, `MessageListView`, `MessageInputView`.
  - `MessageListActivity` - thin wrapper around `MessageListFragment`
    Check [ChannelListScreen](https://getstream.io/chat/docs/sdk/android/ui/components/channel-list-screen/) and [MessageListScreen](https://getstream.io/chat/docs/sdk/android/ui/components/message-list-screen/) docs for further details.

## stream-chat-android-compose
### 🐞 Fixed
- Added missing `emptyContent` and `loadingContent` parameters to `MessageList` inner components.
- Fixed a bug where selected File attachment icons were clipped.
- Fixed a bug where image file attachments weren't shown as thumbnails.
- Added an overlay to the `ChannelInfo` that blocks outside clicks.
- Updated the `ChannelInfoUserItem` to use the `UserAvatar`.

### ⬆️ Improved
- Added default date and time formatting to Channel and Message items.
- Improved attachments API by providing cleaner examples of attachment factories.
- Updated documentation & examples.
- Decoupled attachment content to specific attachment files.
- Decoupled message attachment content to a `MessageAttachmentsContent` component.
- Re-structured SDK module to accommodate a new `attachment` package.

### ✅ Added
- Added `DateFormatter` option to the `ChatTheme`, to allow for date format customization across the app.
- Added a `Timestamp` component that encapsulates date formatting.
- Added a way to customize and override if messages use unique reactions.
- Added a `GiphyAttachmentFactory` for GIF specific attachments.
- Added support for loading GIFs using a custom `ImageLoader` for Coil.


# August 12th, 2021 - 4.16.0
## Common changes for all artifacts
### ✅ Added
- Added support for several languages:
  - French
  - Hindi
  - Italian
  - Japanese
  - Korean
  - Spanish
    You can disable them by explicitly setting `resConfigs` inside `build.gradle` file. Check our [docs](https://getstream.io/chat/docs/sdk/android/ui/guides/custom-translations/) for further details.
### ⚠️ Changed
- 🚨 Breaking change: Firebase dependencies have been extracted from our SDK. If you want to continue working with Firebase Push Notification you need to add `stream-chat-android-pushprovider-firebase` artifact to your App
  Check our [docs](https://getstream.io/chat/docs/sdk/android/client/guides/push-notifications/) for further details.
- Updated the Kotlin version to latest supported - `1.5.21`.

## stream-chat-android
### 🐞 Fixed
- Fixed markdown links rendering using custom linkify implementation.

## stream-chat-android-client
### ✅ Added
- `PushMessage` class created to store Push Notification data
- `PushDeviceGenerator` interface to obtain the Push Token and create the `Device`

### ⚠️ Changed
- `Device` class has an extra attribute with the `PushProvider` used on this device
- Breaking change: `ChatClient.setDevice()` and `ChatClient.addDevice()` now receive a `device` instance, instead of only receive the push provider token
- `RemoteMessage` from Firebase is not used anymore inside of our SDK, now it needs to be used with `PushMessage` class
- `NotificationConfig` has a new list of `PushDeviceGenerator` instance to be used for generating the Push Notification Token. If you were using `Firebase` as your Push Notification Provider, you need to add `FirebasePushDeviceGenerator` to your `NotificationConfig` object to continue working as before. `FirebasePushDeviceGenerator` receive by constructor the default `FirebaseMessaging` instance to be used, if you would like to use your own instance and no the default one, you can inject it by constructor. Unneeded Firebase properties have been removed from this class.

### ❌ Removed
- 🚨 Breaking change: Remove `ChatClient.isValidRemoteMessage()` method. It needs to be handled outside
- 🚨 Breaking change: Remove `ChatClient.handleRemoteMessage(RemoteMessage)`. Now it needs to be used `ChatClient.handlePushMessage(PushMessage)`

## stream-chat-android-offline
### 🐞 Fixed
- Fixed the event sync process when connection is recovered

## stream-chat-android-ui-common
### ❌ Removed
- Removed unnecessary "draft" filter from the default channel list filter as it is only relevant to the sample app

## stream-chat-android-ui-components
### 🐞 Fixed
- Fixed attachments of camera. Now multiple videos and pictures can be taken from the camera.
- Added the possibility to force light and dark theme. Set it in inside ChatUI to make all views, fragments and activity of the SDK light.
- Fixed applying style to `SuggestionListView` when using it as a standalone component. You can modify the style using `suggestionListViewTheme` or `TransformStyle::suggestionListStyleTransformer`
- Fixed markdown links rendering using custom linkify implementation.

### ✅ Added
- Added `MessageListView::setDeletedMessageListItemPredicate` function. It's responsible for adjusting visibility of the deleted `MessageListItem.MessageItem` elements.
- Added `streamUiAttachmentSelectionBackgroundColor` for configuring attachment's icon background in `AttachmentSelectionDialogFragment`
- Added `streamUiAttachmentSelectionAttachIcon` for configuring attach icon in `AttachmentSelectionDialogFragment`
- Added support for pinned messages:
  - Added a button to pin/unpin a message to the message options overlay
  - Added `MessageListView::setMessagePinHandler` and `MessageListView::setMessageUnpinHandler` methods to provide custom handlers for aforementioned button
  - Added `PinnedMessageListView` to display a list of pinned messages. The view is supposed to be used with `PinnedMessageListViewModel` and `PinnedMessageListViewModelFactory`
- Possibility to transform MessageItems before the are displayed in the screen.
  Use the `MessageListView.setMessageItemTransformer` for make the necessary transformation. This example makes groups of messages if they were created less than one hour apart:
```
binding.messageListView.setMessageItemTransformer { list ->
  list.mapIndexed { i, messageItem ->
        var newMessageItem = messageItem

        if (i < list.lastIndex) {
            val nextMessageItem = list[i + 1]

            if (messageItem is MessageListItem.MessageItem &&
                nextMessageItem is MessageListItem.MessageItem
            ) {
                val thisInstant = messageItem.message.createdAt?.time?.let(Instant::ofEpochMilli)
                val nextInstant = nextMessageItem.message.createdAt?.time?.let(Instant::ofEpochMilli)

                if (nextInstant?.isAfter(thisInstant?.plus(1, ChronoUnit.HOURS)) == true) {
                    newMessageItem = messageItem.copy(positions = listOf(MessageListItem.Position.BOTTOM))
                } else {
                    newMessageItem =
                        messageItem.copy(positions = messageItem.positions - MessageListItem.Position.BOTTOM)
                }
            }
        }

        newMessageItem
    }
}
```
- Added possibility to customize the appearance of pinned message in the`MessageListView` using the following attributes:
  - `streamUiPinMessageEnabled` - attribute to enable/disable "pin message" feature
  - `streamUiPinOptionIcon` - icon for pin message option
  - `streamUiUnpinOptionIcon` - icon for unpin message option
  - `streamUiPinnedMessageIndicatorTextSize`, `streamUiPinnedMessageIndicatorTextColor`, `streamUiPinnedMessageIndicatorTextFontAssets`, `streamUiPinnedMessageIndicatorTextFont`, `streamUiPinnedMessageIndicatorTextStyle` attributes to customize "pinned by" text
  - `streamUiPinnedMessageIndicatorIcon` - icon in the message list indicating that a message was pinned
  - `streamUiPinnedMessageBackgroundColor` - the background color of a pinned message in the message list
- Added possibility to customize `PinnedMessageListView` style using `streamUiPinnedMessageListStyle` theme attribute or `TransformStyle.pinnedMessageListViewStyleTransformer`. The list of available style attributes can be found in `attrs_pinned_message_list_view.xml`. The default style for `PinnedMessageListView` is `StreamUi.PinnedMessageList`.

### ⚠️ Changed
- 🚨 Breaking change: the deleted `MessageListItem.MessageItem` elements are now displayed by default to all the users. This default behavior can be customized using `MessageListView::setDeletedMessageListItemPredicate` function. This function takes an instance of `MessageListItemPredicate`. You can pass one of the following objects:
  * `DeletedMessageListItemPredicate.VisibleToEveryone`
  * `DeletedMessageListItemPredicate.NotVisibleToAnyone`
  * or `DeletedMessageListItemPredicate.VisibleToAuthorOnly`
    Alternatively you can pass your custom implementation by implementing the `MessageListItemPredicate` interface if you need to customize it more deeply.

## stream-chat-android-compose
### 🐞 Fixed
- Fixed a bug where we didn't use the `Channel.getDisplayName()` logic for the `MessageListHeader`.
- Fixed a bug where lazy loading for `Channel`s wasn't working consistently

### ⬆️ Improved
- Updated Jetpack Compose to `1.0.1`
- Updated Accompanist libraries to `0.16.1`
- Updated KTX Activity to `1.3.1`
- Exposed functionality for getting the `displayName` of `Channel`s.
- Added updated logic to Link preview attachments, which chooses either the `titleLink` or the `ogUrl` when loading the data, depending on which exists .

### ✅ Added
- Added the `emptyContent` and `loadingContent` parameters to `ChannelList` and `MessageList` components. Now you can customize the UI of those two states.
- Added lots of improvements to Avatars - added a `UserAvatar`, `ChannelAvatar` and an `InitialsAvatar` to load different types of data.
- We now show a matrix of user images in case we're in a group DM.
- We also show initials in case the user doesn't have an image.
- Added a way to customize the leading content in the `ChannelListHeader`.

### ⚠️ Changed
- `ViewModel`s now initialize automatically, so you no longer have to call `start()` on them. This is aimed to improve the consistency between our SDKs.
- Added a `Shape` parameter to `Avatar` to customize the shape.
- The `User` parameter in the `ChannelListHeader` is nullable and used to display the default leading content.

## stream-chat-android-pushprovider-firebase
### ✅ Added
- Create this new artifact. To use Firebase Push Notification you need do the following steps:
  1. Add the artifact to your `build.gradle` file -> `implementation "io.getstream:stream-chat-android-pushprovider-firebase:$streamVersion"`
  2. Add `FirebaseDeviceGenerator` to your `NotificationConfig`
        ```
            val notificationConfig = NotificationConfig(
                [...]
                pushDeviceGenerators = listOf(FirebasePushDeviceGenerator())
                )
        ```


# August 5th, 2021 - 4.15.1
## stream-chat-android-client
### ⬆️ Improved
- Improved `ChatClient::pinMessage` and `ChatClient::unpinMessage`. Now the methods use partial message updates and the data in other `Message` fields is not lost.

### ✅ Added
- Added `Channel::isMutedFor` extension function which might be used to check if the Channel is muted for User
- Added `ChatClient::partialUpdateMessage` method to update specific `Message` fields retaining the other fields

## stream-chat-android-offline
### 🐞 Fixed
- Fixed updating `ChannelController::muted` value

### ⬆️ Improved
- The following `Message` fields are now persisted to the database: `pinned`, `pinnedAt`, `pinExpires`, `pinnedBy`, `channelInfo`, `replyMessageId`.

## stream-chat-android-ui-components
### 🐞 Fixed
- Added a fix for default view for empty state of ChannelListView.
- Fixed memory leaks for FileAttachmentsView.

### ✅ Added
- Added `MessageListItem.ThreadPlaceholderItem` and corresponding `THREAD_PLACEHOLDER` view type which can be used to implement an empty thread placeholder.
- Added `authorLink` to `Attachment` - the link to the website

### ❌ Removed
- Removed `UrlSigner` class

## stream-chat-android-compose
### ⬆️ Improved
- Exposed `DefaultMessageContainer` as a public component so users can use it as a fallback
- Exposed an `isMine` property on `MessageItem`s, for ease of use.
- Allowed for customization of `MessageList` (specifically `Messages`) component background, through a `modifier.background()` parameter.
- Allowed for better message customization before sending the message.

### ⚠️ Changed
- Moved permissions and queries from the compose sample app `AndroidManifest.xml` to the SDK `AndroidManifest.xml` so users don't have to add permissions themselves.
- Changed the exposed type of the `MessageComposer`'s `onSendMessage` handler. This way people can customize messages before we send them to the API.

### ❌ Removed
- Removed `currentUser` parameter from `DefaultMessageContainer` and some other components that relied on ID comparison to know which message is ours/theirs.
- Removed default background color on `Messages` component, so that users can customize it by passing in a `modifier`.


# July 29th, 2021 - 4.15.0
## New Jetpack Compose UI Components 🎉

Starting from this release, we have a new `stream-chat-android-compose` artifact that contains a UI implementation for Chat built in Jetpack Compose.

The new artifact is available as a beta for now (note the postfix in the version number):

```groovy
implementation "io.getstream:stream-chat-android-compose:4.15.0-beta"
```

Learn more in the [announcement blog post](https://getstream.io/blog/jetpack-compose-sdk/), check out the [documentation of the Compose UI Components](https://getstream.io/chat/docs/sdk/android/compose/overview/), and try them today with the [Compose Chat tutorial](https://getstream.io/chat/compose/tutorial/)!

## Common changes for all artifacts

### 🐞 Fixed
- Fixed adding `MessageListItem.TypingItem` to message list

### ⬆️ Improved
- ⚠ Downgraded Kotlin version to 1.5.10 to support Jetpack Compose
- Removed AndroidX Media dependency
- Updated dependency versions
  - Coil 1.3.0
  - AndroidX Activity 1.3.0
  - AndroidX AppCompat 1.3.1
  - Android Ktx 1.6.0
  - AndroidX RecyclerView 1.2.1
  - Kotlin Coroutines 1.5.1
  - Dexter 6.2.3
  - Lottie 3.7.2

## stream-chat-android-client
### ⬆️ Improved
- Improved the names of properties in the `Config` class

## stream-chat-android-ui-common
### ✅ Added
Now it is possible to style the AttachmentActivity. Just replace the activity's theme
in your Manifest file:

```
<activity
    android:name="io.getstream.chat.android.ui.gallery.AttachmentActivity"
    android:theme="@style/yourTheme"
    tools:replace="android:theme"
    />
```

## stream-chat-android-ui-components
### 🐞 Fixed
- Fixed "operator $ne is not supported for custom fields" error when querying channels

### ✅ Added
- Now you can configure the style of `MessageListItem`. Added:
  - streamUiMessageTextColorThreadSeparator
  - streamUiMessageTextFontThreadSeparator
  - streamUiMessageTextFontAssetsThreadSeparator
  - streamUiMessageTextStyleThreadSeparator
  - streamUiMessageTextSizeLinkLabel
  - streamUiMessageTextColorLinkLabel
  - streamUiMessageTextFontLinkLabel
  - streamUiMessageTextFontAssetsLinkLabel
  - streamUiMessageTextStyleLinkLabel
  - streamUiMessageListLoadingView
  - streamUiEmptyStateTextSize
  - streamUiEmptyStateTextColor
  - streamUiEmptyStateTextFont
  - streamUiEmptyStateTextFontAssets
  - streamUiEmptyStateTextStyle

- Now you can configure the style of `AttachmentMediaActivity`
- Added `streamUiLoadingView`, `streamUiEmptyStateView` and `streamUiLoadingMoreView` attributes to `ChannelListView` and `ChannelListViewStyle`
- Added possibility to customize `ChannelListView` using `streamUiChannelListViewStyle`. Check `StreamUi.ChannelListView` style
- Added `edgeEffectColor` attribute to `ChannelListView` and `ChannelListViewStyle` to allow configuring edge effect color
- Added possibility to customize `MentionListView` style via `TransformStyle.mentionListViewStyleTransformer`
- Added `streamUiSearchResultListViewStyle` attribute to application to customize `SearchResultListView`. The attribute references a style with the following attributes:
  - `streamUiSearchResultListSearchInfoBarBackground` - background for search info bar
  - `streamUiSearchResultListSearchInfoBarTextSize`, `streamUiSearchResultListSearchInfoBarTextColor`, `streamUiSearchResultListSearchInfoBarTextFont`, `streamUiSearchResultListSearchInfoBarTextFontAssets`, `streamUiSearchResultListSearchInfoBarTextStyle` attributes to customize text displayed in search info bar
  - `streamUiSearchResultListEmptyStateIcon` - icon for empty state view
  - `streamUiSearchResultListEmptyStateTextSize`, `streamUiSearchResultListEmptyStateTextColor`, `streamUiSearchResultListEmptyStateTextFont`, `streamUiSearchResultListEmptyStateTextFontAssets`, `streamUiSearchResultListEmptyStateTextStyle` attributes to customize empty state text
  - `streamUiSearchResultListProgressBarIcon` - animated progress drawable
  - `streamUiSearchResultListSenderNameTextSize`, `streamUiSearchResultListSenderNameTextColor`, `streamUiSearchResultListSenderNameTextFont`, `streamUiSearchResultListSenderNameTextFontAssets`, `streamUiSearchResultListSenderNameTextStyle` attributes to customize message sender text
  - `streamUiSearchResultListMessageTextSize`, `streamUiSearchResultListMessageTextColor`, `streamUiSearchResultListMessageTextFont`, `streamUiSearchResultListMessageTextFontAssets`, `streamUiSearchResultListMessageTextStyle` attributes to customize message text
  - `streamUiSearchResultListMessageTimeTextSize`, `streamUiSearchResultListMessageTimeTextColor`, `streamUiSearchResultListMessageTimeTextFont`, `streamUiSearchResultListMessageTimeTextFontAssets`, `streamUiSearchResultListMessageTimeTextStyle` attributes to customize message time text
- Added possibility to customize `SearchResultListView` style via `TransformStyle.searchResultListViewStyleTransformer`
- Added `streamUiTypingIndicatorViewStyle` attribute to application to customize `TypingIndicatorView`. The attribute references a style with the following attributes:
  - `streamUiTypingIndicatorAnimationView` - typing view
  - `streamUiTypingIndicatorUsersTextSize`, `streamUiTypingIndicatorUsersTextColor`, `streamUiTypingIndicatorUsersTextFont`, `streamUiTypingIndicatorUsersTextFontAssets`, `streamUiTypingIndicatorUsersTextStyle` attributes to customize typing users text
- Added possibility to customize `TypingIndicatorView` style via `TransformStyle.typingIndicatorViewStyleTransformer`
- Added new properties allowing customizing `MessageInputView` using `MessageInputViewStyle` and `AttachmentSelectionDialogStyle`:
  - `MessageInputViewStyle.fileNameTextStyle`
  - `MessageInputViewStyle.fileSizeTextStyle`
  - `MessageInputViewStyle.fileCheckboxSelectorDrawable`
  - `MessageInputViewStyle.fileCheckboxTextColor`
  - `MessageInputViewStyle.fileAttachmentEmptyStateTextStyle`
  - `MessageInputViewStyle.mediaAttachmentEmptyStateTextStyle`
  - `MessageInputViewStyle.fileAttachmentEmptyStateText`
  - `MessageInputViewStyle.mediaAttachmentEmptyStateText`
  - `MessageInputViewStyle.dismissIconDrawable`
  - `AttachmentSelectionDialogStyle.allowAccessToGalleryText`
  - `AttachmentSelectionDialogStyle.allowAccessToFilesText`
  - `AttachmentSelectionDialogStyle.allowAccessToCameraText`
  - `AttachmentSelectionDialogStyle.allowAccessToGalleryIcon`
  - `AttachmentSelectionDialogStyle.allowAccessToFilesIcon`
  - `AttachmentSelectionDialogStyle.allowAccessToCameraIcon`
  - `AttachmentSelectionDialogStyle.grantPermissionsTextStyle`
  - `AttachmentSelectionDialogStyle.recentFilesTextStyle`
  - `AttachmentSelectionDialogStyle.recentFilesText`
  - `AttachmentSelectionDialogStyle.fileManagerIcon`
  - `AttachmentSelectionDialogStyle.videoDurationTextStyle`
  - `AttachmentSelectionDialogStyle.videoIconDrawable`
  - `AttachmentSelectionDialogStyle.videoIconVisible`
  - `AttachmentSelectionDialogStyle.videoLengthLabelVisible`
- Added `StreamUi.MessageInputView` theme allowing to customize all of the `MessageInputViewStyle` properties:
  - streamUiAttachButtonEnabled
  - streamUiAttachButtonIcon
  - streamUiLightningButtonEnabled
  - streamUiLightningButtonIcon
  - streamUiMessageInputTextSize
  - streamUiMessageInputTextColor
  - streamUiMessageInputHintTextColor
  - streamUiMessageInputScrollbarEnabled
  - streamUiMessageInputScrollbarFadingEnabled
  - streamUiSendButtonEnabled
  - streamUiSendButtonEnabledIcon
  - streamUiSendButtonDisabledIcon
  - streamUiShowSendAlsoToChannelCheckbox
  - streamUiSendAlsoToChannelCheckboxGroupChatText
  - streamUiSendAlsoToChannelCheckboxDirectChatText
  - streamUiSendAlsoToChannelCheckboxTextSize
  - streamUiSendAlsoToChannelCheckboxTextColor
  - streamUiSendAlsoToChannelCheckboxTextStyle
  - streamUiMentionsEnabled
  - streamUiMessageInputTextStyle
  - streamUiMessageInputHintText
  - streamUiCommandsEnabled
  - streamUiMessageInputEditTextBackgroundDrawable
  - streamUiMessageInputDividerBackgroundDrawable
  - streamUiPictureAttachmentIcon
  - streamUiFileAttachmentIcon
  - streamUiCameraAttachmentIcon
  - streamUiAllowAccessToCameraIcon
  - streamUiAllowAccessToFilesIcon
  - streamUiAllowAccessToGalleryIcon
  - streamUiAllowAccessToGalleryText
  - streamUiAllowAccessToFilesText
  - streamUiAllowAccessToCameraText
  - streamUiGrantPermissionsTextSize
  - streamUiGrantPermissionsTextColor
  - streamUiGrantPermissionsTextStyle
  - streamUiAttachmentsRecentFilesTextSize
  - streamUiAttachmentsRecentFilesTextColor
  - streamUiAttachmentsRecentFilesTextStyle
  - streamUiAttachmentsRecentFilesText
  - streamUiAttachmentsFileManagerIcon
  - streamUiAttachmentVideoLogoIcon
  - streamUiAttachmentVideoLengthVisible
  - streamUiAttachmentVideoIconVisible
  - streamUiCommandInputCancelIcon
  - streamUiCommandInputBadgeBackgroundDrawable
  - streamUiCommandInputBadgeIcon
  - streamUiCommandInputBadgeTextSize
  - streamUiCommandInputBadgeTextColor
  - streamUiCommandInputBadgeStyle
  - streamUiAttachmentsFileNameTextSize
  - streamUiAttachmentsFileNameTextColor
  - streamUiAttachmentsFileNameTextStyle
  - streamUiAttachmentsFileSizeTextSize
  - streamUiAttachmentsFileSizeTextColor
  - streamUiAttachmentsFileSizeTextStyle
  - streamUiFileCheckBoxSelectorTextColor
  - streamUiFileCheckBoxSelectorDrawable
  - streamUiAttachmentsFilesEmptyStateTextSize
  - streamUiAttachmentsFilesEmptyStateTextColor
  - streamUiAttachmentsFilesEmptyStateStyle
  - streamUiAttachmentsMediaEmptyStateTextSize
  - streamUiAttachmentsMediaEmptyStateTextColor
  - streamUiAttachmentsMediaEmptyStateStyle
  - streamUiAttachmentsFilesEmptyStateText
  - streamUiAttachmentsMediaEmptyStateText
  - streamUiMessageInputCloseButtonIconDrawable
- Added `streamUiMessageListFileAttachmentStyle` theme attribute to customize the appearance of file attachments within messages.

### ⚠️ Changed
- Made `Channel::getLastMessage` function public
- `AttachmentSelectionDialogFragment::newInstance` requires instance of `MessageInputViewStyle` as a parameter. You can obtain a default implementation of `MessageInputViewStyle` with `MessageInputViewStyle::createDefault` method.
- Renamed `FileAttachmentsViewStyle` class to `FileAttachmentViewStyle`

### ❌ Removed
- 🚨 Breaking change: `MessageListItemStyle::reactionsEnabled` was deleted as doubling of the same flag from `MessageListViewStyle`


# July 19th, 2021 - 4.14.2
## stream-chat-android-client
### ❌ Removed
- Removed `Channel::isMuted` extension. Use `User::channelMutes` or subscribe for `NotificationChannelMutesUpdatedEvent` to get information about muted channels.

## stream-chat-android-ui-components
### 🐞 Fixed
- Fixed crash caused by missing `streamUiReplyAvatarStyle` and `streamUiMessageOptionsAvatarStyle`

### ⬆️ Improved
- "Copy Message" option is now hidden when the message contains no text to copy.

### ✅ Added
- Now you can configure the style of `AttachmentMediaActivity`.

# July 14th, 2021 - 4.14.1
## stream-chat-android-ui-components
### ✅ Added
- Added `MessageListView::requireStyle` which expose `MessageListViewStyle`. Be sure to invoke it when view is initialized already.

# July 13th, 2021 - 4.14.0
## Common changes for all artifacts
### 🐞 Fixed
- Fix scroll bug in the `MessageListView` that produces an exception related to index out of bounds.

## stream-chat-android-client
### ⬆️ Improved
- Improved `ChatClient::enableSlowMode`, `ChatClient::disableSlowMode`, `ChannelClient::enableSlowMode`, `ChannelClient::disableSlowMode` methods. Now the methods do partial channel updates so that other channel fields are not affected.

### ✅ Added
- Added `ChatClient::partialUpdateUser` method for user partial updates.

## stream-chat-android-offline
### 🐞 Fixed
- Fixed bug related to editing message in offline mode. The bug was causing message to reset to the previous one after connection was recovered.
- Fixed violation of comparison contract for nullable fields in `QuerySort::comparator`

## stream-chat-android-ui-components
### 🐞 Fixed
- Fixed the alignment of the titles in `MessageListHeaderView` when the avatar is hidden.

### ✅ Added
- Added `streamUiMessagesStart` that allows to control if the stack of messages starts at the bottom or the top.
- Added `streamUiThreadMessagesStart` that allows to control if the stack of thread messages starts at the bottom or the top.
- Added `streamUiSuggestionListViewStyle` that allows to customize `SuggestionListView` with a theme
- Added `streamUiChannelListHeaderStyle` that allows to customize ChannelListHeaderView.
- `MentionListView` can be customisable with XML parameters and with a theme.
- Added possibility to customize all avatar using themes. Create
  ```
  <style name="StreamTheme" parent="@style/StreamUiTheme">
  ```
  and customize all the avatars that you would like. All options are available here:
  https://github.com/GetStream/stream-chat-android/blob/main/stream-chat-android-ui-components/src/main/res/values/attrs.xml
- Now you can use the style `streamUiChannelListHeaderStyle` to customize ChannelListHeaderView.

### ⚠️ Changed
- 🚨 Breaking change: removed `MessageListItemStyle.threadsEnabled` property. You should use only the `MessageListViewStyle.threadsEnabled` instead. E.g. The following code will disable both _Thread reply_ message option and _Thread reply_ footnote view visible below the message list item:
```kotlin
        TransformStyle.messageListStyleTransformer = StyleTransformer {
  it.copy(threadsEnabled = false)
}
```

# July 1st, 2021 - 4.13.0
## Common changes for all artifacts
### ⬆️ Improved
- Updated to Kotlin 1.5.20

## stream-chat-android
### ✅ Added
- Added `ChatUi.Builder#withImageHeadersProvider` to allow adding custom headers to image requests

## stream-chat-android-client
### ⚠️ Changed
- Using the `useNewSerialization` option on the `ChatClient.Builder` to opt out from using the new serialization implementation is now an error. Please start using the new serialization implementation, or report any issues keeping you from doing so. The old implementation will be removed soon.

## stream-chat-android-offline
### 🐞 Fixed
- By default we use backend request to define is new message event related to our query channels specs or not. Now filtering by BE only fields works for channels

## stream-chat-android-ui-components
### ✅ Added
- Added new attributes to `MessageInputView` allowing to customize the style of input field during command input:
  - `streamUiCommandInputBadgeTextSize`, `streamUiCommandInputBadgeTextColor`, `streamUiCommandInputBadgeFontAssets`, `streamUiCommandInputBadgeFont`, `streamUiCommandInputBadgeStyle` attributes to customize the text appearance of command name inside command badge
  - `streamUiCommandInputCancelIcon` attribute to customize the icon for cancel button
  - `streamUiCommandInputBadgeIcon` attribute to customize the icon inside command badge
  - `streamUiCommandInputBadgeBackgroundDrawable` attribute to customize the background shape of command badge
- Added possibility to customize `MessageListHeaderView` style via `streamUiMessageListHeaderStyle` theme attribute and via `TransformStyle.messageListHeaderStyleTransformer`.
- Added new attributes to `MessageInputView`:
  - `streamUiCommandIcon` attribute to customize the command icon displayed for each command item in the suggestion list popup
  - `streamUiLightningIcon` attribute to customize the lightning icon displayed in the top left corner of the suggestion list popup
- Added support for customizing `SearchInputView`
  - Added `SearchInputViewStyle` class allowing customization using `TransformStyle` API
  - Added XML attrs for `SearchInputView`:
    - `streamUiSearchInputViewHintText`
    - `streamUiSearchInputViewSearchIcon`
    - `streamUiSearchInputViewClearInputIcon`
    - `streamUiSearchInputViewBackground`
    - `streamUiSearchInputViewTextColor`
    - `streamUiSearchInputViewHintColor`
    - `streamUiSearchInputViewTextSize`
- Added `ChatUi#imageHeadersProvider` to allow adding custom headers to image requests

### ⚠️ Changed
- 🚨 Breaking change: moved `commandsTitleTextStyle`, `commandsNameTextStyle`, `commandsDescriptionTextStyle`, `mentionsUsernameTextStyle`, `mentionsNameTextStyle`, `mentionsIcon`, `suggestionsBackground` fields from `MessageInputViewStyle` to `SuggestionListViewStyle`. Their values can be customized via `TransformStyle.suggestionListStyleTransformer`.
- Made `SuggestionListController` and `SuggestionListUi` public. Note that both of these are _experimental_, which means that the API might change at any time in the future (even without a deprecation cycle).
- Made `AttachmentSelectionDialogFragment` _experimental_ which means that the API might change at any time in the future (even without a deprecation cycle).


# June 23th, 2021 - 4.12.1
## stream-chat-android-client
### ✅ Added
- Added `ChannelClient::sendEvent` method which allows to send custom events.
- Added nullable `User` field to `UnknownEvent`.

### ❌ Removed
- Removed the `Message::attachmentsSyncStatus` field


## stream-chat-android-offline
### 🐞 Fixed
- Fixed `in` and `nin` filters when filtering by extra data field that is an array.
- Fixed crash when adding a reaction to a thread message.

### ⬆️ Improved
- Now attachments can be sent while being in offline


## stream-chat-android-ui-common
### ✅ Added
- Made `AttachmentSelectionDialogFragment` public. Use `newInstance` to create instances of this Fragment.


## stream-chat-android-ui-components
### ⬆️ Improved
- Hide suggestion list popup when keyboard is hidden.

### ✅ Added
- Added the `MessageInputView::hideSuggestionList` method to hide the suggestion list popup.


# June 15th, 2021 - 4.12.0
## stream-chat-android-client
### 🐞 Fixed
- Fixed thrown exception type while checking if `ChatClient` is initialized

## stream-chat-android-offline
### 🐞 Fixed
- Fixed bug where reactions of other users were sometimes displayed as reactions of the current user.
- Fixed bug where deleted user reactions were sometimes displayed on the message options overlay.

## stream-chat-android-ui-common
### 🐞 Fixed
- Fixed bug where files without extension in their name lost the mime type.
- Using offline.ChatDomain instead of livedata.ChatDomain in ChannelListViewModel.

## stream-chat-android-ui-components
### 🐞 Fixed
- Fixing the save of pictures from AttachmentGalleryActivity. When external storage
  permission is not granted, now it asks for it.
### ⬆️ Improved
- Added default implementation of "Leave channel" click listener to `ChannelListViewModelBinding`

### ✅ Added
- Added `streamUiChannelActionsDialogStyle` attribute to application theme and `ChannelListView` to customize channel actions dialog appearance. The attribute references a style with the following attributes:
  - `streamUiChannelActionsMemberNamesTextSize`, `streamUiChannelActionsMemberNamesTextColor`, `streamUiChannelActionsMemberNamesTextFont`, `streamUiChannelActionsMemberNamesTextFontAssets`, `streamUiChannelActionsMemberNamesTextStyle` attributes to customize dialog title with member names
  - `streamUiChannelActionsMemberInfoTextSize`, `streamUiChannelActionsMemberInfoTextColor`, `streamUiChannelActionsMemberInfoTextFont`, `streamUiChannelActionsMemberInfoTextFontAssets`, `streamUiChannelActionsMemberInfoTextStyle` attributes to customize dialog subtitle with member info
  - `streamUiChannelActionsItemTextSize`, `streamUiChannelActionsItemTextColor`, `streamUiChannelActionsItemTextFont`, `streamUiChannelActionsItemTextFontAssets`, `streamUiChannelActionsItemTextStyle` attributes to customize action item text style
  - `streamUiChannelActionsWarningItemTextSize`, `streamUiChannelActionsWarningItemTextColor`, `streamUiChannelActionsWarningItemTextFont`, `streamUiChannelActionsWarningItemTextFontAssets`, `streamUiChannelActionsWarningItemTextStyle` attributes to customize warning action item text style
  - `streamUiChannelActionsViewInfoIcon` attribute to customize "View Info" action icon
  - `streamUiChannelActionsViewInfoEnabled` attribute to hide/show "View Info" action item
  - `streamUiChannelActionsLeaveGroupIcon` attribute to customize "Leave Group" action icon
  - `streamUiChannelActionsLeaveGroupEnabled` attribute to hide/show "Leave Group" action item
  - `streamUiChannelActionsDeleteConversationIcon` attribute to customize "Delete Conversation" action icon
  - `streamUiChannelActionsDeleteConversationEnabled` attribute to hide/show "Delete Conversation" action item
  - `streamUiChannelActionsCancelIcon` attribute to customize "Cancel" action icon
  - `streamUiChannelActionsCancelEnabled` attribute to hide/show "Cancel" action item
  - `streamUiChannelActionsBackground` attribute for dialog's background
- Added `streamUiIconOnlyVisibleToYou` attribute to `MessageListView` to allow customizing "Only visible to you" icon placed in messages footer
- Added `GiphyViewHolderStyle` to `MessageListViewStyle` to allow customizing `GiphyViewHolder`. The new style comes together with following `MessageListView` attributes:
  - `streamUiGiphyCardBackgroundColor` attribute to customize card's background color
  - `streamUiGiphyCardElevation` attribute to customize card's elevation
  - `streamUiGiphyCardButtonDividerColor` attribute to customize dividers' colors
  - `streamUiGiphyIcon` attribute to customize Giphy icon
  - `streamUiGiphyLabelTextSize`, `streamUiGiphyLabelTextColor`, `streamUiGiphyLabelTextFont`, `streamUiGiphyLabelTextFontAssets`, `streamUiGiphyLabelTextStyle` attributes to customize label
  - `streamUiGiphyQueryTextSize`, `streamUiGiphyQueryTextColor`, `streamUiGiphyQueryTextFont`, `streamUiGiphyQueryTextFontAssets`, `streamUiGiphyQueryTextStyle` attributes to customize query text
  - `streamUiGiphyCancelButtonTextSize`, `streamUiGiphyCancelButtonTextColor`, `streamUiGiphyCancelButtonTextFont`, `streamUiGiphyCancelButtonTextFontAssets`, `streamUiGiphyCancelButtonTextStyle` attributes to customize cancel button text
  - `streamUiGiphyShuffleButtonTextSize`, `streamUiGiphyShuffleButtonTextColor`, `streamUiGiphyShuffleButtonTextFont`, `streamUiGiphyShuffleButtonTextFontAssets`, `streamUiGiphyShuffleButtonTextStyle` attributes to customize shuffle button text
  - `streamUiGiphySendButtonTextSize`, `streamUiGiphySendButtonTextColor`, `streamUiGiphySendButtonTextFont`, `streamUiGiphySendButtonTextFontAssets`, `streamUiGiphySendButtonTextStyle` attributes to customize send button text
- Adding extra XML attrs allowing to customize "Send also to channel" CheckBox at `MessageInputView` component:
  - `MessageInputView.streamUiSendAlsoToChannelCheckboxDrawable`
  - `MessageInputView.streamUiSendAlsoToChannelCheckboxDirectChatText`
  - `MessageInputView.streamUiSendAlsoToChannelCheckboxGroupChatText`
  - `MessageInputView.streamUiSendAlsoToChannelCheckboxTextStyle`
  - `MessageInputView.streamUiSendAlsoToChannelCheckboxTextColor`
  - `MessageInputView.streamUiSendAlsoToChannelCheckboxTextSize`
- Added `streamUiWarningMessageOptionsTextSize`, `streamUiWarningMessageOptionsTextColor`, `streamUiWarningMessageOptionsTextFont`, `streamUiWarningMessageOptionsFontAssets`, `streamUiWarningMessageOptionsTextStyle` attributes to `MessageListView` for customizing warning actions text appearance
- Deprecated multiple views' tint properties and attributes. Use custom drawables instead.
- Added `MediaAttachmentViewStyle` to allow customizing the appearance of media attachments in the message list. The new style comes together with following `MediaAttachmentView` attributes:
  - `progressIcon` - attribute to customize animated progress drawable when image is loading
  - `giphyIcon` - attribute to customize Giphy icon
  - `imageBackgroundColor` - attribute to customize image background color
  - `moreCountOverlayColor` - attribute to customize the color of "more count" semi-transparent overlay
  - `moreCountTextStyle` - attribute to customize text appearance of more count text
- Added `MessageReplyStyle` class allowing to customize MessageReply item view on MessageListView.
  Customization can be done using `TransformStyle` API or XML attributes of `MessageListView`:
  - `streamUiMessageReplyBackgroundColorMine`
  - `streamUiMessageReplyBackgroundColorTheirs`
  - `streamUiMessageReplyTextSizeMine`
  - `streamUiMessageReplyTextColorMine`
  - `streamUiMessageReplyTextFontMine`
  - `streamUiMessageReplyTextFontAssetsMine`
  - `streamUiMessageReplyTextStyleMine`
  - `streamUiMessageReplyTextSizeTheirs`
  - `streamUiMessageReplyTextColorTheirs`
  - `streamUiMessageReplyTextFontTheirs`
  - `streamUiMessageReplyTextFontAssetsTheirs`
  - `streamUiMessageReplyTextStyleTheirs`
  - `streamUiMessageReplyLinkColorMine`
  - `streamUiMessageReplyLinkColorTheirs`
  - `streamUiMessageReplyLinkBackgroundColorMine`
  - `streamUiMessageReplyLinkBackgroundColorTheirs`
  - `streamUiMessageReplyStrokeColorMine`
  - `streamUiMessageReplyStrokeWidthMine`
  - `streamUiMessageReplyStrokeColorTheirs`
  - `streamUiMessageReplyStrokeWidthTheirs`
- Added `FileAttachmentsViewStyle` class allowing to customize FileAttachmentsView item view on MessageListView.
- Added `MessageInputView::setSuggestionListViewHolderFactory` method which allows to provide custom views from suggestion list popup.

### ⚠️ Changed
- Changed the naming of string resources. The updated names can be reviewed in:
  - `strings_common.xml`
  - `strings_attachment_gallery.xml`
  - `strings_channel_list.xml`
  - `strings_channel_list_header.xml`
  - `strings_mention_list.xml`
  - `strings_message_input.xml`
  - `strings_message_list.xml`
  - `strings_message_list_header.xml`
  - `strings_search.xml`

# May 2nd, 2021 - 4.11.0
## Common changes for all artifacts
### 🐞 Fixed
- Fixed channel list sorting
### ⬆️ Improved
- Updated to Kotlin 1.5.10, coroutines 1.5.0
- Updated to Android Gradle Plugin 4.2.1
- Updated Room version to 2.3.0
- Updated Firebase, AndroidX, and other dependency versions to latest, [see here](https://github.com/GetStream/stream-chat-android/pull/1895) for more details
- Marked many library interfaces that should not be implemented by clients as [sealed](https://kotlinlang.org/docs/sealed-classes.html)
- Removed Fresco, PhotoDraweeView, and FrescoImageViewer dependencies (replaced by StfalconImageViewer)

## stream-chat-android
### 🐞 Fixed
- Fixing filter for draft channels. Those channels were not showing in the results, even when the user asked for them. Now this is fixed and the draft channels can be included in the `ChannelsView`.
- Fixed link preview UI issues in old-ui package
- Fixed crashes when opening the image gallery.

## stream-chat-android-client
### 🐞 Fixed
- Fixed querying banned users using new serialization.
- Fixed the bug when wrong credentials lead to inability to login
- Fixed issues with Proguard stripping response classes in new serialization implementation incorrectly

### ⬆️ Improved
- Improved handling push notifications:
  - Added `ChatClient.handleRemoteMessage` for remote message handling
  - Added `ChatClient.setFirebaseToken` for setting Firebase token
  - Added `NotificationConfig::pushNotificationsEnabled` for disabling push notifications
  - Deprecated `ChatClient.onMessageReceived`
  - Deprecated `ChatClient.onNewTokenReceived`
  - Changed `ChatNotificationHandler::buildNotification` signature - it now receives `Channel` and `Message` and returns `NotificationCompat.Builder` for better customization
  - Deprecated `ChatNotificationHandler.getSmallIcon`
  - Deprecated `ChatNotificationHandler.getFirebaseMessageIdKey`
  - Deprecated `ChatNotificationHandler.getFirebaseChannelIdKey`
  - Deprecated `ChatNotificationHandler.getFirebaseChannelTypeKey`
  - Changed `ChatNotificationHandler::onChatEvent` - it now doesn't handle events by default and receives `NewMessageEvent` instead of generic `ChatEvent`
- Improved error description provided by `ChatClient::sendImage`, `ChatClient::sendFile`, `ChannelClient::sendImage` and `ChannelClient::sendFile` methods if upload fails.

### ✅ Added
- Added `ChatClient::truncateChannel` and `ChannelClient::truncate` methods to remove messages from a channel.
- Added `DisconnectCause` to `DisconnectedEvent`
- Added method `SocketListener::onDisconnected(cause: DisconnectCause)`
- Added possibility to group notifications:
  - Notifications grouping is disabled by default and can be enabled using `NotificationConfig::shouldGroupNotifications`
  - If enabled, by default notifications are grouped by Channel's cid
  - Notifications grouping can be configured using `ChatNotificationHandler` and `NotificationConfig`
- Added `ChatNotificationHandler::getFirebaseMessaging()` method in place of `ChatNotificationHandler::getFirebaseInstanceId()`.
  It should be used now to fetch Firebase token in the following way: `handler.getFirebaseMessaging()?.token?.addOnCompleteListener {...}`.
- Added `Message.attachmentsSyncStatus: SyncStatus` property.

### ⚠️ Changed
- Changed the return type of `FileUploader` methods from nullable string to `Result<String>`.
- Updated `firebase-messaging` library to the version `22.0.0`. Removed deprecated `FirebaseInstanceId` invocations from the project.

### ❌ Removed
- `ChatNotificationHandler::getFirebaseInstanceId()` due to `FirebaseInstanceId` being deprecated. It's replaced now with `ChatNotificationHandler::getFirebaseMessaging()`.

## stream-chat-android-ui-components
### 🐞 Fixed
Fixing filter for draft channels. Those channels were not showing in the results, even when the user asked for them. Now this is fixed and the draft channels can be included in the `ChannelListView`.
Fixed bug when for some video attachments activity with media player wasn't shown.

### ✅ Added
- Added `topLeft`, `topRight`, `bottomLeft`, `bottomRight` options to the `streamUiAvatarOnlineIndicatorPosition` attribute of `AvatarView` and corresponding constants to `AvatarView.OnlineIndicatorPosition` enum.

### ⚠️ Changed
- Swipe options of `ChannelListView` component:
  - "Channel more" option is now not shown by default because we are not able to provide generic, default implementation for it.
    If you want to make this option visible, you need to set `app:streamUiChannelOptionsEnabled="true"` explicitly to `io.getstream.chat.android.ui.channel.list.ChannelListView` component.
  - "Channel delete" option has now default implementation. Clicking on the "delete" icon shows AlertDialog asking to confirm Channel deletion operation.

# May 11th, 2021 - 4.10.0
## stream-chat-android-client
### 🐞 Fixed
- Fixed the usage of `ProgressCallback` in `ChannelClient::sendFile` and `ChannelClient::sendImage` methods.

### ✅ Added
- Added `ChannelClient::deleteFile` and `ChannelClient::deleteImage` methods.
- Added `NotificationInviteRejectedEvent`
- Added `member` field to the `NotificationRemovedFromChannel` event
- Added `totalUnreadCount` and `unreadChannels` fields to the following events:
- `notification.channel_truncated`
- `notification.added_to_channel`
- `notification.channel_deleted`
- Added `channel` field to the `NotificationInviteAcceptedEvent` event
- Added `channel` field to the `NotificationInviteRejectedEvent` event

### ⚠️ Changed
- **The client now uses a new serialization implementation by default**, which was [previously](https://github.com/GetStream/stream-chat-android/releases/tag/4.8.0) available as an opt-in API.
  - This new implementation is more performant and greatly improves type safety in the networking code of the SDK.
  - If you experience any issues after upgrading to this version of the SDK, you can call `useNewSerialization(false)` when building your `ChatClient` to revert to using the old implementation. Note however that we'll be removing the old implementation soon, so please report any issues found.
  - To check if the new implementation is causing any failures in your app, enable error logging on `ChatClient` with the `logLevel` method, and look for the `NEW_SERIALIZATION_ERROR` tag in your logs while using the SDK.
- Made the `user` field in `channel.hidden` and `notification.invite_accepter` events non nullable.
- Updated channels state after `NotificationInviteRejectedEvent` or `NotificationInviteAcceptedEvent` is received

### ❌ Removed
- Removed redundant events which can only be received by using webhooks:
  - `channel.created`
  - `channel.muted`
  - `channel.unmuted`
  - `channel.muted`
  - `channel.unmuted`
- Removed `watcherCount` field from the following events as they are not returned with the server response:
  - `message.deleted`
  - `message.read`
  - `message.updated`
  - `notification.mark_read`
- Removed `user` field from the following events as they are not returned with the server response:
  - `notification.channel_deleted`
  - `notification.channel_truncated`
## stream-chat-android-offline
### 🐞 Fixed
- Fixed an issue when CustomFilter was configured with an int value but the value from the API was a double value
### ⚠️ Changed

- Changed the upload logic in `ChannelController` for the images unsupported by the Stream CDN. Now such images are uploaded as files via `ChannelClient::sendFile` method.
### ❌ Removed

## stream-chat-android-ui-common
### ⬆️ Improved
- Updated ExoPlayer version to 2.13.3

### ⚠️ Changed
- Deprecated `MessageInputViewModel::editMessage`. Use `MessageInputViewModel::messageToEdit` and `MessageInputViewModel::postMessageToEdit` instead.
- Changed `MessageInputViewModel::repliedMessage` type to `LiveData`. Use `ChatDomain::setMessageForReply` for setting message for reply.
- Changed `MessageListViewModel::mode` type to `LiveData`. Mode is handled internally and shouldn't be modified outside the SDK.

## stream-chat-android-ui-components
### 🐞 Fixed
- Removed empty badge for selected media attachments.

### ✅ Added
- Added `messageLimit` argument to `ChannelListViewModel` and `ChannelListViewModelFactory` constructors to allow changing the number of fetched messages for each channel in the channel list.

# April 30th, 2021 - 4.9.2
## stream-chat-android-offline
### ✅ Added
- Added `ChatDomain::user`, a new property that provide the current user into a LiveData/StateFlow container

### ⚠️ Changed
- `ChatDomain::currentUser` has been warning-deprecated because it is an unsafe property that could be null, you should subscribe to `ChatDomain::user` instead

## stream-chat-android-ui-components
### 🐞 Fixed
- Fixed NPE on MessageInputViewModel when the it was initialized before the user was set

# April 29th, 2021 - 4.9.1
## stream-chat-android
### ⬆️ Improved
* Updated coil dependency to the latest version. This fixes problem with .heic, and .heif attachment metadata parsing.

## stream-chat-android-client
### 🐞 Fixed
- Optimized the number of `ChatClient::addDevice` API calls

### ⬆️ Improved
- Events received after the client closes the connection are rejected

## stream-chat-android-offline
### 🐞 Fixed
- Fixed offline reactions sync

### ✅ Added
- Added new versions with API based on kotlin `StateFlow` for the following classes:
  * `io.getstream.chat.android.offline.ChatDomain`
  * `io.getstream.chat.android.offline.channel.ChannelController`
  * `io.getstream.chat.android.offline.thread.ThreadController`
  * `io.getstream.chat.android.offline.querychannels.QueryChannelsController`

## stream-chat-android-ui-common
### 🐞 Fixed
- Fixed crash related to accessing `ChatDomain::currentUser` in `MessageListViewModel` before user is connected

## stream-chat-android-ui-components
### ⬆️ Improved
* Updated coil dependency to the latest version. This fixes problem with .heic, and .heif attachment metadata parsing.

### ✅ Added
Customization of icons in Attachment selection dialog
you can use:
- app:streamUiPictureAttachmentIcon
  Change the icon for the first item in the list of icons
- app:streamUiPictureAttachmentIconTint
  Change the tint color for icon of picture selection
- app:streamUiFileAttachmentIcon
  Change the icon for the second item in the list of icons
- app:streamUiFileAttachmentIconTint
  Change the tint color for icon of file selection
- app:streamUiCameraAttachmentIcon
  Change the icon for the third item in the list of icons
- app:streamUiCameraAttachmentIconTint
  Change the tint color for icon of camera selection
- Added support for error messages
- Added attrs to `MessageListView` that allow to customize error message text style:
  * `streamUiErrorMessageTextSize`
  * `streamUiErrorMessageTextColor`
  * `streamUiErrorMessageTextFont`
  * `streamUiErrorMessageTextFontAssets`
  * `streamUiErrorMessageTextStyle`

# April 21th, 2021 - 4.9.0
## Common changes for all artifacts
### ✅ Added
Added icon to show when channel is muted in ChannelListView.
It is possible to customize the color and the drawable of the icon.

## stream-chat-android
### 🐞 Fixed
- Fixed multiline messages which were displayed in a single line

### ❌ Removed
- Removed deprecated `MessageListView::setViewHolderFactory` method
- Removed deprecated `Chat` interface

## stream-chat-android-client
### 🐞 Fixed
- Fixed: local cached hidden channels stay hidden even though new message is received.
- Make `Flag::approvedAt` nullable
- Fixed error event parsing with new serialization implementation

### ✅ Added
- Added `ChatClient::updateChannelPartial` and `ChannelClient::updatePartial` methods for partial updates of channel data.

### ⚠️ Changed
- Deprecated `ChannelClient::unBanUser` method
- Deprecated `ChatClient::unBanUser` method
- Deprecated `ChatClient::unMuteChannel` method

### ❌ Removed
- Removed deprecated `ChatObservable` class and all its uses
- Removed deprecated `ChannelControler` interface

## stream-chat-android-offline
### ✅ Added
- Added the following use case functions to `ChatDomain` which are supposed to replace `ChatDomain.useCases` property:
  * `ChatDomain::replayEventsForActiveChannels` Adds the provided channel to the active channels and replays events for all active channels.
  * `ChatDomain::getChannelController` Returns a `ChannelController` for given cid.
  * `ChatDomain::watchChannel` Watches the given channel and returns a `ChannelController`.
  * `ChatDomain::queryChannels` Queries offline storage and the API for channels matching the filter. Returns a queryChannelsController.
  * `ChatDomain::getThread` Returns a thread controller for the given channel and message id.
  * `ChatDomain::loadOlderMessages` Loads older messages for the channel.
  * `ChatDomain::loadNewerMessages` Loads newer messages for the channel.
  * `ChatDomain::loadMessageById` Loads message for a given message id and channel id.
  * `ChatDomain::queryChannelsLoadMore` Load more channels for query.
  * `ChatDomain::threadLoadMore` Loads more messages for the specified thread.
  * `ChatDomain::createChannel` Creates a new channel.
  * `ChatDomain::sendMessage` Sends the message.
  * `ChatDomain::cancelMessage` Cancels the message of "ephemeral" type.
  * `ChatDomain::shuffleGiphy` Performs giphy shuffle operation.
  * `ChatDomain::sendGiphy` Sends selected giphy message to the channel.
  * `ChatDomain::editMessage` Edits the specified message.
  * `ChatDomain::deleteMessage` Deletes the specified message.
  * `ChatDomain::sendReaction` Sends the reaction.
  * `ChatDomain::deleteReaction` Deletes the specified reaction.
  * `ChatDomain::keystroke` It should be called whenever a user enters text into the message input.
  * `ChatDomain::stopTyping` It should be called when the user submits the text and finishes typing.
  * `ChatDomain::markRead` Marks all messages of the specified channel as read.
  * `ChatDomain::markAllRead` Marks all messages as read.
  * `ChatDomain::hideChannel` Hides the channel with the specified id.
  * `ChatDomain::showChannel` Shows a channel that was previously hidden.
  * `ChatDomain::leaveChannel` Leaves the channel with the specified id.
  * `ChatDomain::deleteChannel` Deletes the channel with the specified id.
  * `ChatDomain::setMessageForReply` Set the reply state for the channel.
  * `ChatDomain::downloadAttachment` Downloads the selected attachment to the "Download" folder in the public external storage directory.
  * `ChatDomain::searchUsersByName` Perform api request with a search string as autocomplete if in online state. Otherwise performs search by name in local database.
  * `ChatDomain::queryMembers` Query members of a channel.
- Added `ChatDomain::removeMembers` method
- Added `ChatDomain::createDistinctChannel` A use-case for creating a channel based on its members.
- Added `ChatDomain::removeMembers` method

### ⚠️ Changed
- Deprecated `ChatDomain.useCases`. It has `DeprecationLevel.Warning` and still can be used. However, it will be not available in the future, so please consider migrating to use `ChatDomain` use case functions instead.
- Deprecated `GetUnreadChannelCount`
- Deprecated `GetTotalUnreadCount`

## stream-chat-android-ui-common
### 🐞 Fixed
- Fixed compatibility with latest Dagger Hilt versions

## stream-chat-android-ui-components
### 🐞 Fixed
- Fixed not perfectly rounded avatars
- `MessageInputView::UserLookupHandler` is not overridden everytime that members livedata is updated
- Fixed doubled command prefix when the command contains user mention
- Fixed handling user mute state in default `MessageListViewOptions` dialog
- Fixed incorrect "last seen" text
- Fixed multiline messages which were displayed in a single line

### ⬆️ Improved
- Setting external SuggestionListView is no longer necessary to display suggestions popup
### ✅ Added
- Added `ChatUI.supportedReactions: SupportedReactions` property, also introduced `SupportedReactions`, and `ReactionDrawable` class.
  It allows defining a set of supported reactions by passing a `Map<String, ReactionDrawable>` in constructor. `ReactionDrawable` is a wrapping class holding two `Drawable` instances - for active and inactive reaction states.
- Added methods and attrs to `MessageListView` that allow to customize visibility of message options:
  * `MessageListView::setDeleteMessageConfirmationEnabled`
  * `MessageListView::setCopyMessageEnabled`
  * `MessageListView::setBlockUserEnabled`
  * `MessageListView::setMuteUserEnabled`
  * `MessageListView::setMessageFlagEnabled`
  * `MessageListView::setReactionsEnabled`
  * `MessageListView::setRepliesEnabled`
  * `MessageListView::setThreadsEnabled`
  * `MessageListView.streamUiFlagMessageOptionEnabled`
  * `MessageListView.streamUiMuteUserOptionEnabled`
  * `MessageListView.streamUiBlockUserOptionEnabled`
  * `MessageListView.streamUiCopyMessageActionEnabled`
- Added confirmation dialog for flagging message option:
  * Added `MessageListView::flagMessageConfirmationEnabled` attribute
- Added `MessageListView::setFlagMessageResultHandler` which allows to handle flag message result
- Added support for system messages
- Added attrs to `MessageListView` that allow to customize system message text style:
  * `streamUiSystemMessageTextSize`
  * `streamUiSystemMessageTextColor`
  * `streamUiSystemMessageTextFont`
  * `streamUiSystemMessageTextFontAssets`
  * `streamUiSystemMessageTextStyle`
- Added attrs to `MessageListView` that allow to customize message option text style:
  * `streamUiMessageOptionsTextSize`
  * `streamUiMessageOptionsTextColor`
  * `streamUiMessageOptionsTextFont`
  * `streamUiMessageOptionsTextFontAssets`
  * `streamUiMessageOptionsTextStyle`
- Added attrs to `MessageListView` that allow to customize user reactions title text style:
  * `streamUiUserReactionsTitleTextSize`
  * `streamUiUserReactionsTitleTextColor`
  * `streamUiUserReactionsTitleTextFont`
  * `streamUiUserReactionsTitleTextFontAssets`
  * `streamUiUserReactionsTitleTextStyle`
- Added attrs to `MessageListView` that allow to customize colors of message options background, user reactions card background, overlay dim color and warning actions color:
  * `streamUiMessageOptionBackgroundColor`
  * `streamUiUserReactionsBackgroundColor`
  * `streamUiOptionsOverlayDimColor`
  * `streamUiWarningActionsTintColor`
- Added `ChatUI.mimeTypeIconProvider: MimeTypeIconProvider` property which allows to customize file attachment icons.

### ⚠️ Changed
- Now the "block user" feature is disabled. We're planning to improve the feature later. Stay tuned!
- Changed gallery background to black in dark mode

# April 8th, 2021 - 4.8.1
## Common changes for all artifacts
### ⚠️ Changed
- We've cleaned up the transitive dependencies that our library exposes to its clients. If you were using other libraries implicitly through our SDK, you'll now have to depend on those libraries directly instead.

## stream-chat-android
### 🐞 Fixed
- Fix Attachment Gravity

### ✅ Added
- Provide AvatarView class

## stream-chat-android-offline
### 🐞 Fixed
- Fix Crash on some devices that are not able to create an Encrypted SharedPreferences
- Fixed the message read indicator in the message list
- Added missing `team` field to `ChannelEntity` and `ChannelData`

### ✅ Added
- Add `ChatDomain::removeMembers` method

## stream-chat-android-ui-common
### 🐞 Fixed
- Fixed getting files provided by content resolver.

### ⚠️ Changed
- Added theme to all activities all the SDK. You can override then in your project by redefining the styles:
- StreamUiAttachmentGalleryActivityStyle
- StreamUiAttachmentMediaActivityStyle
- StreamUiAttachmentActivityStyle

## stream-chat-android-ui-components
### 🐞 Fixed
- Fixed attr streamUiCopyMessageActionEnabled. From color to boolean.
- Now it is possible to change the color of `MessageListHeaderView` from the XML.
- Fixed the `MessageListView::setUserClickListener` method.
- Fixed bugs in handling empty states for `ChannelListView`. Deprecated manual methods for showing/hiding empty state changes.
- Fix `ChannelListHeaderView`'s title position when user avatar or action button is invisible
- Fix UI behaviour for in-progress file uploads
- Fix extension problems with file uploads when attachment names contain spaces
- Fix reaction bubbles which were shown behind message attachment views

### ✅ Added
- Now it is possible to change the back button of MessageListHeaderView using `app:streamUiMessageListHeaderBackButtonIcon`
- Now it is possible to inject `UserLookupHandler` into `MessageInputView` in order to implement custom users' mention lookup algorithm

# March 31th, 2021 - 4.8.0
## Common changes for all artifacts
### 🐞 Fixed
Group channels with 1<>1 behaviour the same way as group channels with many users
It is not possible to remove users from distinct channels anymore.
### ⬆️ Improved
it is now possible to configure the max lines of a link description. Just use
`app:streamUiLinkDescriptionMaxLines` when defining MessageListView

It is now possible to configure the max size of files and an alert is shown when
a files bigger than this is selected.
### ✅ Added
Configure enable/disable of replies using XML in `MessageListView`
Option `app:streamUiReactionsEnabled` in `MessageListView` to enable or disable reactions
It is possible now to configure the max size of the file upload using
`app:streamUiAttachmentMaxFileSizeMb`

## stream-chat-android
### 🐞 Fixed
- Fixed crash when sending GIF from Samsung keyboard

## stream-chat-android-client
### 🐞 Fixed
- Fixed parsing of `createdAt` property in `MessageDeletedEvent`

### ⬆️ Improved
- Postponed queries as run as non-blocking

### ✅ Added
- **Added a brand new serialization implementation, available as an opt-in API for now.** This can be enabled by making a `useNewSerialization(true)` call on the `ChatClient.Builder`.
  - This new implementation will be more performant and greatly improve type safety in the networking code of the SDK.
  - The old implementation remains the default for now, while we're making sure the new one is bug-free.
  - We recommend that you opt-in to the new implementation and test your app with it, so that you can report any issues early and we can get them fixed before a general rollout.
- Added `unflagMessage(messageId)` and `unflagUser(userId)` methods to `ChatClient`
- Added support for querying banned users - added `ChatClient::queryBannedUsers` and `ChannelClient::queryBannedUsers`
- Added `uploadsEnabled`, `urlEnrichmentEnabled`, `customEventsEnabled`, `pushNotificationsEnabled`, `messageRetention`, `automodBehavior` and `blocklistBehavior` fields to channel config

### ⚠️ Changed
- Renamed `ChannelId` property to `channelId` in both `ChannelDeletedEvent` and `NotificationChannelDeletedEvent`
- Deprecated `ChatClient::unMuteChannel`, the `ChatClient::unmuteChannel` method should be used instead
- Deprecated `ChatClient::unBanUser`, the `ChatClient::unbanUser` method should be used instead
- Deprecated `ChannelClient::unBanUser`, the `ChannelClient::unbanUser` method should be used instead
- Deprecated `ChannelController::unBanUser`, the `ChannelController::unbanUser` method should be used instead

## stream-chat-android-offline
### 🐞 Fixed
- Fixed an issue that didn't find the user when obtaining the list of messages
- Fix refreshing not messaging channels which don't contain current user as a member

## stream-chat-android-ui-common
### ⬆️ Improved
- Show AttachmentMediaActivity for video attachments

### ✅ Added
- `AvatarView.streamUiAvatarOnlineIndicatorColor` and `AvatarView.streamUiAvatarOnlineIndicatorBorderColor` attrs

## stream-chat-android-ui-components
### 🐞 Fixed
- Now replied messages are shown correctly with the replied part in message options
- `MessageListView::enterThreadListener` is properly notified when entering into a thread
- Fix initial controls state in `MessageInputView`
- Fix crashing when open attachments destination

### ⬆️ Improved
- Add support of non-image attachment types to the default attachment click listener.

### ✅ Added
- `MessageInputView` now uses the cursor `stream_ui_message_input_cursor.xml` instead of accent color. To change the cursor, override `stream_ui_message_input_cursor.xml`.
- Replacing `ChatUI` with new `io.getstream.chat.android.ui.ChatUI` implementation
- Added possibility to configure delete message option visibility using `streamUiDeleteMessageEnabled` attribute, and `MessageListView::setDeleteMessageEnabled` method
- Add `streamUiEditMessageEnabled` attribute to `MessageListView` and `MessageListView::setEditMessageEnabled` method to enable/disable the message editing feature
- Add `streamUiMentionsEnabled` attribute to `MessageInputView` and `MessageInputView::setMentionsEnabled` method to enable/disable mentions
- Add `streamUiThreadsEnabled` attribute to `MessageListView` and `MessageListView::setThreadsEnabled` method to enable/disable the thread replies feature
- Add `streamUiCommandsEnabled` attribute to `MessageInputView` and `MessageInputView::setCommandsEnabled` method to enable/disable commands
- Add `ChannelListItemPredicate` to our `channelListView` to allow filter `ChannelListItem` before they are rendered
- Open `AvatarBitmapFactory` class
- Add `ChatUI::avatarBitmapFactory` property to allow custom implementation of `AvatarBitmapFactory`
- Add `AvatarBitmapFactory::userBitmapKey` method to generate cache key for a given User
- Add `AvatarBitmapFactory::channelBitmapKey` method to generate cache key for a given Channel
- Add `StyleTransformer` class to allow application-wide style customizations
- Add the default font field to `TextStyle`
- Add new method `ChatFonts::setFont(textStyle: TextStyle, textView: TextView, defaultTypeface: Typeface)`
- Add attributes for `MessageListView` in order to customize styles of:
  - Mine message text
  - Theirs message text
  - User name text in footer of Message
  - Message date in footer of Message
  - Thread replies counter in footer of Message
  - Link title text
  - Link description text
  - Date separator text
  - Deleted message text and background
  - Reactions style in list view and in options view
  - Indicator icons in footer of Message
  - Unread count badge on scroll to bottom button
  - Message stroke width and color for mine and theirs types
    It is now possible to customize the following attributes for `ChannelListView`:
- `streamUiChannelOptionsIcon` - customize options icon
- `streamUiChannelDeleteIcon` - customize delete icon
- `streamUiChannelOptionsEnabled` - hide/show options icon
- `streamUiChannelDeleteEnabled` - hide/show delete button
- `streamUiSwipeEnabled` - enable/disable swipe action
- `streamUiBackgroundLayoutColor` - customize the color of "background layout"
- `streamUiChannelTitleTextSize` - customize channel name text size
- `streamUiChannelTitleTextColor` - customize channel name text color
- `streamUiChannelTitleTextFont` - customize channel name text font
- `streamUiChannelTitleFontAssets` - customize channel name font asset
- `streamUiChannelTitleTextStyle` - customize channel name text style (normal / bold / italic)
- `streamUiLastMessageTextSize` - customize last message text size
- `streamUiLastMessageTextColor` - customize last message text color
- `streamUiLastMessageTextFont` - customize last message text font
- `streamUiLastMessageFontAssets` - customize last message font asset
- `streamUiLastMessageTextStyle` - customize last message text style (normal / bold / italic)
- `streamUiLastMessageDateTextSize` - customize last message date text size
- `streamUiLastMessageDateTextColor` - customize last message date text color
- `streamUiLastMessageDateTextFont` - customize last message date text font
- `streamUiLastMessageDateFontAssets` - customize last message date font asset
- `streamUiLastMessageDateTextStyle` - customize last message date text style (normal / bold / italic)
- `streamUiIndicatorSentIcon` - customize drawable indicator for sent
- `streamUiIndicatorReadIcon` - customize drawable indicator for read
- `streamUiIndicatorPendingSyncIcon` - customize drawable indicator for pending sync
- `streamUiForegroundLayoutColor` - customize the color of "foreground layout"
- `streamUiUnreadMessageCounterBackgroundColor` - customize the color of message counter badge
- `streamUiUnreadMessageCounterTextSize` - customize message counter text size
- `streamUiUnreadMessageCounterTextColor` - customize message counter text color
- `streamUiUnreadMessageCounterTextFont` - customize message counter text font
- `streamUiUnreadMessageCounterFontAssets` - customize message counter font asset
- `streamUiUnreadMessageCounterTextStyle` - customize message counter text style (normal / bold / italic)
- Option `app:streamUiReactionsEnabled` in `MessageListView` to enable or disable reactions
- It is now possible to configure new fields in MessageInputView:
- `streamUiMessageInputTextStyle` - customize message input text style.
- `streamUiMessageInputFont` - customize message input text font.
- `streamUiMessageInputFontAssets` - customize message input text font assets.
- `streamUiMessageInputEditTextBackgroundDrawable` - customize message input EditText drawable.
- `streamUiMessageInputCustomCursorDrawable` - customize message input EditText cursor drawable.
- `streamUiCommandsTitleTextSize` - customize command title text size
- `streamUiCommandsTitleTextColor` - customize command title text color
- `streamUiCommandsTitleFontAssets` - customize command title text color
- `streamUiCommandsTitleTextColor` - customize command title font asset
- `streamUiCommandsTitleFont` - customize command title text font
- `streamUiCommandsTitleStyle` - customize command title text style
- `streamUiCommandsNameTextSize` - customize command name text size
- `streamUiCommandsNameTextColor` - customize command name text color
- `streamUiCommandsNameFontAssets` - customize command name text color
- `streamUiCommandsNameTextColor` - customize command name font asset
- `streamUiCommandsNameFont` - customize command name text font
- `streamUiCommandsNameStyle` - customize command name text style
- `streamUiCommandsDescriptionTextSize` - customize command description text size
- `streamUiCommandsDescriptionTextColor` - customize command description text color
- `streamUiCommandsDescriptionFontAssets` - customize command description text color
- `streamUiCommandsDescriptionTextColor` - customize command description font asset
- `streamUiCommandsDescriptionFont` - customize command description text font
- `streamUiCommandsDescriptionStyle` - customize command description text style
- `streamUiSuggestionBackgroundColor` - customize suggestion view background
- `streamUiMessageInputDividerBackgroundDrawable` - customize the background of divider of MessageInputView

### ⚠️ Changed
- Deprecated `ChatUI` class

# March 8th, 2021 - 4.7.0
## stream-chat-android-client
### ⚠️ Changed
- Refactored `FilterObject` class  - see the [migration guide](https://github.com/GetStream/stream-chat-android/wiki/Migration-guide:-FilterObject) for more info

## stream-chat-android-offline
### 🐞 Fixed
- Fixed refreshing channel list after removing member
- Fixed an issue that didn't find the user when obtaining the list of messages

### ⚠️ Changed
- Deprecated `ChatDomain::disconnect`, use disconnect on ChatClient instead, it will make the disconnection on ChatDomain too.
- Deprecated constructors for `ChatDomain.Builder` with the `User` type parameter, use constructor with `Context` and `ChatClient` instead.

## stream-chat-android-ui-common
### ⚠️ Changed
- Message options list changed colour for dark version. The colour is a little lighters
  now, what makes it easier to see.

## stream-chat-android-ui-components
### 🐞 Fixed
- Fixed some rare crashes when `MessageListView` was created without any attribute info present

### ⬆️ Improved
- Updated PhotoView to version 2.3.0

### ✅ Added
- Introduced `AttachmentViewFactory` as a factory for custom attachment views/custom link view
- Introduced `TextAndAttachmentsViewHolder` for any combination of attachment content and text

### ❌ Removed
- Deleted `OnlyFileAttachmentsViewHolder`, `OnlyMediaAttachmentsViewHolder`,
  `PlainTextWithMediaAttachmentsViewHolder` and `PlainTextWithFileAttachmentsViewHolder`

# Feb 22th, 2021 - 4.6.0
# New UI-Components Artifact
A new UI-Components artifact has been created with a new design of all our components.
This new artifact is available on MavenCentral and can imported by adding the following dependency:
```
implementation "io.getstream:stream-chat-android-ui-components:4.6.0"
```

## stream-chat-android
- Add `streamMessageActionButtonsTextSize`, `streamMessageActionButtonsTextColor`, `streamMessageActionButtonsTextFont`,
  `streamMessageActionButtonsTextFontAssets`, `streamMessageActionButtonsTextStyle`, `streamMessageActionButtonsIconTint`
  attributes to `MessageListView`
- Add `ChannelHeaderViewModel::resetThread` method and make `ChannelHeaderViewModel::setActiveThread` message parameter non-nullable
- Fix ReadIndicator state
- Using `MessageListView#setViewHolderFactory` is now an error - use `setMessageViewHolderFactory` instead
- Removed `MessageListItemAdapter#replaceEntities` - use `submitList` method instead
- Use proper color values on Dialog Theme
- Increase touchable area on the button to remove an attachment

## stream-chat-android-client
- Introduce ChatClient::setUserWithoutConnecting function
- Handle disconnect event during pending token state
- Remove unneeded user data when creating WS Connection
- Using `User#unreadCount` is now an error - use `totalUnreadCount` instead
- Using `ChannelController` is now an error - use `ChannelClient` instead
- Using `Pagination#get` is now an error - use `toString` instead
- Using the old event APIs is now an error - see the [migration guide](https://github.com/GetStream/stream-chat-android/wiki/Migration-guide:-ChatObserver-and-events()-APIs) for more info
- Using `ChatClient#flag` is now an error - use `flagUser` instead

## stream-chat-android-offline
- Introduce `PushMessageSyncHandler` class

- Add UseCase for querying members (`chatDomain.useCases.queryMembers(..., ...).execute()`).
  - If we're online, it executes a remote call through the ChatClient
  - If we're offline, it pulls members from the database for the given channel
- Mark the `SendMessageWithAttachmentsImpl` use case an error

## stream-chat-android-ui-common
- Fix `CaptureMediaContract` chooser on Android API 21
- Using `ChatUI(client, domain, context)` now an error - use simpler constructor instead
- Using the `Chat` interface now an error - use `ChatUI` instead

# Feb 15th, 2021 - 4.5.5
## Common changes for all artifacts
- Updated project dependencies
  - Kotlin 1.4.30
  - Stable AndroidX releases: LiveData 2.3.0, Activity 1.2.0, Fragment 1.3.0
  - For the full list of dependency version changes, see [this PR](https://github.com/GetStream/stream-chat-android/pull/1383)

## stream-chat-android
- Add `streamInputAttachmentsMenuBackground` and `streamInputSuggestionsBackground` attributes to `MessageInputView`
- Add `streamMessageActionButtonsBackground` attributes to `MessageListView`

## stream-chat-android-client
- Remove unused `reason` and `timeout` parameters from `ChannelClient::unBanUser` method

# Feb 11th, 2021 - 4.5.4
## stream-chat-android
- Fix `streamLastMessageDateUnreadTextColor` attribute not being used in ChannelListView
- Fix `streamChannelsItemSeparatorDrawable` attribute not being parsed

## stream-chat-android-client
- Fix `ConcurrentModificationException` on our `NetworkStateProvider`

# Feb 5th, 2021 - 4.5.3
## stream-chat-android
-. `ChatUtils::devToken` is not accessible anymore, it has been moved to `ChatClient::devToken`

## stream-chat-android-client
- **setUser deprecation**
  - The `setUser`, `setGuestUser`, and `setAnonymousUser` methods on `ChatClient` are now deprecated.
  - Prefer to use the `connectUser` (`connectGuestUser`, `connectAnonymousUser`) methods instead, which return `Call` objects.
  - If you want the same async behaviour as with the old methods, use `client.setUser(user, token).enqueue { /* Handle result */ }`.
- Add support for typing events in threads:
  - Add `parentId` to `TypingStartEvent` and `TypingStopEvent`
  - Add `parentId` to ``ChannelClient::keystroke` and `ChannelClient::stopTyping`
- `ChatClient::sendFile` and `ChatClient::sendImage` each now have just one definition with `ProgressCallback` as an optional parameter. These methods both return `Call<String>`, allowing for sync/async execution, and error handling. The old overloads that were asynchronous and returned no value/error have been removed.
- `FileUploader::sendFile` and `FileUploader::sendImages` variations with `ProgressCallback` are no longer async with no return type. Now they are synchronous with `String?` as return type

## stream-chat-android-offline
- Add support for typing events in threads:
  - Add `parentId` to `Keystroke` and `StopTyping` use cases

## stream-chat-android-ui-common
- Add a new `isMessageRead` flag to the `MessageListItem.MessageItem` class, which indicates
  that a particular message is read by other members in this channel.
- Add handling threads typing in `MessageInputViewModel`

# Jan 31th, 2021 - 4.5.2
## stream-chat-android-client
- Use proper data on `ChatClient::reconnectSocket` to reconnect normal/anonymous user
- Add `enforceUnique` parameter to `ChatClient::sendReaction` and `ChannelClient::sendReaction` methods .
  If reaction is sent with `enforceUnique` set to true, new reaction will replace all reactions the user has on this message.
- Add suspending `setUserAndAwait` extension for `ChatClient`
- Replace chat event listener Kotlin functions with ChatEventListener functional interface in order to promote
  a better integration experience for Java clients. Old methods that use the Kotlin function have been deprecated.
  Deprecated interfaces, such as ChannelController, have not been updated. ChannelClient, which inherits from ChannelController
  for the sake of backwards compatibility, has been updated.

## stream-chat-android-offline
- Add `enforceUnique` parameter to `SendReaction` use case. If reaction is sent with `enforceUnique` set to true,
  new reaction will replace all reactions the user has on this message.
- Fix updating `Message::ownReactions` and `Message:latestReactions` after sending or deleting reaction - add missing `userId` to `Reaction`
- Fix Load Thread Replies process

## stream-chat-android-ui-common
- Add a new `isThreadMode` flag to the `MessageListItem.MessageItem` class.
  It shows is a message item should be shown as part of thread mode in chat.
- Add possibility to set `DateSeparatorHandler` via `MessageListViewModel::setDateSeparatorHandler`
  and `MessageListViewModel::setThreadDateSeparatorHandler` which determines when to add date separator between messages
- Add `MessageListViewModel.Event.ReplyAttachment`, `MessageListViewModel.Event.DownloadAttachment`, `MessageListViewModel.Event.ShowMessage`,
  and `MessageListViewModel.Event.RemoveAttachment` classes.
- Deprecate `MessageListViewModel.Event.AttachmentDownload`

# Jan 18th, 2021 - 4.5.1
## stream-chat-android
- Fix `MessageListItemViewHolder::bind` behavior
- Improve connection/reconnection with normal/anonymous user

## stream-chat-android-client
- Create `ChatClient::getMessagesWithAttachments` to filter message with attachments
- Create `ChannelClient::getMessagesWithAttachments` to filter message with attachments
- Add support for pinned messages:
  - Add `pinMessage` and `unpinMessage` methods `ChatClient` and `ChannelClient`
  - Add `Channel::pinnedMessages` property
  - Add `Message:pinned`, `Message::pinnedAt`, `Message::pinExpires`, and `Message:pinnedBy` properties

# Jan 7th, 2021 - 4.5.0
## stream-chat-android
- Now depends explicitly on AndroidX Fragment (fixes a potential crash with result handling)
- Update AndroidX dependencies: Activity 1.2.0-rc01 and Fragment 1.3.0-rc01

## stream-chat-android-client
- Add filtering non image attachments in ChatClient::getImageAttachments
- Add a `channel` property to `notification.message_new` events
- Fix deleting channel error
- 🚨 Breaking change: ChatClient::unmuteUser, ChatClient::unmuteCurrentUser,
  ChannelClient::unmuteUser, and ChannelClient::unmuteCurrentUser now return Unit instead of Mute

## stream-chat-android-offline
- Add LeaveChannel use case
- Add ChannelData::memberCount
- Add DeleteChannel use case
- Improve loading state querying channels
- Improve loading state querying messages

# Dec 18th, 2020 - 4.4.9

## stream-chat-android-client
- improved event recovery behaviour

## stream-chat-android-offline
- improved event recovery behaviour
- fixed the chatDomain.Builder boolean usage between userPresence and recoveryEnabled

# Dec 18th, 2020 - 4.4.8
## stream-chat-android
- Add filtering `shadowed` messages when computing last channel message
- Add filtering `draft` channels
- Add `DateFormatter::formatTime` method to format only time of a date
- Fix `ChatUtils::devToken` method

## stream-chat-android-client
- Improve `banUser` and `unBanUser` methods - make `reason` and `timeout` parameter nullable
- Add support for shadow ban - add `shadowBanUser` and `removeShadowBan` methods to `ChatClient` and `ChannelClient`
- Add `shadowBanned` property to `Member` class
- Add `ChatClient::getImageAttachments` method to obtain image attachments from a channel
- Add `ChatClient::getFileAttachments` method to obtain file attachments from a channel
- Add `ChannelClient::getImageAttachments` method to obtain image attachments from a channel
- Add `ChannelClient::getFileAttachments` method to obtain file attachments from a channel

## stream-chat-android-offline
- Add filtering `shadowed` messages
- Add new usecase `LoadMessageById` to fetch message by id with offset older and newer messages
- Watch Channel if there was previous error

## stream-chat-android-ui-common
- Add `messageId` arg to `MessageListViewModel`'s constructor allowing to load message by id and messages around it

# Dec 14th, 2020 - 4.4.7
## Common changes for all artifacts
- Updated to Kotlin 1.4.21
- For Java clients only: deprecated the `Call.enqueue(Function1)` method, please use `Call.enqueue(Callback)` instead

## stream-chat-android
- Add new attrs to `MessageListView`: `streamDeleteMessageActionEnabled`, `streamEditMessageActionEnabled`
- Improve Channel List Diff
- Add new attrs to `MessageInputView`: `streamInputScrollbarEnabled`, `streamInputScrollbarFadingEnabled`
- Add API for setting custom message date formatter in MessageListView via `setMessageDateFormatter(DateFormatter)`
  - 24 vs 12 hr controlled by user's System settings.

## stream-chat-android-client
- Add `ChatClient::isValidRemoteMessage` method to know if a RemoteMessage is valid for Stream

## stream-chat-android-offline
- Add updating `channelData` after receiving `ChannelUpdatedByUserEvent`
- Fix crash when a push notification arrives from other provider different than Stream

# Dic 4th, 2020 - 4.4.6

## stream-chat-android
- Use custom `StreamFileProvider` instead of androidx `FileProvider` to avoid conflicts
- Add `ChatClient::setGuestUser` method to login as a guest user
- Make `MessageListItemViewHolder` public and open, to allow customization by overriding the `bind` method

## stream-chat-android-offline
- Centralize how channels are stored locally

# Nov 24th, 2020 - 4.4.5
## Common changes for all artifacts
- Stream SDks has been uploaded to MavenCentral and the GroupID has changed to `io.getstream`.

## stream-chat-android
- New artifact name: `io.getstream:stream-chat-android:STREAM_VERSION`

## stream-chat-android-client
- It's no longer required to wait for `setUser` to finish before querying channels
- `ChatClient::setUser` method allows be called without network connection and will retry to connect when network connection is available
- New artifact name: `io.getstream:stream-chat-android-client:STREAM_VERSION`
- Show date of the last message into channels list when data comes from offline storage
- Show text of the last message into channels list when data comes from offline storage
- Accept Invite Message is now optional, if null value is sent, no message will be sent to the rest of members about this action

## stream-chat-android-offline
- Fix bug when channels with newer messages don't go to the first position in the list
- Fix Offline usage of `ChatDomain`
- New artifact name: `io.getstream:stream-chat-android-offline:STREAM_VERSION`
- Provide the last message when data is load from offline storage

# Nov 24th, 2020 - 4.4.4
This version is a rollback to 4.4.2, The previous release (4.4.3) was not valid due to a problem with the build flow.
We are going to release 4.4.5 with the features introduced by 4.4.3 as soon as the build is back working

# Nov 20th, 2020 - 4.4.3
## stream-chat-android-client
- It's no longer required to wait for `setUser` to finish before querying channels
- `ChatClient::setUser` method allows be called without network connection and will retry to connect when network connection is available

## stream-chat-android-offline
- Fix bug when channels with newer messages don't go to the first position in the list
- Fix Offline usage of `ChatDomain`

# Nov 13th, 2020 - 4.4.2

## stream-chat-android
- Remove `ChatClient` and `ChatDomain` as `ChatUI`'s dependencies
- Replace Glide with Coil - SDK doesn't depend on Glide anymore.
- Remove `BaseStyle` class and extract its properties into `AvatarStyle` and `ReadStateStyle`.
  - Use composition with `AvatarStyle` and `ReadStateStyle` instead of inheriting from `BaseStyle`.
  - Convert to kotlin: `ReadStateView`, `MessageListViewStyle`
- Add `streamShowSendAlsoToChannelCheckbox` attr to `MessageInputView` controlling visibility of "send also to channel" checkbox
- The sample app no longer uses Koin for dependency injection
- Add `streamCopyMessageActionEnabled`, `streamFlagMessageActionEnabled`, and `streamStartThreadMessageActionEnabled` attrs to `MessageListView`
- Validate message text length in MessageInputView.
  - Add property `MessageInputView.maxMessageLength: Int` and show warning once the char limit is exceeded
  - Expose `MessageInputViewModel.maxMessageLength: Int` informing about text length limit of the Channel

## stream-chat-android-client
- Deprecate `User::unreadCount` property, replace with `User::totalUnreadCount`
- Added MarkAllReadEvent
- Fix UpdateUsers call

## stream-chat-android-offline
- Update `totalUnreadCount` when user is connected
- Update `channelUnreadCount` when user is connected
- Fix bug when channels could be shown without names
- Added support for marking all channels as read for the current user.
  - Can be accessed via `ChatDomain`'s use cases (`chatDomain.useCases.markAllRead()...`).
- Fix bug when local channels could be sorted not properly
- Typing events can be all tracked with `ChatDomain.typingUpdates`

# Nov 4th, 2020 - 4.4.1
## Common changes for all artifacts
- Updated dependencies to latest versions (AGP 4.1, OkHttp 4.9, Coroutines 1.3.9, ExoPlayer 2.12.1, etc.)
  - See [PR #757](https://github.com/GetStream/stream-chat-android/pull/757) for full list of version updates
- Revamped `Call` implementations
  - The `Call2` type has been removed, the libraries now all use the same `Call` instead for all APIs
  - `Call` now guarantees callbacks to happen on the main thread
  - Coroutine users can now `await()` a `Call` easily with a provided extension

## stream-chat-android
- Add empty state views to channel list view and message list view components
- Allow setting custom empty state views
- Add loading view to message list view
- Allow setting custom loading view
- Add load more threshold for `MessageListView` and `streamLoadMoreThreshold` attribute
- Fix handling of the `streamShowReadState` attribute on `MessageListView`
- Add `streamShowDeliveredState` XML attribute to `MessageListView`
- Add "loading more" indicator to the `MessageListView`
- Messages in ChannelController were split in messages - New messages and oldMessages for messages coming from the history.

## stream-chat-android-client
- Fix guest user authentication
- Changed API of QuerySort class. You have to specify for what model it is being used.
- Rename `ChannelController` to `ChannelClient`. Deprecate `ChannelController`.
- Replace `ChannelController` subscribe related extension functions with corresponding `ChannelClient` functions
- Move `ChannelClient` extension functions to `io.getstream.chat.android.client.channel` package

## stream-chat-android-offline
- Add GetChannelController use cases which allows to get ChannelController for Channel
- Fix not storing channels when run channels fetching after connection recovery.
- Fix read state getting stuck in unread state

# Oct 26th, 2020 - 4.4.0
## stream-chat-android
- Create custom login screen in sample app
- Bump Coil to 1.0.0
- Add message sending/sent indicators in `MessageListView`
- Add possibility to replace default FileUploader
- Fixes a race condition where client.getCurrentUser() was set too late
- Support for hiding channels
- Makes the number of channels return configurable by adding the limit param to ChannelsViewModelFactory
- Add message sending/sent indicators in `MessageListView`
- Provide ChannelViewModelFactory and ChannelsViewModelFactory by the library to simplify setup
- Fixes for https://github.com/GetStream/stream-chat-android/issues/698 and https://github.com/GetStream/stream-chat-android/issues/723
- Don't show read state for the current user

## stream-chat-android-client
- Fix ConcurrentModificationException in `ChatEventsObservable`
- Add possibility to replace default FileUploader
- Fix anonymous user authentication
- Fix fetching color value from TypedArray

## stream-chat-android-offline
- Channel list now correctly updates when you send a new message while offline. This fixes https://github.com/GetStream/stream-chat-android/issues/698
- Channels now stay sorted based on the QuerySort order (previous behaviour was to sort them once)
- New messages now default to type "regular" or type "ephemeral" if they start with a /
- Improved error logging on sendMessage & sendReaction
- Fixed a race condition that in rare circumstances could cause the channel list to show stale (offline) data
- Fixed a bug with channel.hidden not working correctly
- Fixed crash with absence of user in the UserMap

# Oct 19th, 2020 - 4.3.1-beta-2 (stream-chat-android)
- Allow setting custom `NotificationHandler` in `Chat.Builder`
- Fix unresponsive attachment upload buttons
- Removed many internal implementation classes and methods from the SDK's public API
- Fix sending GIFs from keyboard
- Fix unresponsive attachment upload buttons
- Fix method to obtain initials from user to be shown into the avatar
- Fix method to obtain initials from channel to be shown into the avatar
- Allow setting `ChatLoggerHandler` and `ChatLogLevel` in `Chat.Builder`

# Oct 16th, 2020 - 4.3.1-beta-1 (stream-chat-android)
- Significant performance improvements
- Fix a crash related to behaviour changes in 1.3.0-alpha08 of the AndroidX Fragment library
- Replace Glide with Coil in AttachmentViewHolderMedia (Fix GIFs loading issues)
- `MessageListView.BubbleHelper`'s methods now have nullability annotations, and use primitive `boolean` values as parameters
- Update Offline Support to the [last version](https://github.com/GetStream/stream-chat-android-livedata/releases/tag/0.8.6)

# Oct 16th, 2020 - 0.8.6 (stream-chat-android-offline)
- Improve sync data validation in ChatDomain.Builder
- Removed many internal implementation classes and methods from the SDK's public API
- Significant performance improvements to offline storage
- Default message limit for the queryChannels use case changed from 10 to 1. This is a more sensible default for the channel list view of most chat apps
- Fix QuerySort
- Update client to 1.16.8: See changes: https://github.com/GetStream/stream-chat-android-client/releases/tag/1.16.8

# 1.16.8 - Fri 16th of Oct 2020 (stream-chat-android-client)
- Add `lastUpdated` property to `Channel`

# Oct 14th, 2020 - 4.3.0-beta-6 (stream-chat-android)
- Update to Kotlin 1.4.10
- Fix Typing view behavior
- Fix NPE asking for `Attachment::type`
- Fix ChatDomain initialization issue
- Limit max lines displayed in link previews (5 lines by default, customizable via `streamAttachmentPreviewMaxLines` attribute on `MessageListView`)
- Update Offline Support to the [last version](. See changes: )https://github.com/GetStream/stream-chat-android-livedata/releases/tag/0.8.5)

# 1.16.7 - Wed 14th of Oct 2020 (stream-chat-android-client)
- Removed many internal implementation classes and methods from the SDK's public API
- Improved nullability, restricted many generic type parameters to be non-nullable (set `Any` as their upper bound)
- Use AttachmentsHelper to validate imageUrl instead of just url.

# Oct 14th, 2020 - 0.8.5 (stream-chat-android-offline)
- Use `createdLocallyAt` and `updatedLocallyAt` properties in ChannelController and ThreadController
- Update attachments of message with an old image url, if it's still valid.
- Set attachment fields even if the file upload fails
- Fix NPE while ChatEvent was handled
- Improved nullability, restricted some generic type parameters to be non-nullable (set `Any` as their upper bound)
- Fix method to store date of the last message received into a channel
- Update client to 1.16.7: See changes: https://github.com/GetStream/stream-chat-android-client/releases/tag/1.16.7

# Oct 9th, 2020 - 4.3.0-beta-5 (stream-chat-android)
- Improve selecting non-media attachments
- Fix showing attachments captured with camera
- Add setting type and file size when creating AttachmentMetaData from file
- Remove FileAttachmentListAdapter and methods related to opening files chooser
- Replace isMedia flag with getting type from attachment if possible
- Update ExoPlayer dependency to version [2.12.0](https://github.com/google/ExoPlayer/blob/release-v2/RELEASENOTES.md#2120-2020-09-11)

# 1.16.6 - Fri 9th of Oct 2020 (stream-chat-android-client)
- Add `createdLocallyAt` and `updatedLocallyAt` properties to `Message` type
- Add AttachmentsHelper with hasValidUrl method

# Oct 7th, 2020 - 4.3.0-beta-4 (stream-chat-android)
- For Java clients, the `bindView` methods used to bind a ViewModel and its UI component together are now available with friendlier syntax.
- Calls such as `MessageListViewModelBindingKt.bindView(...);` should be replaced with calls like `MessageListViewModelBinding.bind(...);`
- The `ChannelListViewModelBindingKt` class has been renamed to `ChannelsViewModelBinding`, to match the name of the ViewModel it's associated with.
- Update client to the latest version. See changes: https://github.com/GetStream/stream-chat-android-client/releases/tag/1.16.5
- Update Stream Livedata to the last version. See changes: https://github.com/GetStream/stream-chat-android-livedata/releases/tag/0.8.4

# Oct 7th, 2020 - 0.8.4 (stream-chat-android-offline)
- Update client to 1.16.5: See changes: https://github.com/GetStream/stream-chat-android-client/releases/tag/1.16.5

# 1.16.5 - Wed 7th of Oct 2020 (stream-chat-android-client)
- Add autocomplete filter
- Add @JvmOverloads to QueryUsersRequest constructor
- Improve java interop of `TokenManager`

# Oct 5th, 2020 - 0.8.3 (stream-chat-android-offline)
- Improved message attachment handling. Message is now first added to local storage and the attachment is uploaded afterwards.
- Editing messages now works while offline
- Deprecate SendMessageWithAttachments in favor of SendMessage while specifying attachment.upload
- Fix a bug that caused messages not to load if member limit wasn't specified
- Fix a crash related to reaction data structure
- Fix a bug where network errors (temporary ones) are detected as permanent errors

# 1.16.4 - Mon 5th of Oct 2020 (stream-chat-android-client)
- Add `attachment.upload` and `attachment.uploadState` fields for livedata upload status. These fields are currently unused if you only use the low level client.

# Oct 2nd, 2020 - 4.3.0-beta-3 (stream-chat-android)
- Removed several parameters of `BaseAttachmentViewHolder#bind`, `Context` is now available as a property instead, others should be passed in through the `AttachmentViewHolderFactory` as constructor parameters
- Moved `BaseAttachmentViewHolder` to a new package
- Fix setting read state when user's last read equals message created date
- Skip setting user's read status if last read message is his own
- Make MessageListItem properties abstract
- Change default query sort to "last_updated"
- Fixed attachments logic. Save previously attached files when add more.
- Fixed the bug when it was unable to select new files when you have already attached something.
- Moved `MessageInputView` class to a new package.
- Update Stream Livedata to the last version. See changes: https://github.com/GetStream/stream-chat-android-livedata/releases/tag/0.8.2

# Oct 2nd, 2020 - 0.8.2 (stream-chat-android-offline)
- Request members by default when querying channels

# Sep 30th, 2020 - 4.3.0-beta-2 (stream-chat-android)
- Removed several parameters of `BaseMessageListItemViewHolder#bind`, `Context` is now available as a property instead, others should be passed in through the `MessageViewHolderFactory` as constructor parameters
- Attachment customization methods moved from `MessageViewHolderFactory` to a separate `AttachmentViewHolderFactory` class
- Removed `position` parameter from `MessageClickListener`
- Moved `BaseMessageListItemViewHolder` to a new package
- Update client to the latest version. See changes: https://github.com/GetStream/stream-chat-android-client/releases/tag/1.16.1
- Update Stream Livedata to the last version. See changes: https://github.com/GetStream/stream-chat-android-livedata/releases/tag/0.8.1

# Sep 30th, 2020 - 0.8.1 (stream-chat-android-offline)
- Handle the new `ChannelUpdatedByUserEvent`
- Update client to 1.16.1: See changes: https://github.com/GetStream/stream-chat-android-client/releases/tag/1.16.1
- Improve online status handling
- Replace posting an empty channels map when the channels query wasn't run online and offline storage is empty with error

# 1.16.2 - Wed 30 Sep 2020 (stream-chat-android-client)
- Add `ChatClient::enableSlowMode` method to enable slow mode
- Add `ChatClient::disableSlowMode` method to disable slow mode
- Add `ChannelController::enableSlowMode` method to enable slow mode
- Add `ChannelController::disableSlowMode` method to disable slow mode
- Add `Channel::cooldown` property to know how configured `cooldown` time for the channel
- Fix FirebaseMessageParserImpl.verifyPayload() logic
- Fix notification display condition
- Fix Socket connection issues

# 1.16.1 - Wed 25 Sep 2020 (stream-chat-android-client)
- Remove `User` field on `ChannelUpdatedEvent`
- Add new chat event type -> `ChannelUpdatedByUserEvent`
- Add `ChatNotificationHandler::getFirebaseInstanceId` method to provide a custom `FirebaseInstanceId`
- Add `NotificationConfig::useProvidedFirebaseInstance` conf

# Sep 23rd, 2020 - 4.3.0-beta-1 (stream-chat-android)
- Update livedata/client to latest version. See changes: https://github.com/GetStream/stream-chat-android-client/releases/tag/1.16.0

# 1.16.0 - Wed 23 Sep 2020 (stream-chat-android-client)
- Removed message.channel, this is a backwards incompatible change
- Ensure that message.cid is always available

The SDK was providing message.cid and message.channel in some cases, but not always.
Code that relied on those fields being populated caused bugs in production.

If you were relying on message.channel it's likely that you were running into bugs.
We recommend using one of these alternatives:

- message.cid if you just need a reference to the channel
- the channel object provided by client.queryChannel(s) if you need the full channel data
- channelController.channelData livedata object provided by the livedata package (automatically updated if channel data changes)
- channelController.toChannel() function provided by the livedata package

# Sep 23rd, 2020 - 0.8.0 (stream-chat-android-offline)
- Update client to 1.16.0: See changes: https://github.com/GetStream/stream-chat-android-client/releases/tag/1.16.0

# Sep 23rd, 2020 - 0.7.7 (stream-chat-android-offline)
- Fix crash when map channels DB entity to Channel
- Add posting empty channels map when queryChannels fails either offline and online which prevents infinite loader

# 1.15.6 - Wed 23 Sep 2020 (stream-chat-android-client)
- Convert ChatError to plain class. Changes in ChatLogger interface.
- Update events fields related to read status - remove "unread_messages" field and add "unread_channels" to NewMessageEvent, NotificationMarkReadEvent, and NotificationMessageNewEvent
- Mark ChatEvents containing the user property by the UserEvent interface.
- Simplified the event handling APIs, deprecated `ChatObservable`. See [the migration guide](https://github.com/GetStream/stream-chat-android-client/wiki/Migrating-from-the-old-event-subscription-APIs) for details on how to easily adopt the new APIs.

# Sep 23rd, 2020 - 4.2.11-beta-13 (stream-chat-android)
- Adjust ChatSocketListener to new events(NewMessageEvent, NotificationMarkReadEvent, NotificationMessageNewEvent) properties.
- Fix "load more channels"
- Update client to the latest version. See changes: https://github.com/GetStream/stream-chat-android-client/releases/tag/1.15.6
- Update Stream Livedata to the last version. See changes: https://github.com/GetStream/stream-chat-android-livedata/releases/tag/0.7.7

# Sep 18th, 2020 - 4.2.11-beta-12 (stream-chat-android)
- Implement Giphy actions handler
- Fix .gif preview rendering on message list
- Fix thread shown issue after sending message to a channel
- Remove border related attributes from MessageInputView. Add close button background attribute to MessageInputView.
- Improve setting user in sample app
- Add updating message read state after loading first messages
- Wrap Attachment into AttachmentListItem for use in adapter
- Properly show the message date
- Revamp MessageListView adapter customization, introduce ListenerContainer to handle all ViewHolder listeners
- Fix default filters on `ChannelsViewModelImpl`
- Update client to the latest version. See changes: https://github.com/GetStream/stream-chat-android-client/releases/tag/1.15.5
- Update Stream Livedata to the last version. See changes: https://github.com/GetStream/stream-chat-android-livedata/releases/tag/0.7.6

# Sep 18th, 2020 - 0.7.6 (stream-chat-android-offline)
- Store needed users in DB
- Stop trying to execute background sync in case ChatDomain.offlineEnabled is set to false
- Fix Socket Connection/Reconnection
- Update client to the latest version. See changes: https://github.com/GetStream/stream-chat-android-client/releases/tag/1.15.5

# 1.15.5 - Fri 18 Sep 2020 (stream-chat-android-client)
- Fix Socket Connection/Reconnection

# Sep 15th, 2020 - 0.7.5 (stream-chat-android-offline)
- Fix offline support for adding and removing reactions
- Fix crash when creating a channel while channel.createdBy is not set

# Sep 14th, 2020 - 0.7.4 (stream-chat-android-offline)
- Remove duplicates of new channels
- Improve tests
- Remove some message's properties that are not used anymore GetStream/stream-chat-android-client#69
- Update client to the latest version. See changes: https://github.com/GetStream/stream-chat-android-client/releases/tag/1.15.4

# 1.15.4 - Fri 11 Sep 2020 (stream-chat-android-client)
- Fix Socket Disconnection
- Remove useless message's properties (isStartDay, isYesterday, isToday, date, time and commandInfo)
- Forbid setting new user when previous one wasn't disconnected

# Sep 8th, 2020 - 0.7.3 (stream-chat-android-offline)
- Add usecase to send Giphy command
- Add usecase to shuffle a Gif on Giphy command message
- Add usecase to cancel Giphy Command
- Update client to the latest version. See changes: https://github.com/GetStream/stream-chat-android-client/releases/tag/1.15.3

# 1.15.3 - Tue 7 Sep 2020 (stream-chat-android-client)
- Add send action operation to ChannelController
- Fix serialized file names of SendActionRequest
- Fix `ConnectedEvent` parse process

# Sep 4th, 2020 - 4.2.11-beta-11 (stream-chat-android)
- Fix uploading files and capturing images on Android >= 10
- Fix `AvatarView`: Render lastActiveUsers avatars when channel image is not present

# 1.15.2 - Tue 1 Sep 2020 (stream-chat-android-client)
- `ChannelResponse.watchers` is an array of User now
- `Watcher` model has been removed, `User` model should be used instead
- `QueryChannelsRequet` has a new field called `memberLimit` to limit the number of members received per channel

# Aug 28th, 2020 - 4.2.11-beta-9 (stream-chat-android)
- Update event structure
- Update client to the latest version. See changes: https://github.com/GetStream/stream-chat-android-client/releases/tag/1.15.1
- Update Stream Livedata to the last version. See changes: https://github.com/GetStream/stream-chat-android-livedata/releases/tag/0.7.2

# 1.15.1 - Thu 28 Aug 2020 (stream-chat-android-client)
- New MapAdapter that omit key that contains null values or emptyMaps
- Null-Check over Watchers response

## Aug 23th, 2020 - 4.2.11-beta-8 (stream-chat-android)
- Fix Upload Files
- Update RecyclerView Lib
- Update Notification Customization

# Aug 28th, 2020 - 0.7.2 (stream-chat-android-offline)
- Update client to the latest version. See changes: https://github.com/GetStream/stream-chat-android-client/releases/tag/1.15.1

# Aug 28th, 2020 - 0.7.1 (stream-chat-android-offline)
- Keep order when retry to send a message
- Fix message sync logic and message sending success event emitting
- Update client to the latest version. See changes: https://github.com/GetStream/stream-chat-android-client/releases/tag/1.15.0

# Aug 20th, 2020 - 0.7.0 (stream-chat-android-offline)
- Update to version 0.7.0

# 1.15.0 - Thu 20 Aug 2020 (stream-chat-android-client)
- Refactor ChatEvents Structure

# 1.14.0 - Thu 20 Aug 2020 (stream-chat-android-client)
- Decouple cloud messages handler logic from configuration data
- Fix createChannel methods

# 1.13.3 - Tue 18 Aug 2020 (stream-chat-android-client)
- Set message as optional when updating a channel

# 1.13.2 - Fri 14 Aug 2020 (stream-chat-android-client)
- Reduce TLS Latency

# 1.13.1 - Fri 7 Aug 2020 (stream-chat-android-client)
- Fix DateParser

## Aug 5th, 2020 - 4.2.11-beta-7 (stream-chat-android)
- Update Stream Livedata to the last version. See changes: https://github.com/GetStream/stream-chat-android-livedata/releases/tag/0.6.9
- Fix channel name validation in CreateChannelViewModel
- Add `ChannelsView.setViewHolderFactory(factory: ChannelViewHolderFactory)` function
- Fix Fresco initialization
- Fix method to add/remove reaction

# Aug 3nd, 2020 - 0.6.9 (stream-chat-android-offline)
- Fix `QuerySort`

# 1.13.0 - Tue 28 Jul 2020 (stream-chat-android-client)
- Add `Client.flagUser()` method to flag an User
- Add `Client.flagMessage()` method to flag a Message
- Deprecated method `Client.flag()` because was a bit confusing, you should use `client.flagUser()` instead

# 1.12.3 - Mon 27 Jul 2020 (stream-chat-android-client)
- Fix NPE on TokenManagerImpl
- Upgrade Kotlin to version 1.3.72
- Add Kotlin Proguard Rules

# Jul 20th, 2020 - 0.6.8 (stream-chat-android-offline)
- Fix `NotificationAddedToChannelEvent` event handling

# 1.12.2 - Fri 17 Jul 2020 (stream-chat-android-client)
- Add customer proguard rules

# 1.12.1 - Wed 15 Jul 2020 (stream-chat-android-client)
- Add customer proguard rules

## Jul 13th, 2020 - 4.2.11-beta-6 (stream-chat-android)
- Update client to the latest version. See changes: https://github.com/GetStream/stream-chat-android-client/releases/tag/1.10.0
- Update Stream Livedata to the last version. See changes: https://github.com/GetStream/stream-chat-android-livedata/releases/tag/0.6.7
- Refactor ChannelHeaderView
- Refactor MessageInputView
- Refactor Permission Checker Behavior
- Refactor MessageListVIew
- Fix Send Attachment Behavior
- Fix "Take Picture/Record Video" Behavior
- Add option to show empty view when there are no channels
- Add option to send a message to a thread
- Allow to switch user / logout

# 1.12.0 - Mon 06 Jul 2020 (stream-chat-android-client)
- Add mute and unmute methods to channel controller

# 1.11.0 - Mon 06 Jul 2020 (stream-chat-android-client)
- Fix message mentioned users

# Jul 3nd, 2020 - 0.6.7 (stream-chat-android-offline)
- Update client to the latest version. See changes: https://github.com/GetStream/stream-chat-android-client/releases/tag/1.10.0
- Implement Thread Behavior

# 1.10.0 - Wed 29 June 2020 (stream-chat-android-client)
- Add mute and unmute channels
- Add `notification.channel_mutes_updated` socket even handling
- Add user.channelMutes field
- Improve error logging
- Add invalid date format handling (channel.config dates might be invalid)

# 1.9.3 - Wed 29 June 2020 (stream-chat-android-client)
- Add raw socket events logging. See with tag `Chat:Events`

# Jun 24th, 2020 - 0.6.6 (stream-chat-android-offline)
- Update client to the latest version. See changes: https://github.com/GetStream/stream-chat-android-client/releases/tag/1.9.2

# 1.9.2 - Wed 24 June 2020 (stream-chat-android-client)
- Add `show_in_channel` attribute to `Message` entity

# 1.9.1 - Mue 23 June 2020 (stream-chat-android-client)
- Fix multithreaded date parsing

# 1.9.0 - Mon 22 June 2020 (stream-chat-android-client)
- Fix search message request body
  🚨 Breaking change:
- client.searchMessages signature has been changed: query removed, added channel filter

# 1.8.1 - Thu 18 June 2020 (stream-chat-android-client)
- Fix UTC date for sync endpoint
- Fix inhered events parsing
- Fix custom url setter of ChatClient.Builder

# Jun 16th, 2020 - 0.6.5 (stream-chat-android-offline)
- Fixed crash caused by `NotificationMarkReadEvent.user` value being sent null.
- Solution: using the current user which was set to the ChatDomain instead of relying on event's data.

# 1.8.0 - Thu 12 June 2020 (stream-chat-android-client)
- Add sync api call

# Jun 12th, 2020 - 0.6.4 (stream-chat-android-offline)
- Add attachment.type when upload a file or image

# 1.7.0 - Thu 12 June 2020 (stream-chat-android-client)
- Add query members call

# Jun 11th, 2020 - 0.6.3 (stream-chat-android-offline)
- Create a new UseCase to send messages with attachments

# Jun 11th, 2020 - 0.6.2 (stream-chat-android-offline)
- Update client to the latest version. See changes: https://github.com/GetStream/stream-chat-android-client/releases/tag/1.6.1

# 1.6.1 - Thu 11 June 2020 (stream-chat-android-client)
- Add MimeType on sendFile and sendImage methods

# 1.6.0 - Mon 8 June 2020 (stream-chat-android-client)
- Add translations api call and update message with `i18n` field. Helper `Message` extensions functions are added.

## Jun 4th, 2020 - 4.2.11-beta-5 (stream-chat-android)
- Update livedata dependency to fix crash when NotificationMarkReadEvent received
- Add mavenLocal() repository

## Jun 4th, 2020 - 4.2.11-beta-4 (stream-chat-android)
- Fix crash when command (`/`) is typed.

## Jun 3rd, 2020 - 4.2.11-beta (stream-chat-android)
- Fix `AvatarView` crash when the view is not attached

# 1.5.4 - Wed 3 June 2020 (stream-chat-android-client)
- Add optional `userId` parameter to `Channel.getUnreadMessagesCount` to filter out unread messages for the user

# 1.5.3 - Wed 3 June 2020 (stream-chat-android-client)
- Fix switching users issue: `disconnect` and `setUser` resulted in wrong user connection

# 1.5.2 - Tue 2 June 2020 (stream-chat-android-client)
- Fix `ConcurrentModificationException` on multithread access to socket listeners

# May 30th, 2020 - 0.6.1 (stream-chat-android-offline)
- Use the new low level client syntax for creating a channel with members
- Fallback to a default channel config if the real channel config isn't available yet. This fixes GetStream/stream-chat-android#486

# May 27th, 2020 - 0.6.0 (stream-chat-android-offline)
- Update client to the latest version: https://github.com/GetStream/stream-chat-android-client/releases/tag/1.5.0

# 1.5.1 - Wed 27 May 2020 (stream-chat-android-client)
- Add filter contains with any value

# May 26th, 2020 - 0.5.2 (stream-chat-android-offline)
- Test cases for notification removed from channel had the wrong data structure. This caused a crash when this event was triggered.

# 1.5.0 - Mon 26 May 2020 (stream-chat-android-client)
🚨 Breaking change:
- Add new constructor field to `Channel`: `team`
- Add new constructor field to `User`: `teams`

✅ Other changes:
- Add `Filter.contains`

# 1.4.17 - Mon 26 May 2020 (stream-chat-android-client)
- Fix loop on client.create
- Fix crash when backend sends first event without me

# May 25th, 2020 - 0.5.1 (stream-chat-android-offline)
- Update client to the latest version. See changes: https://github.com/GetStream/stream-chat-android-client/releases/tag/1.4.16

# 1.4.16 - Mon 25 May 2020 (stream-chat-android-client)
Breaking change:
- `Command` fields are mandatory and marked as non-nullable

# May 24th, 2020 - 0.5.0 (stream-chat-android-offline)
Livedata now supports all events exposed by the chat API. The 3 new events are:
- Channel truncated
- Notification channel truncated
- Channel Deleted
  This release also improves how new channels are created.

# May 23rd, 2020 - 0.4.8 (stream-chat-android-offline)
- NotificationMessageNew doesn't specify event.message.cid, this was causing issues with offline storage. The test suite has been updated and the issue is now resolved. Also see: GetStream/stream-chat-android#490

# May 23rd, 2020 - 0.4.7 (stream-chat-android-offline)
- Fixed NPE on MemberRemoved event GetStream/stream-chat-android#476
- Updates low level client to fix GetStream/stream-chat-android#492

# 1.4.15 - Fri 22 May 2020 (stream-chat-android-client)
- Add events: `ChannelTruncated`, `NotificationChannelTruncated`, `NotificationChannelDeleted`

# 1.4.13 - Fri 22 May 2020 (stream-chat-android-client)
🚨 Breaking change:
- Fields `role` and `isInvited` of ``Member` fields optional

# 1.4.12 - Fri 22 May 2020 (stream-chat-android-client)
🚨 Breaking change:
- `Member` model is cleaned up from non existing fields

# May 20th, 2020 - 0.4.6 (stream-chat-android-offline)
- Update client to the latest version. See changes: https://github.com/GetStream/stream-chat-android-client/releases/tag/1.4.11

# 1.4.11 - Tue 19 May 2020 (stream-chat-android-client)
🚨 Breaking change:
- `markRead` of ``ChatClient` and `ChannelController` return `Unit` instead of `ChatEvent`

✅ Other changes:
- Fix null fields which are not marked as nullable

# 1.4.10 - Tue 19 May 2020 (stream-chat-android-client)
- Fix add member invalid api key

# 1.4.9 - Mon 18 May 2020 (stream-chat-android-client)
🚨 Breaking change:
- `markRead` of ``ChatClient` and `ChannelController` return `Unit` instead of `ChatEvent`

✅ Other changes:
- Fix `ChannelController.markRead`: was marking read all channels instead of current one
- `ChatClient.markRead` accepts optional `messageId`

# 1.4.8 - Mon 18 May 2020 (stream-chat-android-client)
- Add handling invalid event payload

# May 16th, 2020 - 0.4.5 (stream-chat-android-offline)
- Improved handling of unread counts. Fixes GetStream/stream-chat-android#475

# May 16th, 2020 - 0.4.4 (stream-chat-android-offline)
- GetStream/stream-chat-android#476

## May 15th, 2020 - 4.2.10-beta (stream-chat-android)
- Update to the latest livedata: 0.6.1

# May 15th, 2020 - 0.4.3 (stream-chat-android-offline)
- Resolves this ticket: GetStream/stream-chat-android#479

## May 29th, 2020 - 4.2.9-beta-3 (stream-chat-android)
- Fix AttachmentViewHolder crash when user sends message with plain/no-media url

## May 15th, 2020 - 4.2.9-beta-2 (stream-chat-android)
- Update to the latest livedata: 0.6.0

## May 15th, 2020 - 4.2.8-beta-1 (stream-chat-android)
- Update to the latest livedata: 0.4.6

## May 15th, 2020 - 4.2.6 (stream-chat-android)
- Fix Avatar crash if channel/user initials are empty

# 1.4.7 - Tue 14 May 2020 (stream-chat-android-client)
- Add more channel creation signatures to `Client` and `ChannelController`

# 1.4.6 - Tue 14 May 2020 (stream-chat-android-client)
- Move channel out of message constructor

## May 13th, 2020 - 4.2.5 (stream-chat-android)
- Create new `AvatarView`
- Glide Redirect issues resolved
- Bugfix release for livedata, updated to 0.4.2

# May 13th, 2020 - 0.4.2 (stream-chat-android-offline)
-NotificationAddedToChannelEvent cid parsing didn't work correctly. This has been fixed in 0.4.2

# May 13th, 2020 - 0.4.1 (stream-chat-android-offline)
- There was an issue with the 0.4.0 and the data structure for NotificationMarkRead

# May 13th, 2020 - 0.4.0 (stream-chat-android-offline)
## Features:
- Massive improvement to javadoc/dokka
- Support for user ban events. Exposed via chatDomain.banned
- Muted users are available via chatDomain.muted
- Support for notificationMarkRead, invite and removed from channel events
- Support for deleting channels
- Support for silent messages
- Creating channels with both members and additional data works now
- User presence is enabled

##Bugfixes:
- No longer denormalizing channelData.lastMessageAt
- Fixed an issue with channel event handling and the usage of channel.id vs channel.cid
- Changed channelData.createdBy from lateinit to a regular field

##Other:
- Moved from Travis to Github actions

# 1.4.5 - Tue 12 May 2020 (stream-chat-android-client)
- add message.silent field
- add extension properties `name` and `image` to `Channel` and `User`

## March 11th, 2020 - 3.6.5 (stream-chat-android)
- Fix reaction score parser casting exception

# May 8th, 2020 - 0.3.4 (stream-chat-android-offline)
- added support for muting users
- store the current user in offline storage
- performance tests
- removed launcher icons from lib
- forward compatibility with new event sync endpoint
- support for reaction scores

# 1.4.3 - Thu 7 May 2020 (stream-chat-android-client)
- fix type erasure of parsed collections: `LinkedTreeMap`, but not `List<Reaction>`

# 1.4.2 - Mon 4 May 2020 (stream-chat-android-client)
- add `reactionScores` to `Message`
- fix null write crash of CustomObject nullable field
- fix extraData duplicated fields

# May 2nd, 2020 - 0.3.1 (stream-chat-android-offline)
- Make the channel unread counts easily accessible via channel.unreadCount
- Support for muting users
- Detection for permanent vs temporary errors (which helps improve retry logic)
- Bugfix: Fixes edge cases where recovery flow runs before the existing API calls complete

# 1.4.0 - Fri 1 May 2020 (stream-chat-android-client)
- fix `QueryChannelRequest` when `withMessages/withMembers` is called, but messages were not returned
- add `unreadMessages` to `ChannelUserRead`. Add extension for channel to count total unread messages: `channel.getUnreadMessagesCount()`

# 1.3.0 - Wed 30 Apr 2020 (stream-chat-android-client)
🚨 Breaking changes:
- `TokenProvider` signature enforces async execution
- make socket related classes internal

✅ Other changes
- fix endlessly hanging request in case setUser is not called
- fix expired token case on socket connection
- fix client crash if TokenProvider throws an exception

# Apr 29th, 2020 - 0.3.0 (stream-chat-android-offline)
- Handle edge cases where events are received out of order
- KTlint, travis and coverage reporting
- Interfaces for use cases and controllers for easier testing
- Channel data to isolate channel data vs rest of channel state
- Java version of code examples
- Handle edge cases for channels with more than 100 members
- Test coverage on mark read
- Bugfix queryChannelsController returning duplicate channels
- Support for hiding and showing channels
- Full offline pagination support (including the difference between GTE and GT filters)

# 1.2.2 - Wed 29 Apr 2020 (stream-chat-android-client)
🚨 Breaking changes:
- fields of models are moved to constructors: `io.getstream.chat.android.client.models`
- field of Device `push_provider` renamed to `pushProvider` and moved to constructor

✅ Other changes
- added local error codes with descriptions: `io.getstream.chat.android.client.errors.ChatErrorCode`
- fix uncaught java.lang.ExceptionInInitializerError while parsing custom object

# Apr 22nd, 2020 - 0.2.1 (stream-chat-android-offline)
- Better handling for missing cids

# Apr 22nd, 2020 - 0.2.0 (stream-chat-android-offline)
- Test suite > 100 tests
- Sample app (stream-chat-android) works
- Full offline sync for channels, messages and reactions
- Easy to use livedata objects for building your own UI

# Apr 22nd, 2020 - 0.1.0 (stream-chat-android-offline)
- First Release

## March 3rd, 2020 - 3.6.5 (stream-chat-android)
- Fix crash on sending Google gif

## March 3rd, 2020 - 3.6.4 (stream-chat-android)
- Update default endpoint: from `chat-us-east-1.stream-io-api.com` to `chat-us-east-staging.stream-io-api.com`
- update target api level to 29
- Fixed media playback error on api 29 devices
- Added score field to reaction model

## January 28th, 2020 - 3.6.3 (stream-chat-android)
- ViewModel & ViewHolder classes now use protected instead of private variables to allow customization via subclassing
- ChannelViewHolderFactory is now easier to customize
- Added ChannelViewHolder.messageInputText for 2 way data binding
- Documentation improvements
- Fix problem with wrong scroll position

## January 10th, 2020 - 3.6.2 (stream-chat-android)
- Enable multiline edit text
- Fix deprecated getColumnIndexOrThrow for 29 Api Level

## January 7th, 2020 - 3.6.1 (stream-chat-android)
- Add navigation components with handler to override default behaviour

## Breaking changes:
###
- `OpenCameraViewListener` is replaced with CameraDestination

## January 6th, 2020 - 3.6.0 (stream-chat-android)
- Add `MessageSendListener` interface for sending Message
- Update `README` about Customizing MessageInputView
- Client support for anonymous and guest users
- Client support initialization with Configurator
- Support auto capitalization for keyboard
- Add `NotificationManager` with customization opportunity
- Update `UpdateChannelRequest` for reserved fields
- renamed `MoreActionDialog` to `MessageMoreActionDialog`
- Add `StreamLoggerHandler` interface for custom logging client data
- Add logging customization ability
- fix markdown for mention if there is no space at prefix @
- fix Edit Attachment behavior
- add support for channel.hide with clear history + events
- Fix crash in AttachmentActivity and AttachmentDocumentActivity crash when app is killed in background
- Add utility method StreamChat.isConnected()

#### Breaking changes:

##### Channel hide request
- `Channel:hide` signature has changed: `HideChannelRequest` must be specified as first parameter
- `Client:hideChannel` signature has changed: `HideChannelRequest` must be specified as second parameter
- `ChannelListViewModel:hideChannel` signature has changed: `HideChannelRequest` must be specified as second parameter

##### How to upgrade
To keep the same behavior pass `new HideChannelRequest()` as request parameter to match with the new signature.

## December 9th, 2019 - 3.5.0 (stream-chat-android)
- Fix set typeFace without custom font
- Fix channel.watch (data payload was not sent)
- Fix API 23 compatibility
- Add Attachment Border Color attrs
- Add Message Link Text Color attrs
- Add custom api endpoint config to sample app and SDK

## November 28th, 2019 - 3.4.1 (stream-chat-android)
- Fix Giphy buttons alignments
- Add Giphy error cases handling
- Update http related issues documentation


## November 28th, 2019 - 3.4.0 (stream-chat-android)
- Custom font fot the whole SDK
- Custom font per TextView
- Ignore sample app release unit tests, keep debug tests
- Added AttachmentBackgroundColorMine/Theirs
- Fix Edit/Delete thread parent message
- Replace fadein/fadeout animation of parent/current thread with default RecyclerView animation

## November 5th, 2019 - 3.3.0 (stream-chat-android)
- Fix Concurrent modification when removing member from channel
- Fix automention input issue
- Fix Sent message progress infinite
- Fix channel delete event handling in ChannelList view model
- Fix attachment duplicated issue when message edit
- Add File Upload 2.0
- Add editMessage function in Channel View Model
- Fix JSON encoding always omits null fields
- Sample app: add version header, release version signing
- Add Message Username and Date attrs


## November 5th, 2019 - 3.2.1 (stream-chat-android)
- Fixed transparency issues with user profile images on older devices
- Better channel header title for channels without a name
- Fixed read count difference between own and other users' messages
- Fixed Video length preview
- Catch error body parsing errors
- Do not show commands list UI when all commands are disabled
- Renamed `MessageInputClient` to `MessageInputController`
- Added Large file(20MB) check for uploading file
- Added streamUserNameShow and streamMessageDateShow in `MessageListViewStyle`
- Fixed channel header title position issue when Last Active is hidden


## October 25th, 2019 - 3.2.0 (stream-chat-android)
- Added event interceptors to `ChannelListViewModel`

## October 24th, 2019 - 3.1.0 (stream-chat-android)
- Add channel to list when the user is added
- Add `onUserDisconnected` event
- Make sure channel list view model is cleared when the user disconnects
- Fix bug with `setUser` when user data is not correctly URI encoded
- Add debug/info logging
- Add Attrs for DateSeparator

## Oct 23th, 2019 - 3.0.2 (stream-chat-android)
- Fix NPE with restore from background and null users

## Oct 22th, 2019 - 3.0.1 (stream-chat-android)
- Fix NPE with empty channel lists

## Oct 21th, 2019 - 3.0.0 (stream-chat-android)
- Added support for message search `client.searchMessages`
- Better support for query user options
- Update channel update signature
- Fix disconnection NPE
- Minor bugfixes
- Remove file/image support
- Expose members and watchers pagination options for query channel

#### Breaking changes
- `Channel.update` signature has changed

## Oct 16th, 2019 - 2.3.0 (stream-chat-android)
- Added support for `getReactions` endpoint
- Calls to `ChannelListViewModel#setChannelFilter` will reload the list of channels if necessary
- Added support for `channel.stopWatching()`
- Improved error message for uploading large files
- Remove error messages after you send a message (similar behaviour to Slack)
- Fixed slash command support on threads
- Improved newline handling
- Improved thread display
- Expose ban information for current user (`User#getBanned`)
- Bugfix on attachment size
- Added support for accepting and rejecting channel invites
- Expose current user LiveData with `StreamChat.getCurrentUser()`

## Oct 14th, 2019 - 2.2.1 (stream-chat-android)
- Renamed `FileSendResponse` to `UploadFileResponse`
- Renamed `SendFileCallback` to `UploadFileCallback`
- Removed `SendMessageRequest`
- Updated `sendMessage` and `updateMessage` from `Client`
- Added devToken function for setUser of Client
- Added a callback as an optional last argument for setUser functions
- Added ClientState which stores users, current user, unreadCount and the current user's mutes
- Added notification.mutes_updated event
- Add support for add/remove channel members
- Expose channel unread messages counts for any user in the channel

## Oct 9, 2019 - 2.2.0 (stream-chat-android)
- Limit message input height to 7 rows
- Fixed thread safety issues on Client.java
- Fixed serialization of custom fields for message/user/channel and attachment types
- Added support for distinct channels
- Added support to Channel hide/show
- Improved client error reporting (we now return a parsed error response when available)
- General improvements to Message Input View
- Added ReactionViewClickListener
- Added support for banning and unbanning users
- Added support for deleting a channel
- Add support for switching users via `client.disconnect` and `client.setUser`
- Add `reload` method to `ChannelListViewModel`
- Bugfix: hides attachment drawer after deny permission
- Add support for update channel endpoint
- Add PermissionRequestListener for Permission Request

## September 28, 2019 - 2.1.0 (stream-chat-android)
- Improved support for regenerating expired tokens

#### Breaking changes:
- `MessageInputView#progressCapturedMedia(int requestCode, int resultCode, Intent data)` renamed into `captureMedia(int requestCode, int resultCode, Intent data)`
- `binding.messageInput.permissionResult(requestCode, permissions, grantResults)` in `onRequestPermissionsResult(requestCode, permissions, grantResults) of `ChannelActivity`

## September 28, 2019 - 2.0.1 (stream-chat-android)
- Fix channel list ordering when a channel is added directly from Android
- Better Proguard support

## September 26, 2019 - 2.0.0 (stream-chat-android)
- Simplify random access to channels
- Channel query and watch methods now work the same as they do on all other SDKs

#### Breaking changes:
- `channel.query` does not watch the channel anymore, to retrieve channel state and watch use `channel.watch`
- `client.getChannelByCID` is now private, use one of the `client.channel` methods to get the same (no null checks needed)<|MERGE_RESOLUTION|>--- conflicted
+++ resolved
@@ -4,14 +4,11 @@
 ### 🐞 Fixed
 
 ### ⬆️ Improved
-- We upgraded our Kotlin version to 1.6, Moshi to 1.13 and Compose to 1.1.1. [#3104](https://github.com/GetStream/stream-chat-android/pull/3104), [#3123](https://github.com/GetStream/stream-chat-android/pull/3123)
-- Updated Google's Accompanist version. [#3104](https://github.com/GetStream/stream-chat-android/pull/3104)
 - Replaced KAPT with KSP. [#3113](https://github.com/GetStream/stream-chat-android/pull/3113)
 
 ### ✅ Added
 
 ### ⚠️ Changed
-- These version updates mean our SDK now expects the minimum of AGP 7.x.x. We recommend using 7.1+. [#3104](https://github.com/GetStream/stream-chat-android/pull/3104)
 - Updated AGP version to 7.1.2 and Gradle version to 7.4. [#3159](https://github.com/GetStream/stream-chat-android/pull/3159)
 
 ### ❌ Removed
@@ -85,7 +82,6 @@
 
 ### ⚠️ Changed
 - Replaced the `reactionTypes` field in `ChatTheme` with the new `reactionIconFactory` field that allows customizing reaction icons. [#3046](https://github.com/GetStream/stream-chat-android/pull/3046)
-- Since we're using Compose 1.1.1 for our SDK, we recommend upgrading to avoid conflicts. [#3104](https://github.com/GetStream/stream-chat-android/pull/3104), [#3123](https://github.com/GetStream/stream-chat-android/pull/3123)
 - The SDK now relies on `OfflinePlugin` for offline capabilities instead of `ChatDomain`. [#3148](https://github.com/GetStream/stream-chat-android/pull/3148)
 
 ### ❌ Removed
@@ -135,11 +131,8 @@
 
 ### ❌ Removed
 
-<<<<<<< HEAD
 <!-- UNRELEASED END -->
-=======
 # March 2nd, 2022 - 4.30.0
-<!-- UNRELEASED START -->
 ## Common changes for all artifacts
 ### ⬆️ Improved
 - We upgraded our Kotlin version to 1.6, Moshi to 1.13 and Compose to 1.1.1. [#3104](https://github.com/GetStream/stream-chat-android/pull/3104)[#3123](https://github.com/GetStream/stream-chat-android/pull/3123)
@@ -151,9 +144,7 @@
 ## stream-chat-android-compose
 ### ⚠️ Changed
 - Since we're using Compose 1.1.1 for our SDK, we recommend upgrading to avoid conflicts. [#3104](https://github.com/GetStream/stream-chat-android/pull/3104)
-<!-- UNRELEASED END -->
-
->>>>>>> 6f9a17f6
+
 # February 24th, 2022 - 4.29.0
 ## stream-chat-android-offline
 ### 🐞 Fixed
