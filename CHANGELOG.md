--- conflicted
+++ resolved
@@ -16,13 +16,6 @@
 ### ⬆️ Improved
 
 ### ✅ Added
-<<<<<<< HEAD
--. `ChatClient::connectUser` as a new optional argument to configure a timeout to be waiting until the connection is established, in another case an error will be returned [#3605](https://github.com/GetStream/stream-chat-android/pull/3605)
--. `ChatClient::connectAnonymousUser` as a new optional argument to configure a timeout to be waiting until the connection is established, in another case an error will be returned [#3605](https://github.com/GetStream/stream-chat-android/pull/3605)
--. `ChatClient::connectGuestUser` as a new optional argument to configure a timeout to be waiting until the connection is established, in another case an error will be returned [#3605](https://github.com/GetStream/stream-chat-android/pull/3605)
-- Added a caching mechanism for typing updates that prunes the updates and sends a `TypingStopEvent` for every `TypingStartEvent` that has timed out. It is meant to safeguard against instances of the typing update sender not being able to send a typing stop signal due to sudden unforeseen circumstances (losing network connection, etc.). [#3637](https://github.com/GetStream/stream-chat-android/pull/3637)
-=======
->>>>>>> 24db0460
 
 ### ⚠️ Changed
 
