--- conflicted
+++ resolved
@@ -1,10 +1,5 @@
 # To be released:
-<<<<<<< HEAD
-- Update LLC to version 1.16.6
-- Use `createdLocallyAt` and `updatedLocallyAt` properties in ChannelController and ThreadController
-- Add setting attachment data even if attachment upload failed
 - Improve sync data validation in ChatDomain.Builder
-=======
 
 # Oct 14th, 2020 - 0.8.5
 - Use `createdLocallyAt` and `updatedLocallyAt` properties in ChannelController and ThreadController
@@ -14,7 +9,6 @@
 - Improved nullability, restricted some generic type parameters to be non-nullable (set `Any` as their upper bound)
 - Fix method to store date of the last message received into a channel
 - Update client to 1.16.7: See changes: https://github.com/GetStream/stream-chat-android-client/releases/tag/1.16.7
->>>>>>> dbfe22c8
 
 # Oct 7th, 2020 - 0.8.4
 - Update client to 1.16.5: See changes: https://github.com/GetStream/stream-chat-android-client/releases/tag/1.16.5
