<!-- UNRELEASED START -->
# UNRELEASED CHANGELOG
## 🚨 Old UI Module removed
`stream-chat-android` is deprecated and won't be maintained anymore. The module will continue working, but we won't be releasing new versions.
The source code has been moved to this [archived repository](https://github.com/GetStream/stream-chat-android-old-ui)
Consider migrating to `stream-chat-android-ui-components` or `stream-chat-android-compose`. Here you can find a set of useful resources for migration:
- [UI Components Documentation](https://getstream.io/chat/docs/sdk/android/ui/overview/)
- [Android Chat Messaging Tutorial](https://getstream.io/tutorials/android-chat/)
- [Compose UI Components Documentation](https://getstream.io/chat/docs/sdk/android/compose/overview/)
- [Compose Chat Messaging Tutorial](https://getstream.io/chat/compose/tutorial/)
- [Old Sample App Migration PR](https://github.com/GetStream/stream-chat-android/pull/2467)

## Common changes for all artifacts
### 🐞 Fixed

### ⬆️ Improved

### ✅ Added

### ⚠️ Changed
- Update Android Gradle Plugin version to 7.1.0 and Gradle version to 7.3.3. [#2989](https://github.com/GetStream/stream-chat-android/pull/2989)

### ❌ Removed

## stream-chat-android-client
### 🐞 Fixed

### ⬆️ Improved
- Internal implementation only asks to the provided `TokenProvider` a new token when it is really needed. [#2995](https://github.com/GetStream/stream-chat-android/pull/2995)

### ✅ Added

### ⚠️ Changed

### ❌ Removed

## stream-chat-android-offline
### 🐞 Fixed
- Fixed memory leak related to database initialization.[#2974](https://github.com/GetStream/stream-chat-android/pull/2974)

### ⬆️ Improved

### ✅ Added
- Added new extension function `ChatClient::deleteChannel`. [#3007](https://github.com/GetStream/stream-chat-android/pull/3007)

### ⚠️ Changed
- Deprecated `ChatDomain::deleteChannel` in favour of `ChatClient::deleteChannel`. [#3007](https://github.com/GetStream/stream-chat-android/pull/3007)

### ❌ Removed

## stream-chat-android-ui-common
### 🐞 Fixed

### ⬆️ Improved

### ✅ Added

### ⚠️ Changed

### ❌ Removed

## stream-chat-android-ui-components
### 🐞 Fixed

### ⬆️ Improved
- Replaced Lottie typing indicator with a custom view. [#3004](https://github.com/GetStream/stream-chat-android/pull/3004)

### ✅ Added

### ⚠️ Changed

### ❌ Removed

## stream-chat-android-compose
### 🐞 Fixed
- Fixed the way our attachments work and are represented in Compose to support more attachment types. [#2955](https://github.com/GetStream/stream-chat-android/pull/2955)

### ⬆️ Improved
- Improved RTL support in Compose [#2987](https://github.com/GetStream/stream-chat-android/pull/2987)
- Made the SDK smaller by removing Materials Icons dependency [#2987](https://github.com/GetStream/stream-chat-android/pull/2987)
- Removed unnecessary experimental flags, opted in into APIs we're using from Compose. [#2983](https://github.com/GetStream/stream-chat-android/pull/2983)

### ✅ Added
- Added [`Custom Attachments guide`](https://getstream.io/chat/docs/sdk/android/composee/guides/adding-custom-attachments/). [#2967](https://github.com/GetStream/stream-chat-android/pull/2967)

### ⚠️ Changed

### ❌ Removed

## stream-chat-android-pushprovider-firebase
### 🐞 Fixed

### ⬆️ Improved

### ✅ Added

### ⚠️ Changed

### ❌ Removed

## stream-chat-android-pushprovider-huawei
### 🐞 Fixed

### ⬆️ Improved

### ✅ Added

### ⚠️ Changed

### ❌ Removed

## stream-chat-android-markdown-transformer
### 🐞 Fixed

### ⬆️ Improved

### ✅ Added

### ⚠️ Changed

### ❌ Removed
<!-- UNRELEASED END -->


<<<<<<< HEAD
=======
<!-- UNRELEASED START -->
# February 2nd, 2022 - 4.27.2
## stream-chat-android-offline
### 🐞 Fixed
- Fixed refreshing cached channels after setting the user. [#3010](https://github.com/GetStream/stream-chat-android/pull/3010)
<!-- UNRELEASED END -->

>>>>>>> 73ba1635
# January 31th, 2022 - 4.27.1
## stream-chat-android-offline
### 🐞 Fixed
- Fixed clearing cache after receiving channel truncated event. [#3001](https://github.com/GetStream/stream-chat-android/pull/3001)
<<<<<<< HEAD

=======
>>>>>>> 73ba1635

# January 25th, 2022 - 4.27.0
## stream-chat-android-client
### 🐞 Fixed
- Fixed bug related to the wrong unread messages count when a socket connection is not available. [#2927](https://github.com/GetStream/stream-chat-android/pull/2927)
- Fixed deserialization issue when parsing the `Message` object while searching for a message from a channel with 0 members. [#2947](https://github.com/GetStream/stream-chat-android/pull/2947)

### ✅ Added
- Added the `systemMessage` parameter to `ChatClient::truncateChannel` and `ChannelClient:truncate` methods that represents a system message that will be displayed after the channel was truncated. [#2949](https://github.com/GetStream/stream-chat-android/pull/2949)
- Added the `message` parameter to the `ChannelTruncatedEvent` that represents a system message that will be displayed after the channel was truncated. [#2949](https://github.com/GetStream/stream-chat-android/pull/2949)
- Added method to consult the settings of the app. Use `ChatClient.instance().appSettings()` to request the settings of your app. [#2960](https://github.com/GetStream/stream-chat-android/pull/2960)
- Added `ChatClient.shuffleGiphy` extension function and removing ShuffleGiphy use case. [#2962](https://github.com/GetStream/stream-chat-android/pull/2962)
- Added `ChatClient.sendGiphy` extension function and removing SendGiphy use case. [#2963](https://github.com/GetStream/stream-chat-android/pull/2963)
- Added `Channel::ownCapabilities` and `ChannelCapabilities` object.
  Channel capabilities provide you information on which features are available for the current user. [#2971](https://github.com/GetStream/stream-chat-android/pull/2971)

### ⚠️ Changed
- Deprecated `ChatDomain.leaveChannel`. Use ChatClient.removeMembers instead. [#2926](https://github.com/GetStream/stream-chat-android/pull/2926)

## stream-chat-android-offline
### ⬆️ Improved
- Utilized the `message` parameter of the `ChannelTruncatedEvent` to show a system message instantly after the channel was truncated. [#2949](https://github.com/GetStream/stream-chat-android/pull/2949)

### ✅ Added
- Added new extension function `ChatClient::cancelMessage`. [#2928](https://github.com/GetStream/stream-chat-android/pull/2928)
- Added `ChatClient::needsMarkRead` extension function to check if a channel can be marked as read. [#2920](https://github.com/GetStream/stream-chat-android/pull/2920)

### ⚠️ Changed
- Deprecated `ChatDomain::cancelMessage` in favour of `ChatClient::cancelMessage`. [#2928](https://github.com/GetStream/stream-chat-android/pull/2928)

## stream-chat-android-ui-components
### 🐞 Fixed
- Handling video attachments that's don't have mime-type, but have type. [2919](https://github.com/GetStream/stream-chat-android/pull/2919)
- Intercepted and blocked attachment preview for attachments which are not fully uploaded. [#2950](https://github.com/GetStream/stream-chat-android/pull/2950)
- Fixed a bug when changes to the mentioned users in a message were not propagated to the UI. [2951](https://github.com/GetStream/stream-chat-android/pull/2951)

### ⬆️ Improved
- Improve Korean 🇰🇷 translations. [#2953](https://github.com/GetStream/stream-chat-android/pull/2953)

## stream-chat-android-compose
### 🐞 Fixed
- Fixed crashes caused by deleting channels [#2942](https://github.com/GetStream/stream-chat-android/pull/2942)

### ⬆️ Improved
- `ReactionOptions` now displays the option to show more reactions if there are more than 5 available [#2918](https://github.com/GetStream/stream-chat-android/pull/2918)
- Improve Korean 🇰🇷 translations. [#2953](https://github.com/GetStream/stream-chat-android/pull/2953)
- Improved `MessageComposer` UX by disabling commands when attachments or text are present. [#2961](https://github.com/GetStream/stream-chat-android/pull/2961)
- Improved `MessageComposer` UX by disabling attachment integration button when popups with suggestions are present. [#2961](https://github.com/GetStream/stream-chat-android/pull/2961)

### ✅ Added
- Added `ExtendedReactionsOptions` and `ReactionsPicker` in order to improve reaction picking UX [#2918](https://github.com/GetStream/stream-chat-android/pull/2918)
- Added documentation for [`ReactionsPicker`](https://getstream.io/chat/docs/sdk/android/compose/message-components/reactions-picker/) [#2918](https://github.com/GetStream/stream-chat-android/pull/2918)
- Added ways to customize the channel, message and member query limit when building a ChannelListViewModel [#2948](https://github.com/GetStream/stream-chat-android/pull/2948)


# January 12th, 2022 - 4.26.0
## Common changes for all artifacts
### ⬆️ Improved
- 🚨 Breaking change: Markdown support is moved into a standalone module `stream-chat-android-markdown-transformer` which is not included by default. You can use it with `ChatUI.messageTextTransformer` to add Markdown support to your app. You can find more information [here](https://getstream.io/chat/docs/sdk/android/ui/chatui/#markdown). [#2786](https://github.com/GetStream/stream-chat-android/pull/2786)

## stream-chat-android-client
### ✅ Added
- Added `Member::banned` property that represents, if the channel member is banned. [#2915](https://github.com/GetStream/stream-chat-android/pull/2915)
- Added `Member::channelRole` property that represents the user's channel-level role. [#2915](https://github.com/GetStream/stream-chat-android/pull/2915)

## stream-chat-android-offline
### 🐞 Fixed
- Fixed populating mentions after editing the message. `Message::mentionedUsers` shouldn't be empty if edited message contains mentioned users. [#2852](https://github.com/GetStream/stream-chat-android/pull/2852)

### ✅ Added
- Added `memberLimit` to `ChatDomain::queryChannels` and `ChatDomain::queryChannelsLoadMore` that allows modifying the number of members to fetch per channel. [#2826](https://github.com/GetStream/stream-chat-android/pull/2826)

### ❌ Removed
- Removed `QueryChannelsLoadMore` usecase. [#2790](https://github.com/GetStream/stream-chat-android/pull/2790)
- `QueryChannelsController::loadMore` is removed and logic is moved into `ChatDomain`. [#2790](https://github.com/GetStream/stream-chat-android/pull/2790)

## stream-chat-android-ui-components
### 🐞 Fixed
- Fixed displaying mentions popup when text contains multiple lines. [#2851](https://github.com/GetStream/stream-chat-android/pull/2851)
- Fixed the loading/playback speed of GIFs. [#2914](https://github.com/GetStream/stream-chat-android/pull/2914)
- Fixed scroll persisting after long tapping on an item in the message list. [#2916](https://github.com/GetStream/stream-chat-android/pull/2916)
- Fixed footnote of messages showing "Only Visible to You". This message was visible even when deleted messages were visible to everyone. [#2923](https://github.com/GetStream/stream-chat-android/pull/2923)

### ⬆️ Improved
- Improved the way thread pagination works. [#2845](https://github.com/GetStream/stream-chat-android/pull/2845)

### ✅ Added
- Added `memberLimit` parameter to `ChannelListViewModel` and `ChannelListViewModelFactory` that allows modifying the number of members to fetch per channel. [#2826](https://github.com/GetStream/stream-chat-android/pull/2826)
- Added `ChatMessageTextTransformer` to transform messages and set them to `TextView`. [#2786](https://github.com/GetStream/stream-chat-android/pull/2786)
- Added `AutoLinkableTextTransformer` which is an implementation of `ChatMessageTextTransformer`. After applying the transformer, it also makes links clickable in TextView. [#2786](https://github.com/GetStream/stream-chat-android/pull/2786)

### ⚠️ Changed
- `ChatUI.markdown` is deprecated in favour of `ChatUI.messageTextTransformer`. [#2786](https://github.com/GetStream/stream-chat-android/pull/2786)
- In the sample app the new behaviour for new messages is to count unread messages, instead of always scroll to bottom [#2865](https://github.com/GetStream/stream-chat-android/pull/)

## stream-chat-android-compose
### 🐞 Fixed
- Fixed a small issue with user avatars flickering [#2822](https://github.com/GetStream/stream-chat-android/pull/2822)
- Fixed faulty scrolling behavior in `Messages` by adding an autoscroll. [#2857](https://github.com/GetStream/stream-chat-android/pull/2857)
- Fixed the font size of avatar initials in the message list. [2862](https://github.com/GetStream/stream-chat-android/pull/2862)
- Fixed faulty scrolling behavior in `Channels` by adding an autoscroll. [#2887](  https://github.com/GetStream/stream-chat-android/pull/2887)
- Fixed the loading/playback speed of GIFs. [#2914](https://github.com/GetStream/stream-chat-android/pull/2914)

### ⬆️ Improved
- Added an animation to the `SelectedChannelMenu` component.
- Added an animation to the `ChannelInfo` component.
- Avatars now show fallback initials in case there was an error while loading images from the network. [#2830](https://github.com/GetStream/stream-chat-android/pull/2830)
- Added more parameters to the stateless version of the MessageComposer for consistency [#2809](https://github.com/GetStream/stream-chat-android/pull/2809)
- Updated primary accent colors in order to achieve a better contrast ratio for accessibility [#2857](https://github.com/GetStream/stream-chat-android/pull/2857)
- Removed default background color from `MessageItem` [#2857](https://github.com/GetStream/stream-chat-android/pull/2857)
- Added multiline mentions support [#2859](https://github.com/GetStream/stream-chat-android/pull/2859)
- Improved the way thread pagination works. [#2845](https://github.com/GetStream/stream-chat-android/pull/2845)

### ✅ Added
- Added the `headerContent` and `centerContent` Slot APIs for the `SelectedChannelMenu` component. [#2823](https://github.com/GetStream/stream-chat-android/pull/2823)
- Added the `headerContent` and `centerContent` Slot APIs for the `ChannelInfo` component. [#2823](https://github.com/GetStream/stream-chat-android/pull/2823)
- You can now define a `placeholderPainter` for the `Avatar` that is shown while the image is loading. [#2830](https://github.com/GetStream/stream-chat-android/pull/2830)
- Added more Slot APIs to the`MessageComposer` and `MessageInput` components [#2809](https://github.com/GetStream/stream-chat-android/pull/2809)
- Added [SelectedReactionsMenu documentation](https://getstream.io/chat/docs/sdk/android/compose/channel-components/selected-reactions-menu/). [#2868](https://github.com/GetStream/stream-chat-android/pull/2868)

### ⚠️ Changed
- Updated [ChatTheme documentation](https://getstream.io/chat/docs/sdk/android/compose/general-customization/chat-theme/). [#2833](https://github.com/GetStream/stream-chat-android/pull/2833)
- Updated [ChannelsScreen documentation](https://getstream.io/chat/docs/sdk/android/compose/channel-components/channels-screen/). [#2839](https://github.com/GetStream/stream-chat-android/pull/2839)
- Updated [ChannelItem documentation](https://getstream.io/chat/docs/sdk/android/compose/channel-components/channel-item/). [#2832](https://github.com/GetStream/stream-chat-android/pull/2832)
- Updated [ChannelListHeader documentation](https://getstream.io/chat/docs/sdk/android/compose/channel-components/channel-list-header/). [#2828](https://github.com/GetStream/stream-chat-android/pull/2828)
- Updated [Component Architecture documentation](https://getstream.io/chat/docs/sdk/android/compose/component-architecture/). [#2834](https://github.com/GetStream/stream-chat-android/pull/2834)
- Updated [SelectedChannelMenu documentation](https://getstream.io/chat/docs/sdk/android/compose/channel-components/selected-channel-menu/). [#2838](https://github.com/GetStream/stream-chat-android/pull/2838)
- Updated [ChannelList documentation](https://getstream.io/chat/docs/sdk/android/compose/channel-components/channel-list/). [#2847](https://github.com/GetStream/stream-chat-android/pull/2847)
- Updated [AttachmentsPicker documentation](https://getstream.io/chat/docs/sdk/android/compose/message-components/attachments-picker/) [#2860](https://github.com/GetStream/stream-chat-android/pull/2860)
- Renamed the `ChannelInfo` component to `SelectedChannelMenu`. [#2838](https://github.com/GetStream/stream-chat-android/pull/2838)
- Updated [Overview documentation](https://getstream.io/chat/docs/sdk/android/compose/overview/). [#2836](https://github.com/GetStream/stream-chat-android/pull/2836)
- Updated [Custom Attachments documentation](https://getstream.io/chat/docs/sdk/android/compose/general-customization/attachment-factory/) with minor sentence formatting changes [#2878](https://github.com/GetStream/stream-chat-android/pull/2878)
- Updated [MessagesScreen documentation](https://getstream.io/chat/docs/sdk/android/compose/message-components/messages-screen/) [#2866](https://github.com/GetStream/stream-chat-android/pull/2866)
- Updated [MessageList documentation](https://getstream.io/chat/docs/sdk/android/compose/message-components/message-list/). [#2869](https://github.com/GetStream/stream-chat-android/pull/2869)


# December 30th, 2021 - 4.25.1
## stream-chat-android-client
### ✅ Added
- Added support to paginate messages pinned in a channel. [#2848](https://github.com/GetStream/stream-chat-android/pull/2848).


# December 23th, 2021 - 4.25.0
## Common changes for all artifacts
### ⬆️ Improved
- Updated dependency versions
  - Kotlin 1.5.31
  - Compose framework 1.0.5
  - AndroidX
  - Lottie 4.2.2
  - OkHttp 4.9.3
  - Room 2.4.0
  - and other, see [#2771](https://github.com/GetStream/stream-chat-android/pull/2771) for more details

## stream-chat-android-offline
### 🐞 Fixed
- Fixed a bug when hard deleted messages still remain in the UI.
- Stabilized behavior of users' updates propagation across values of the channels and the messages. [#2803](https://github.com/GetStream/stream-chat-android/pull/2803)

### ⚠️ Changed
- 🚨 Breaking change: Added `cachedChannel` parameter to `ChatEventHandler::handleChatEvent` [#2807](https://github.com/GetStream/stream-chat-android/pull/2807)

## stream-chat-android-ui-components
### 🐞 Fixed
- Users' updates done in runtime are now propagated to the `MessageListView` component. [#2769](https://github.com/GetStream/stream-chat-android/pull/2769)
- Fixed the display of image attachments on the pinned message list screen. [#2792](https://github.com/GetStream/stream-chat-android/pull/2792)
-  Button for commands is now disabled in edit mode. [#2812](https://github.com/GetStream/stream-chat-android/pull/2812)
- Small bug fix for borders of attachments

### ⬆️ Improved
- Improved Korean 🇰🇷 and Japanese 🇯🇵 translation.
- Improved KDocs of UI components such as `ChannelListHeaderView` and `AvatarView`.

### ✅ Added
- Added header with back button and attachment's title to `AttachmentMediaActivity` which displays playable attachments.
  You can customize its appearance using `streamUiMediaActivityHeader`, `streamUiMediaActivityHeaderLeftActionButtonStyle` and `streamUiMediaActivityHeaderTitleStyle` attributes.
- Added `hard` flag to `MessageListViewModel.Event.DeleteMessage`.
  You can use `MessageListView::setMessageDeleteHandler` and pass `MessageListViewModel.Event.DeleteMessage(MESSAGE, hard = true)` to hard delete messages using `MessageListViewModel`.
  Check [MessageListViewModelBinding](https://github.com/GetStream/stream-chat-android/blob/main/stream-chat-android-ui-components/src/main/kotlin/io/getstream/chat/android/ui/message/list/viewmodel/MessageListViewModelBinding.kt#L37) for further details. [#2772](https://github.com/GetStream/stream-chat-android/pull/2772)
- Rtl support was added. If the app has `android:supportsRtl="true"` and the locale of the device needs Rtl support, the SDK will draw the components from the right-to-left instead the default way (left-to-right) [#2799](https://github.com/GetStream/stream-chat-android/pull/2799)

### ⚠️ Changed
- Constructor of `ChannelListViewModel` and `ChannelListViewModelFactory` changed. Now they ask for `ChatEventHandlerFactory` instead `ChatEventHandler`, so users can use `StateFlow<List<Channel>>` in their implementations of `ChatEventHandler`, which can make implementation smarter with resources (don't try to add a channel that is already there, for example) [#2747](https://github.com/GetStream/stream-chat-android/pull/2747)

### ❌ Removed

## stream-chat-android-compose
### 🐞 Fixed
- Fixed the message grouping logic to now include date separators when splitting message groups [#2770](https://github.com/GetStream/stream-chat-android/pull/2770)

### ⬆️ Improved
- Improved the UI for message footers to be more respective of thread replies [#2765](https://github.com/GetStream/stream-chat-android/pull/2765)
- Fixed the orientation and UI of ThreadParticipants [#2765](https://github.com/GetStream/stream-chat-android/pull/2765)
- Improved the API structure more, made the components package more clear [#2795](https://github.com/GetStream/stream-chat-android/pull/2795)
- Improved the way to customize the message item types and containers [#2791](https://github.com/GetStream/stream-chat-android/pull/2791)
- Added more parameters to the stateless version of the MessageComposer for consistency [#2809](https://github.com/GetStream/stream-chat-android/pull/2809)
- Added color and shape parameters to `MessageListHeader` and `ChannelListHeader` components [#2855](https://github.com/GetStream/stream-chat-android/pull/2855)

### ✅ Added
- Added site name labels to link attachments for websites using the Open Graph protocol [#2785](https://github.com/GetStream/stream-chat-android/pull/2785)
- Added preview screens for file attachments [#2764](https://github.com/GetStream/stream-chat-android/pull/2764)
- Added a way to disable date separator and system message items in the message list [#2770](https://github.com/GetStream/stream-chat-android/pull/2770)
- Added an option to the message options menu to unmute a user that sent the message. [#2787](https://github.com/GetStream/stream-chat-android/pull/2787)
- Added a `DefaultMessageContainer` component that encapsulates all default message types [#2791](https://github.com/GetStream/stream-chat-android/pull/2791)
- Added the `SelectedReactionsMenu` component that represents a list of user reactions left for a particular message [#2782](https://github.com/GetStream/stream-chat-android/pull/2782)

### ⚠️ Changed
- Removed SelectedMessageOverlay and replaced it with SelectedMessageMenu - [#2768](https://github.com/GetStream/stream-chat-android/pull/2768)
- Big changes to the structure of the project, making it easier to find all the components and building blocks - [#2752](https://github.com/GetStream/stream-chat-android/pull/2752)
- Renamed the `common` package to `components` and added a logical structure to the components there
- Decoupled many smaller components to the `components` package and their individual files, for ease of use
- Improved the API of several smaller components
- Added a few missing previews
- Changed various component names, removed unused/redundant component blocks and moved to Default components [#2795](https://github.com/GetStream/stream-chat-android/pull/2795)
- Changed some of the component types regarding the message item [#2791](https://github.com/GetStream/stream-chat-android/pull/2791)
- Moved message item components to `components.messages` [#2791](https://github.com/GetStream/stream-chat-android/pull/2791)
- When querying for more channels, `ChannelListViewModel` now uses `OfflinePlugin` based approach if it is enabled. [#2790](https://github.com/GetStream/stream-chat-android/pull/2790)
- Updated [MessageListHeader Documentation](https://getstream.io/chat/docs/sdk/android/compose/message-components/message-list-header/) [#2855](https://github.com/GetStream/stream-chat-android/pull/2855)

### ❌ Removed
- Removed some redundant components from separate files and the `components` package [#2795](https://github.com/GetStream/stream-chat-android/pull/2795)


# December 9th, 2021 - 4.24.0
## stream-chat-android-offline
### 🐞 Fixed
- Fix the issue when users' data can be outdated until restart SDK.

### ✅ Added
- Added new extension function `ChatClient::keystroke`.
- Added new extension function `ChatClient::stopTyping`.

## stream-chat-android-ui-common
### 🐞 Fixed
- Fixed `MessageInputFieldView#mode` not being reset after custom attachments were cleared

## stream-chat-android-ui-components
### 🐞 Fixed
- Fixed crash related with creation of MessageOptionsDialogFragment
- Fixed behaviour related to search messages, when message was not already loaded from database MessageListView could not scroll to searched message.
- Removed cut from text when text end with Italic
- Fixed `GiphyViewHolderStyle#cardBackgroundColor` not getting applied
- Fixed bug related of not removing channels when filter selects channels where the the current user is not a member

### ⬆️ Improved
- Replied messages now have a limit for size. The text will get cut if there's too many characters or too many line breaks.
- Improved Korean 🇰🇷 translations.

### ✅ Added
- Added scroll to original message when clicking in a reply message. Use `ReplyMessageClickListener` to change the behaviour of click in reply messages.

## stream-chat-android-compose
### 🐞 Fixed
- Removed preemptive attachment loading that was resulting in crashes on certain Android API versions
- Fixed incorrect message shape for theirs messages in threads.

### ⬆️ Improved
- Minor UI improvements to the message overlay
- Enabled scrolling behavior in SelectedMessageOverlay

### ✅ Added
- Added the mention suggestion popup to the `MessageComposer` component, that allows to autocomplete a mention from a list of users.
- Added support for slowdown mode. Users are no longer able to send messages during the cooldown interval.
- Added support for system messages.
- Added support for Giphy command.
- Added message pinning to the list of message options
- Added pinned message UI
- Added a checkbox to the `MessageComposer` component, that allows to display a thread message in the parent channel.
- Added an option to flag a message to the message options overlay.

### ⚠️ Changed
- Changed the way focus state works for focused messages.
- Added the Pin type to the MessageAction sealed class
- Renamed a bunch of state classes for Compose component, to have the `State` prefix, general renaming, imports and other quality of life improvements
- Renamed `ReactionOption` state wrapper to `ReactionOptionItemState`
- Renamed `MessageListItem` state wrapper to `MessageListItemState` and its children now have a `State` suffix
- Renamed `AttachmentItem` state wrapper to `AttachmentPickerItemState`
- Renamed `MessageInputState` to `MessageComposerState`
- Renamed `MessageOption` to `MessageOptionState`
- Renamed `defaultMessageOptions()` to `defaultMessageOptionsState()`


# November 25th, 2021 - 4.23.0
## Common changes for all artifacts
### ⬆️ Improved
- Improved logs for errors in the SDK.

## stream-chat-android-offline
### 🐞 Fixed
- Deprecated `QueryChannelsController::mutedChannelsIds`. Use `ChatDomain.mutedChannels` instead
- Fix issue when sent attachments from Android SDK don't show title in iOS.

### ✅ Added
- Added new extension function `ChatClient::replayEventsForActiveChannels`.
- Added new extension function `ChatClient::setMessageForReply`.
- Added new extension function `ChatClient::downloadAttachment` to download attachments without `ChatDomain`.

## stream-chat-android-ui-common
### ✅ Added
- Made `ThreeTenInitializer` public to allow manual invocations of it. See the new [documentation](https://getstream.io/chat/docs/sdk/android/ui/guides/app-startup-initializers/) for more details.

## stream-chat-android-ui-components
### 🐞 Fixed
- Removed ripple effect for attachements in message options.
### ⬆️ Improved
- More customization for AvatarView. Now it is possible to choose between Square and Circle. Use new fields in AvatarStyle to customize AvatarView the way you prefer. 
### ✅ Added
- Added setter `MessageListView.setMessageBackgroundFactory` to set a factory to provide a background for messages. 
- Added `MessageInputViewModel::sendMessageWithCustomAttachments` function allowing to send message with custom attachments list.
- Added `MessageInputView::submitCustomAttachments` function allowing setting custom attachments in `MessageInputView`.
- Added `SelectedCustomAttachmentViewHolderFactory` interface and `BaseSelectedCustomAttachmentViewHolder`class allowing defining how previews of custom attachments in `MessageInputView` should be rendered.

### ⚠️ Changed
- Added `MessageSendHandler::sendMessageWithCustomAttachments` and `MessageSendHandler::sendToThreadWithCustomAttachments` allowing to intercept sending custom attachments actions.

## stream-chat-android-compose
### 🐞 Fixed
- Fixed the information about channel members shown in the `MessageListHeader` subtitle.
- Fixed the bug where the channel icon did not appear because of a lengthy title.

### ⬆️ Improved
- Updated a lot of documentation around the Messages features
- Improved the subtitle text in the `MessageListHeader` component.
- Now, the `MessageComposer` component supports sending `typing.start` and `typing.stop` events when a user starts or stops typing.
- Made the `ChannelNameFormatter`, `ClipboardHandler` and `MessagePreviewFormatter` interfaces functional for ease of use.
- Now, an error Toast is shown when the input in the `MessageComposer` does not pass validation.

### ✅ Added
- Added the "mute" option to the `ChannelInfo` action dialog.
- Added a wrapper for the message input state in the form of `MessageInputState`
- Added `attachmentsContentImageWidth`, `attachmentsContentImageHeight`, `attachmentsContentGiphyWidth`, `attachmentsContentGiphyHeight`, `attachmentsContentLinkWidth`, `attachmentsContentFileWidth` and `attachmentsContentFileUploadWidth` options to `StreamDimens`, to make it possible to customize the dimensions of attachments content via `ChatTheme`.
- Added a thread separator between a parent message and thread replies.
- Added the `threadSeparatorGradientStart` and `threadSeparatorGradientEnd` options to `StreamColors`, to make it possible to customize the thread separator background gradient colors via `ChatTheme`.
- Added the `threadSeparatorVerticalPadding` and `threadSeparatorTextVerticalPadding` options to `StreamDimens`, to make it possible to customize the dimensions of thread separator via `ChatTheme`.
- Added a typing indicator to the `MessageListHeader` component. 
- Added the `messageOverlayActionItemHeight` option to `StreamDimens`, to make it possible to customize the height of an action item on the selected message overlay via `ChatTheme`.
- Added the `messageAlignmentProvider` field to the `ChatTheme` that allows to customize message horizontal alignment. 
- Added the `maxAttachmentCount` and `maxAttachmentSize` parameters to the `MessagesViewModelFactory`, to make it possible to customize the allowed number and size of attachments that can be sent via the `MessageComposer` component.
- Added the `textStyle` and `textColor` parameters to the `NetworkLoadingView` component, to make it possible to customize the text appearance of the inner text.

### ⚠️ Changed
- Made the MessageMode subtypes to the parent class, to make it easier to understand when importing
- Renamed the MessageMode.Thread to MessageMode.MessageThread for clarity
- Changed the signature of the MessageComposer to accommodate for the `MessageInputState`
- Moved common state to the `io.getstream.chat.android.common` package
- Made the `AttachmentFactory.previewContent` field nullable.
- Exposed `MessageReactions` as a public component so users can use it to display a message reactions bubble in their custom UI.
- Changed the type of the inner channel items in the `ChannelsState` class from `Channel` to `ChannelItem`.


# November 11th, 2021 - 4.22.0
## Common changes for all artifacts
### ⬆️ Improved
- Bumped the SDKs target API to 31
- Updated WorkManager to version 2.7.0, which fixes compatibility issues with SDK 31

### ✅ Added
- Added Indonesian :indonesia: translations.
- Added `onErrorSuspend` extension for `Result` to allow executing suspending lambda function for handing error response.

## stream-chat-android
### ✅ Added
- Added `ChannelListItemAdapter::getChannels()` for getting a list of channels

## stream-chat-android-client
### ✅ Added
- Added `NotificationConfig::shouldShowNotificationOnPush` that allows enabling/disabling showing notification after receiving a push message

### ⚠️ Changed
- `NotificationConfig::pushNotificationsEnabled` is now disabled by default if you don't provide custom `NotificationConfig` - our SDK won't create a `NotificationChannel` if push notifications are not configured

## stream-chat-android-offline
### 🐞 Fixed
- Fixed inserting messages with empty `Message::cid`

### ✅ Added
- Added new extension function `ChatCliet::requestMembers` to query members without `ChatDomain`.
- Added new extension function `ChatCliet::searchUsersByName`.

### ⚠️ Changed
- 🚨 Breaking change: `RetryPolicy` in `ChatDomain` is now immutable and can only be set with Builder before creating an instance of it.
- 🚨 Breaking change: `ChannelEventsHandler` is renamed to `ChatEventHandler`, it's function is renamed from `onChannelEvent` to `handleChatEvent`, EventHandlingResult is sealed class now. To get more details read [our docs](https://getstream.io/chat/docs/sdk/android/ui/components/channel-list/#chateventhandler)

## stream-chat-android-ui-components
### 🐞 Fixed
- Fixed bug when showing messages with pending attachments that cause loading state to be not shown in some cases.
- Fixed clearing `MessageInputView` after dismissing message to edit
- Fixed support for videos from other SDKs
- Fixed downloading attachments with some special characters in their names

### ⬆️ Improved
- Improved Korean 🇰🇷 translation related to the flagging.
- 🚨 Breaking change: Now the button for sending message in MessageInputView sizes itself accordingly with the drawable used, instead of having a predefined size (32dp)
- Improved KDocs for `MessageListFragment`.

### ✅ Added
- You can now use MessageListView.backgroundDrawable to have more flexibility to customize your message items background. Be aware that setting backgroundDrawable will override the background configurations of xml.
- Added `streamUiEditInputModeIcon` and `streamUiReplyInputModeIcon` attributes to `MessageInputView`.
  Use them to customize icon in the `MessageInputView's` top left corner displayed when user edits or replies to the message.
- Added `setMessageInputModeListener`, `setSendMessageButtonEnabledDrawable` and `setSendMessageButtonDisabledDrawable` method to `MessageInputView`.
  They can be used together for changing send button icon based on current input mode. See [docs](https://getstream.io/chat/docs/sdk/android/ui/components/message-input#changing-send-message-button) for more details.
- Added static methods `createIntent` and `newInstance` those doesn't have default parameters on `MessageListActivity` and `MessageListFragment` for supporting Java side.

## stream-chat-android-compose
### 🐞 Fixed
- Fixed channel options that are displayed in the `ChannelInfo` component.

### ⬆️ Improved
- Improved the icon set and polished the UI for various Messages features
- Improved the set of customization options for the `DefaultChannelItem`
- Updated documentation for Channels set of features
- Now it is possible to search for distinct channels by member names using `ChannelListViewModel`.
- Improved the design of `ChannelInfo` bottom sheet dialog.

### ✅ Added
- Added a new parameter to the `AttachmentFactory` called `previewContent` that represents attachments within the MessageInput
- Added the `leadingContent`, `detailsContent`, `trailingContent` and `divider` Slot APIs for the `DefaultChannelItem`
- Added `StreamDimens` option to the `ChatTheme`, to allow for dimension customization across the app.
- Added localization support for the components related the channel list.
- Added the `emptySearchContent` parameter to `ChannelList` component that allows to customize the empty placeholder, when there are no channels matching the search query.
- Added support for the muted channel indicator in the message list.
- Added `ChannelNameFormatter` option to the `ChatTheme`, to allow for channel name format customization across the app.
- Added the `textFormatter` field to `AttachmentFactory`, to allow for attachment text format customization.
- Added `MessagePreviewFormatter` option to the `ChatTheme`, to allow for message preview text format customization across the app.
- Added the `leadingContent`, `headerContent`, `footerContent`, `trailingContent` and `content` Slot APIs for the `DefaultMessageItem`
- Added `channelInfoUserItemWidth`, `channelInfoUserItemHorizontalPadding` and `channelInfoUserItemAvatarSize` options to `StreamDimens`, to make it possible to customize the dimensions inside the `ChannelInfo` component via `ChatTheme`.
- Added `ownMessagesBackground`, `otherMessagesBackground` and `deletedMessagesBackgroundColor` options to `StreamColors`, to make it possible to customize the message bubble color via `ChatTheme`.

### ⚠️ Changed
- The `AttachmentFactory` now requires an additional parameter - `previewContent` that's used to preview the attachment within the MessageInput, so please be aware of this!
- Renamed `ChannelOption.icon` property to `ChannelOption.iconPainter` and changed the property type from `ImageVector` to `Painter`.
- Changed the type of the `ChannelListViewModel.selectedChannel` field to `MutableState<Channel?>`.


# October 27th, 2021 - 4.21.0
## Common changes for all artifacts
### ⬆️ Improved
- Improved Korean 🇰🇷 translations.

### ✅ Added
- Added `ChatDomain.connectionState` that exposes 3 states: `CONNECTED`, `CONNECTING` and `OFFLINE`.
  `ChannelListHeaderView` and `MessageListHeaderView` show different title based on newly introduced connection state.
  `ChatDomain.online` is now deprecated - use `ChatDomain.connectionState` instead.

## stream-chat-android-client
### ⬆️ Improved
- Added KDocs for `Result` properties and methods.

### ✅ Added
- The `UserCredentialStorage` interface was added to `ChatClient`. You can set your own implementation via `ChatClient.Builder::credentialStorage`

### ⚠️ Changed
- 🚨 Breaking change: Config property `isRepliesEnabled` is renamed to `isThreadEnabled` to avoid misleading. Now it toggles only thread feature.

### ❌ Removed
- `androidx-security-crypto` dependency was removed. Now, the user's token storage uses private shared preferences by default.

## stream-chat-android-offline
### 🐞 Fixed
- Fix bug when ChannelEventsHandler was not used even if it was set in QueryChannelsController

### ⬆️ Improved
- Channel gets removed from `QueryChannelsController` when receive `ChannelHiddenEvent`

## stream-chat-android-ui-components
### 🐞 Fixed
- Fixed position of reactions. Now the reactions adapts its starting position to fit entirely in the screen. 
- 🚨 Breaking change: Fixing positions of reactions in edit reactions dialog. Using a GridLayoutManager instead of LinearLayoutManager, so now there's box with all reactions instead of a scrollable list. The way to customize the box is a bit different, then a breaking change was inserted in this feature. 
- Made it impossible to send a message during the cooldown interval in slow mode.

### ⬆️ Improved
- Better position for icon of failed message
- Small improvement for information update in messages. The ViewHolders only update the information that had a change.

### ✅ Added
- Added `streamUiMaxAttachmentsCount` attribute to `MessageInputView` to allow customizing the maximum number of attachments in the single message.
The maximum attachments count cannot be greater than 10. Default value: 10.
- Added `streamUiMessageMaxWidthFactorMine` and `streamUiMessageMaxWidthFactorTheirs` `MessageListView` attributes. You can adjust messages width by passing values in [75% - 100%] range.
- Added `MessageInputView::setAttachmentButtonClickListener` that helps you to override click listener for the attachment button.
- Added `MessageInputView::submitAttachments` method to set attachments in `MessageInputView` to be sent with a message.

### ⚠️ Changed
- Feature of replied messages can be enabled/disabled only locally via SDK. `Thread` dashboard flag toggles only thread feature.

## stream-chat-android-compose
### ⬆️ Improved
- Added a way to customize the app font family, by passing in a parameter to `StreamTypography.defaultTypography()`
- Improved permission handling for the `AttachmentsPicker` to handle only the required permissions
- `ThreadParticipants` is now public and can be used for your custom UI.

### ✅ Added
- `ThreadParticipants` component now has a `text: String` parameter allowing customizing the thread label.
- Added unread message count indicators to ChannelItems to show users more info about their channels

### ⚠️ Changed
- `CAMERA` permission is no longer required to be declared in the App Manifest, because we don't use it

### ❌ Removed
- Removed `CAMERA` permission requirement, because we don't use internal camera preview, we request a 3rd party app
- Removed `CAMERA` permission checks if the user doesn't require the permission in their app


# October 18th, 2021 - 4.20.0
## Common changes for all artifacts
### ⬆️ Improved
- Upgraded Kotlin version to 1.5.30
- Make our SDK compile-friendly with TargetSDK 31
- Upgraded Coil version to [1.4.0](https://github.com/coil-kt/coil/releases/tag/1.4.0)

### ⚠️ Changed
- 🚨 Breaking change: `ProgressCallback` is not invoked on main thread anymore. So make sure to handle it if you were previously using this callback to update the UI directly.
- Attachment#uploadState is now updated in real-time during uploads.

### ❌ Removed
- Removed `ProgressTrackerFactory` and `ProgressTracker` in favour of new progress tracking implementation.

## stream-chat-android
### ✅ Added
- Push Notification uses `MessagingStyle` on devices with API Version 23+
- Push Notification configuration has been simplified, check our [docs](https://getstream.io/chat/docs/sdk/android/client/guides/push-notifications/#customizing-push-notifications) to see how it works
- `NotificationHandler` interface allows you to implement your own Push Notification logic show/remove notifications. It is the new interface you need to use if you were using `ChatNotificationHandler` previously
- `NotificationHandlerFactory` help you to use our default `NotificationHandler` implementations

### ⚠️ Changed
- Some properties of `NotificationConfig` has been deprecated, check our [DEPRECATIONS](https://github.com/GetStream/stream-chat-android/blob/main/DEPRECATIONS.md) section
- `ChatNotificationhandler` class has been deprecated, you need to use `NotificationHandler` now. Check our [DEPRECATIONS](https://github.com/GetStream/stream-chat-android/blob/main/DEPRECATIONS.md) section.

## stream-chat-android-client
### 🐞 Fixed
- Fixed issues with Proguard stripping response classes incorrectly

### ⬆️ Improved
- Added KDocs for `ChatClient.Builder` methods.
- `ChatClient` now defaults to using the `https://chat.stream-io-api.com` base URL, using [Stream's Edge API Infrastructure](https://getstream.io/blog/chat-edge-infrastructure/) instead of connecting to a region-specific API. If you're not on a dedicated chat infrastructure, remove any region-specific base URL settings from the `ChatClient.Builder` to use Edge instead.

### ✅ Added
- 🚨 Breaking change: A new `Idle` state is added to `Attachment.UploadState`.
- Added a new callback function `onProgress(bytesUploaded: Long, totalLength: Long)` in `ProgressCallback`.
- Added the possibility to add your own instance of OkHttpClient with `ChatClient.okHttpClient`.

### ⚠️ Changed
- 🚨 Breaking change: `Attachment.UploadState.InProgress` now is data class having two fields, `bytesUploaded: Long` and `totalBytes: Long` instead of object.
- Deprecated the `ChatClient.Builder#cdnUrl` method. To customize file uploads, set a custom `FileUploader` implementation instead. More info in the documentation: [Using Your Own CDN](https://getstream.io/chat/docs/android/file_uploads/?language=kotlin#using-your-own-cdn).

## stream-chat-android-offline
### 🐞 Fixed
- Fixed infinite loading of message if any of its attachments uploading was failed

### ✅ Added
- `ChannelEventsHandler` is added to `QueryChannelsController` to handle updating channel list logic after receiving events. You can provide custom `ChannelEventsHandler` through `ChannelListViewModel` or using `QueryChannelsController` directly.

### ⚠️ Changed
- `QueryChannelsController::newChannelEventFilter` and `QueryChannelsController#checkFilterOnChannelUpdatedEvent` are now deprecated. See the deprecation log for more details.

## stream-chat-android-ui-common
### 🐞 Fixed
- Fixed PDF attachments previews

## stream-chat-android-ui-components
### 🐞 Fixed
- Fixed bug related to scroll of messages.
- Updating attachments view holder only when attachments have changed. This fixes a problem with reloading gifs when reactions are added or removed.
- Fixing ViewReactionsView being cropped if more than 7 reactions are added
- Fix bug using custom attributes into views inflated into our SDK Views

### ⬆️ Improved
- Now it is possible to set a custom `LinearLayoutManager` to `MessageListView`, this can be used to change stack of messages or revert the layout.
- Removed full screen loading view when loading more message items on the `SearchResultListView`.

### ✅ Added
- Added `MessageListView::getRecyclerView` method which exposes the inner `RecyclerView` with message list items.
- Added `MessageListView::setUserReactionClickListener` method to set a listener used when a reaction left by a user is clicked on the message options overlay.
- Added attr `streamUiScrollButtonElevation` to set the elevation of scroll button ot `MessageListView` 
### ⚠️ Changed
- `ChatUI.uiMode` has been deprecated. If you want to force Dark/Light theme, you need to use `AppCompatDelegate.setDefaultNightMode(AppCompatDelegate.MODE_NIGHT_NO|AppCompatDelegate.MODE_NIGHT_YES)`

### ❌ Removed
- `android.permission.CAMERA` from our Manifest. This permission is not required anymore.

## stream-chat-android-compose
### 🐞 Fixed
- Fixed a bug where attachments weren't properly stored when editing a message

### ⬆️ Improved
- Updated the Compose framework version (1.0.3)
- Updated the Accompanist libraries version (0.19.0)
- Improved overlays in all components, to match the same design and opacity
- Added smaller animations to the AttachmentPicker in the MessagesScreen
- General improvements in the Attachments API and the way we build different attachments
- Allowed for better long clicks on attachments
- Improved the experience of creating the MessagesViewModelFactory with default arguments
- Updated and cleaned up Channel screen design
- Improved logic for updating the `lastSeenMessage` for fewer calculations

### ✅ Added
- Added DateSeparator items to Messages to group up messages by their creation date
- Added an `overlayDark` color for date separators and similar UI components

### ⚠️ Changed
- Removed AttachmentPicker option when editing messages
- Removed Attachment previews when editing messages with attachments
- Improved the ease of use of the AttachmentState API by keeping it state & actions only
- Moved the `modifier` parameter outside of the AttachmentState to the AttachmentFactory
- Updated Attachments to hold `Message` items instead of `MessageItem`s
- Changed the type of the `onLastVisibleMessageChanged` parameter to `Message` for ease of use
- Changed the parameter type of `itemContent` in `MessageList` and `Messages` to `MessageListItem`
- Renamed `onScrollToBottom` to `onScrolledToBottom` in `MessageList` and `Messages`
- Made the ChannelListHeader Slot APIs non-nullable so they're always provided, also made them an extension of the RowScope for ease of use


# September 15th, 2021 - 4.19.0
## Common changes for all artifacts
### ✅ Added
- Create new artifact to integrate Huawei Push Kit with Stream. You will need to add  `stream-chat-android-pushprovider-huawei` artifact to your App. Check our [docs](https://getstream.io/chat/docs/sdk/android/client/guides/push-notifications/huawei) for further details.

## stream-chat-android
### ✅ Added
- Added a method to dismiss all notifications from a channel. It is handled internally from the SDK but you are able to dismiss channel notification at whatever time calling `ChatClient::dismissChannelNotifications`
- Notifications are dismissed after the user logout the SDK

## stream-chat-android-client
### 🐞 Fixed
- Fixed sending messages using `ChatClient::sendMessage` without explicitly specifying the sender user id.
- Fixed sending custom attachments without files to upload
- Fixed deserialization issues when parsing `ChannelTruncatedEvent` and `MessageDeletedEvent` events with an absent user.

### ⬆️ Improved
- Custom attachment types are now preserved after file uploads

### ✅ Added
- Added `hardDelete` field to `MessageDeletedEvent`.

### ⚠️ Changed
- Now it is possible to hard delete messages. Insert a flag `hard = true` in the `ChatClient.deleteMessage` and it will be deleted in the backend. **This action can't be undone!**

## stream-chat-android-ui-common
### 🐞 Fixed
- Fixed bug with light mode.
- Removed `streamUiValidTheme`, as we don't support extending our base theme any longer. Please don't extend our base theme and set the `streamUiTheme` in your application theme instead.

## stream-chat-android-ui-components
### ✅ Added
- Notifications are dismissed after the user go into the channel conversation when you are using `MessageListView`
- Added `bubbleBorderColorMine`, `bubbleBorderColorTheirs`, `bubbleBorderWidthMine`, `bubbleBorderWidthTheirs` to `ViewReactionsViewStyle` for customizing reactions` border

## stream-chat-android-compose
### ⬆️ Improved
- Updated the Compose framework version (1.0.2)
- Updated the Accompanist library version (0.18.0)

### ✅ Added
- Added an uploading indicator to files and images
- Images being uploaded are now preloaded from the system
- Upload indicators show the upload progress and how much data is left to send
- Added more image options to the ImagePreviewActivity such as download, delete, reply to message...
- Added an Image Gallery feature to the ImagePreviewActivity where users can browse all the images
- Notifications are dismissed after the user go into the channel conversation when you are using `MessageList`

### ⚠️ Changed
- `StreamAttachment.defaultFactories()` is a function now, instead of a property.
- Updated all default value factories to functions (e.g. StreamTypography)
- Re-organized all attachment factories and split up code in multiple packages
- Changed the `AttachmentState` `message` property name to `messageItem`
- Added an `isFocused` property to `MessageItem`
- Added an `onImagePreviewResult` callback/parameter to various Messages screen components

### ❌ Removed

## stream-chat-android-pushprovider-firebase
### ✅ Added
- Added a `FirebaseMessagingDelegate` class to simplify custom implementations of `FirebaseMessagingService` that forward messages to the SDK. See [Using a Custom Firebase Messaging Service](https://getstream.io/chat/docs/sdk/android/client/guides/push-notifications/firebase/#using-a-custom-firebase-messaging-service) for more details.

## stream-chat-android-pushprovider-huawei
### ✅ Added
- Added a `HuaweiMessagingDelegate` class to simplify custom implementations of `HmsMessageService` that forward messages to the SDK. See [Using a Custom Huawei Messaging Service](https://getstream.io/chat/docs/sdk/android/client/guides/push-notifications/huawei#using-a-custom-huawei-messaging-service) for more details.

# September 15th, 2021 - 4.18.0
## stream-chat-android-client
### 🐞 Fixed
- Fixed setting notification's `contentTitle` when a Channel doesn't have the name. It will now show members names instead

### ✅ Added
- Added a new way to paginate through search message results using limit and next/previous values.

### ⚠️ Changed
- Deprecated `Channel#name`, `Channel#image`, `User#name`, `Ues#image` extension properties. Use class members instead.

### ❌ Removed
- Completely removed the old serialization implementation. You can no longer opt-out of using the new serialization implementation.
- Removed the `UpdateUsersRequest` class.

## stream-chat-android-offline
### ⬆️ Improved
- Improving logs for Message deletion error.

## stream-chat-android-ui-common
### 🐞 Fixed
- Fixed theme for `AttachmentDocumentActivity`. Now it is applied: `Theme.AppCompat.DayNight.NoActionBar`

## stream-chat-android-ui-components
### 🐞 Fixed
- Fixed the bug when MessageInputView let send a message with large attachments. Such message is never sent.
- Fixed bug related to `ScrollHelper` when `MessageListView` is initialised more than once.

### ⬆️ Improved
- The search for mentions now includes transliteration, diacritics removal, and ignore typos. To use transliteration, pass the id of the desired alphabets to `DefaultStreamTransliterator`, add it to DefaultUserLookupHandler and set it using `MessageInputView.setUserLookupHandler`. Transliteration works only for android API 29. If you like to add your own transliteration use https://unicode-org.github.io/icu/userguide/icu4j/.
- Improved scroll of message when many gif images are present in `MessageListView`

### ✅ Added
- Added scroll behaviour to `MessageListViewStyle`.

## stream-chat-android-compose
### 🐞 Fixed
- Fixed a bug where the Message list flickered when sending new messages
- Fixed a few bugs where some attachments had upload state and weren't file/image uploads

### ⬆️ Improved
- Improved the Message list scrolling behavior and scroll to bottom actions
- Added an unread count on the Message list's scroll to bottom CTA
- Improved the way we build items in the Message list
- Added line limit to link attachment descriptions
- Added a way to customize the default line limit for link descriptions
- Improved the `MessageListHeader` with more customization options

### ✅ Added
- Added an uploading indicator to files and images
- Images being uploaded are now preloaded from the system
- Upload indicators show the upload progress and how much data is left to send
- Added UploadAttachmentFactory that handles attachment uploads

### ⚠️ Changed
- `StreamAttachment.defaultFactories()` is a function now, instead of a property.
- Updated all default value factories to functions (e.g. StreamTypography)
- Re-organized all attachment factories and split up code in multiple packages
- Changed the `AttachmentState` `message` property name to `messageItem`
- Added a `Channel` parameter to the `MessagesScreen`'s `onHeaderActionClick` lambda
- Changed the way the `MessageListHeader` is structured by adding slot components

# August 30th, 2021 - 4.17.2
## stream-chat-android-ui-client
### 🐞 Fixed
- Fixed bug which can lead to crash when immediate logout after login

# August 30th, 2021 - 4.17.2
## stream-chat-android-ui-components
### 🐞 Fixed
- Fixes a bug related to incorrect theme of AttachmentActivity.

# August 30th, 2021 - 4.17.1
## Common changes for all artifacts
### ⬆️ Improved
- Now we provide SNAPSHOT versions of our SDK for every commit arrives to the `develop` branch.
  They shouldn't be used for a production release because they could contains some known bugs or breaking changes that will be fixed before a normal version is released, but you can use them to fetch last changes from our SDK
  To use them you need add a new maven repository to your `build.gradle` file and use the SNAPSHOT.
```
 maven { url 'https://oss.sonatype.org/content/repositories/snapshots/' }
```
Giving that our last SDK version is `X.Y.Z`, the SNAPSHOT version would be `X.Y.(Z+1)-SNAPSHOT`

## stream-chat-android-client
### 🐞 Fixed
- `TooManyRequestsException` caused to be subscribed multiple times to the `ConnectivityManager`

### ⬆️ Improved
- Reconnection process

## stream-chat-android-offline
### ✅ Added
- Added `ChatDomain#Builder#uploadAttachmentsWorkerNetworkType` for customizing `UploadAttachmentsWorker` network type constraint

## stream-chat-android-ui-common
### 🐞 Fixed
- Fixed a bug in state handling for anonymous users.

## stream-chat-android-ui-components
### 🐞 Fixed
- Fix for position of deleted messages for other users
- Fix glitch in selectors of file

### ✅ Added
- Added style attributes for `AttachmentGalleryActivity` to control menu options like enabling/disabling reply button etc.
- Now it is possible to customize when the avatar appears in the conversation. It is possible to use an avatar in messages from other users and for messages of the current user. You can check it here:  https://getstream.io/chat/docs/sdk/android/ui/components/message-list/#configure-when-avatar-appears
- Added support for slow mode. Users are no longer able to send messages during cooldown interval.
- Added possibility to customize the appearance of cooldown timer in the `MessageInputView` using the following attributes:
  - `streamUiCooldownTimerTextSize`, `streamUiCooldownTimerTextColor`, `streamUiCooldownTimerFontAssets`, `streamUiCooldownTimerFont`, `streamUiCooldownTimerTextStyle` attributes to customize cooldown timer text
  - `cooldownTimerBackgroundDrawable`- the background drawable for cooldown timer

# August 24th, 2021 - 4.17.0
## Common changes for all artifacts
### ⬆️ Improved
- Updated Target API Level to 30
- Updated dependency versions
  - Coil 1.3.2
  - AndroidX Activity 1.3.1
  - AndroidX Startup 1.1.0
  - AndroidX ConstraintLayout 2.1.0
  - Lottie 4.0.0

## stream-chat-android-client
### 🐞 Fixed
- Fixed a serialization error when editing messages that are replies

### ✅ Added
- Added the `expiration` parameter to `ChatClient::muteChannel`, `ChannelClient:mute` methods
- Added the `timeout` parameter to `ChatClient::muteUser`, `ChannelClient:mute::muteUser` methods

### ⚠️ Changed
- Allow specifying multiple attachment's type when getting messages with attachments:
  - Deprecated `ChatClient::getMessagesWithAttachments` with `type` parameter. Use `ChatClient::getMessagesWithAttachments` function with types list instead
  - Deprecated `ChannelClient::getMessagesWithAttachments` with `type` parameter. Use `ChannelClient::getMessagesWithAttachments` function with types list instead

## stream-chat-android-ui-common
### 🐞 Fixed
- Fixed a bug in state handling for anonymous users.

## stream-chat-android-ui-components
### ✅ Added
- Added self-contained higher-level UI components:
  - `ChannelListFragment` - channel list screen which internally contains `ChannelListHeaderView`, `ChannelListView`, `SearchInputView`, `SearchResultListView`.
  - `ChannelListActivity` - thin wrapper around `ChannelListFragment`
  - `MessageListFragment` - message list screen which internally contains `MessageListHeaderView`, `MessageListView`, `MessageInputView`.
  - `MessageListActivity` - thin wrapper around `MessageListFragment`
    Check [ChannelListScreen](https://getstream.io/chat/docs/sdk/android/ui/components/channel-list-screen/) and [MessageListScreen](https://getstream.io/chat/docs/sdk/android/ui/components/message-list-screen/) docs for further details.

## stream-chat-android-compose
### 🐞 Fixed
- Added missing `emptyContent` and `loadingContent` parameters to `MessageList` inner components.
- Fixed a bug where selected File attachment icons were clipped.
- Fixed a bug where image file attachments weren't shown as thumbnails.
- Added an overlay to the `ChannelInfo` that blocks outside clicks.
- Updated the `ChannelInfoUserItem` to use the `UserAvatar`.

### ⬆️ Improved
- Added default date and time formatting to Channel and Message items.
- Improved attachments API by providing cleaner examples of attachment factories.
- Updated documentation & examples.
- Decoupled attachment content to specific attachment files.
- Decoupled message attachment content to a `MessageAttachmentsContent` component.
- Re-structured SDK module to accommodate a new `attachment` package.

### ✅ Added
- Added `DateFormatter` option to the `ChatTheme`, to allow for date format customization across the app.
- Added a `Timestamp` component that encapsulates date formatting.
- Added a way to customize and override if messages use unique reactions.
- Added a `GiphyAttachmentFactory` for GIF specific attachments.
- Added support for loading GIFs using a custom `ImageLoader` for Coil.


# August 12th, 2021 - 4.16.0
## Common changes for all artifacts
### ✅ Added
- Added support for several languages:
  - French
  - Hindi
  - Italian
  - Japanese
  - Korean
  - Spanish
    You can disable them by explicitly setting `resConfigs` inside `build.gradle` file. Check our [docs](https://getstream.io/chat/docs/sdk/android/ui/guides/custom-translations/) for further details.
### ⚠️ Changed
- 🚨 Breaking change: Firebase dependencies have been extracted from our SDK. If you want to continue working with Firebase Push Notification you need to add `stream-chat-android-pushprovider-firebase` artifact to your App
  Check our [docs](https://getstream.io/chat/docs/sdk/android/client/guides/push-notifications/) for further details.
- Updated the Kotlin version to latest supported - `1.5.21`.

## stream-chat-android
### 🐞 Fixed
- Fixed markdown links rendering using custom linkify implementation.

## stream-chat-android-client
### ✅ Added
- `PushMessage` class created to store Push Notification data
- `PushDeviceGenerator` interface to obtain the Push Token and create the `Device`

### ⚠️ Changed
- `Device` class has an extra attribute with the `PushProvider` used on this device
- Breaking change: `ChatClient.setDevice()` and `ChatClient.addDevice()` now receive a `device` instance, instead of only receive the push provider token
- `RemoteMessage` from Firebase is not used anymore inside of our SDK, now it needs to be used with `PushMessage` class
- `NotificationConfig` has a new list of `PushDeviceGenerator` instance to be used for generating the Push Notification Token. If you were using `Firebase` as your Push Notification Provider, you need to add `FirebasePushDeviceGenerator` to your `NotificationConfig` object to continue working as before. `FirebasePushDeviceGenerator` receive by constructor the default `FirebaseMessaging` instance to be used, if you would like to use your own instance and no the default one, you can inject it by constructor. Unneeded Firebase properties have been removed from this class.

### ❌ Removed
- 🚨 Breaking change: Remove `ChatClient.isValidRemoteMessage()` method. It needs to be handled outside
- 🚨 Breaking change: Remove `ChatClient.handleRemoteMessage(RemoteMessage)`. Now it needs to be used `ChatClient.handlePushMessage(PushMessage)`

## stream-chat-android-offline
### 🐞 Fixed
- Fixed the event sync process when connection is recovered

## stream-chat-android-ui-common
### ❌ Removed
- Removed unnecessary "draft" filter from the default channel list filter as it is only relevant to the sample app

## stream-chat-android-ui-components
### 🐞 Fixed
- Fixed attachments of camera. Now multiple videos and pictures can be taken from the camera.
- Added the possibility to force light and dark theme. Set it in inside ChatUI to make all views, fragments and activity of the SDK light.
- Fixed applying style to `SuggestionListView` when using it as a standalone component. You can modify the style using `suggestionListViewTheme` or `TransformStyle::suggestionListStyleTransformer`
- Fixed markdown links rendering using custom linkify implementation.

### ✅ Added
- Added `MessageListView::setDeletedMessageListItemPredicate` function. It's responsible for adjusting visibility of the deleted `MessageListItem.MessageItem` elements.
- Added `streamUiAttachmentSelectionBackgroundColor` for configuring attachment's icon background in `AttachmentSelectionDialogFragment`
- Added `streamUiAttachmentSelectionAttachIcon` for configuring attach icon in `AttachmentSelectionDialogFragment`
- Added support for pinned messages:
  - Added a button to pin/unpin a message to the message options overlay
  - Added `MessageListView::setMessagePinHandler` and `MessageListView::setMessageUnpinHandler` methods to provide custom handlers for aforementioned button
  - Added `PinnedMessageListView` to display a list of pinned messages. The view is supposed to be used with `PinnedMessageListViewModel` and `PinnedMessageListViewModelFactory`
- Possibility to transform MessageItems before the are displayed in the screen.
  Use the `MessageListView.setMessageItemTransformer` for make the necessary transformation. This example makes groups of messages if they were created less than one hour apart:
```
binding.messageListView.setMessageItemTransformer { list ->
  list.mapIndexed { i, messageItem ->
        var newMessageItem = messageItem

        if (i < list.lastIndex) {
            val nextMessageItem = list[i + 1]

            if (messageItem is MessageListItem.MessageItem &&
                nextMessageItem is MessageListItem.MessageItem
            ) {
                val thisInstant = messageItem.message.createdAt?.time?.let(Instant::ofEpochMilli)
                val nextInstant = nextMessageItem.message.createdAt?.time?.let(Instant::ofEpochMilli)

                if (nextInstant?.isAfter(thisInstant?.plus(1, ChronoUnit.HOURS)) == true) {
                    newMessageItem = messageItem.copy(positions = listOf(MessageListItem.Position.BOTTOM))
                } else {
                    newMessageItem =
                        messageItem.copy(positions = messageItem.positions - MessageListItem.Position.BOTTOM)
                }
            }
        }

        newMessageItem
    }
}
```
- Added possibility to customize the appearance of pinned message in the`MessageListView` using the following attributes:
  - `streamUiPinMessageEnabled` - attribute to enable/disable "pin message" feature
  - `streamUiPinOptionIcon` - icon for pin message option
  - `streamUiUnpinOptionIcon` - icon for unpin message option
  - `streamUiPinnedMessageIndicatorTextSize`, `streamUiPinnedMessageIndicatorTextColor`, `streamUiPinnedMessageIndicatorTextFontAssets`, `streamUiPinnedMessageIndicatorTextFont`, `streamUiPinnedMessageIndicatorTextStyle` attributes to customize "pinned by" text
  - `streamUiPinnedMessageIndicatorIcon` - icon in the message list indicating that a message was pinned
  - `streamUiPinnedMessageBackgroundColor` - the background color of a pinned message in the message list
- Added possibility to customize `PinnedMessageListView` style using `streamUiPinnedMessageListStyle` theme attribute or `TransformStyle.pinnedMessageListViewStyleTransformer`. The list of available style attributes can be found in `attrs_pinned_message_list_view.xml`. The default style for `PinnedMessageListView` is `StreamUi.PinnedMessageList`.

### ⚠️ Changed
- 🚨 Breaking change: the deleted `MessageListItem.MessageItem` elements are now displayed by default to all the users. This default behavior can be customized using `MessageListView::setDeletedMessageListItemPredicate` function. This function takes an instance of `MessageListItemPredicate`. You can pass one of the following objects:
  * `DeletedMessageListItemPredicate.VisibleToEveryone`
  * `DeletedMessageListItemPredicate.NotVisibleToAnyone`
  * or `DeletedMessageListItemPredicate.VisibleToAuthorOnly`
    Alternatively you can pass your custom implementation by implementing the `MessageListItemPredicate` interface if you need to customize it more deeply.

## stream-chat-android-compose
### 🐞 Fixed
- Fixed a bug where we didn't use the `Channel.getDisplayName()` logic for the `MessageListHeader`.
- Fixed a bug where lazy loading for `Channel`s wasn't working consistently

### ⬆️ Improved
- Updated Jetpack Compose to `1.0.1`
- Updated Accompanist libraries to `0.16.1`
- Updated KTX Activity to `1.3.1`
- Exposed functionality for getting the `displayName` of `Channel`s.
- Added updated logic to Link preview attachments, which chooses either the `titleLink` or the `ogUrl` when loading the data, depending on which exists .

### ✅ Added
- Added the `emptyContent` and `loadingContent` parameters to `ChannelList` and `MessageList` components. Now you can customize the UI of those two states.
- Added lots of improvements to Avatars - added a `UserAvatar`, `ChannelAvatar` and an `InitialsAvatar` to load different types of data.
- We now show a matrix of user images in case we're in a group DM.
- We also show initials in case the user doesn't have an image.
- Added a way to customize the leading content in the `ChannelListHeader`.

### ⚠️ Changed
- `ViewModel`s now initialize automatically, so you no longer have to call `start()` on them. This is aimed to improve the consistency between our SDKs.
- Added a `Shape` parameter to `Avatar` to customize the shape.
- The `User` parameter in the `ChannelListHeader` is nullable and used to display the default leading content.

## stream-chat-android-pushprovider-firebase
### ✅ Added
- Create this new artifact. To use Firebase Push Notification you need do the following steps:
  1. Add the artifact to your `build.gradle` file -> `implementation "io.getstream:stream-chat-android-pushprovider-firebase:$streamVersion"`
  2. Add `FirebaseDeviceGenerator` to your `NotificationConfig`
        ```
            val notificationConfig = NotificationConfig(
                [...]
                pushDeviceGenerators = listOf(FirebasePushDeviceGenerator())
                )
        ```


# August 5th, 2021 - 4.15.1
## stream-chat-android-client
### ⬆️ Improved
- Improved `ChatClient::pinMessage` and `ChatClient::unpinMessage`. Now the methods use partial message updates and the data in other `Message` fields is not lost.

### ✅ Added
- Added `Channel::isMutedFor` extension function which might be used to check if the Channel is muted for User
- Added `ChatClient::partialUpdateMessage` method to update specific `Message` fields retaining the other fields

## stream-chat-android-offline
### 🐞 Fixed
- Fixed updating `ChannelController::muted` value

### ⬆️ Improved
- The following `Message` fields are now persisted to the database: `pinned`, `pinnedAt`, `pinExpires`, `pinnedBy`, `channelInfo`, `replyMessageId`.

## stream-chat-android-ui-components
### 🐞 Fixed
- Added a fix for default view for empty state of ChannelListView.
- Fixed memory leaks for FileAttachmentsView.

### ✅ Added
- Added `MessageListItem.ThreadPlaceholderItem` and corresponding `THREAD_PLACEHOLDER` view type which can be used to implement an empty thread placeholder.
- Added `authorLink` to `Attachment` - the link to the website

### ❌ Removed
- Removed `UrlSigner` class

## stream-chat-android-compose
### ⬆️ Improved
- Exposed `DefaultMessageContainer` as a public component so users can use it as a fallback
- Exposed an `isMine` property on `MessageItem`s, for ease of use.
- Allowed for customization of `MessageList` (specifically `Messages`) component background, through a `modifier.background()` parameter.
- Allowed for better message customization before sending the message.

### ⚠️ Changed
- Moved permissions and queries from the compose sample app `AndroidManifest.xml` to the SDK `AndroidManifest.xml` so users don't have to add permissions themselves.
- Changed the exposed type of the `MessageComposer`'s `onSendMessage` handler. This way people can customize messages before we send them to the API.

### ❌ Removed
- Removed `currentUser` parameter from `DefaultMessageContainer` and some other components that relied on ID comparison to know which message is ours/theirs.
- Removed default background color on `Messages` component, so that users can customize it by passing in a `modifier`.


# July 29th, 2021 - 4.15.0
## New Jetpack Compose UI Components 🎉

Starting from this release, we have a new `stream-chat-android-compose` artifact that contains a UI implementation for Chat built in Jetpack Compose.

The new artifact is available as a beta for now (note the postfix in the version number):

```groovy
implementation "io.getstream:stream-chat-android-compose:4.15.0-beta"
```

Learn more in the [announcement blog post](https://getstream.io/blog/jetpack-compose-sdk/), check out the [documentation of the Compose UI Components](https://getstream.io/chat/docs/sdk/android/compose/overview/), and try them today with the [Compose Chat tutorial](https://getstream.io/chat/compose/tutorial/)!

## Common changes for all artifacts

### 🐞 Fixed
- Fixed adding `MessageListItem.TypingItem` to message list

### ⬆️ Improved
- ⚠ Downgraded Kotlin version to 1.5.10 to support Jetpack Compose
- Removed AndroidX Media dependency
- Updated dependency versions
  - Coil 1.3.0
  - AndroidX Activity 1.3.0
  - AndroidX AppCompat 1.3.1
  - Android Ktx 1.6.0
  - AndroidX RecyclerView 1.2.1
  - Kotlin Coroutines 1.5.1
  - Dexter 6.2.3
  - Lottie 3.7.2

## stream-chat-android-client
### ⬆️ Improved
- Improved the names of properties in the `Config` class

## stream-chat-android-ui-common
### ✅ Added
Now it is possible to style the AttachmentActivity. Just replace the activity's theme
in your Manifest file:

```
<activity
    android:name="io.getstream.chat.android.ui.gallery.AttachmentActivity"
    android:theme="@style/yourTheme"
    tools:replace="android:theme"
    />
```

## stream-chat-android-ui-components
### 🐞 Fixed
- Fixed "operator $ne is not supported for custom fields" error when querying channels

### ✅ Added
- Now you can configure the style of `MessageListItem`. Added:
  - streamUiMessageTextColorThreadSeparator
  - streamUiMessageTextFontThreadSeparator
  - streamUiMessageTextFontAssetsThreadSeparator
  - streamUiMessageTextStyleThreadSeparator
  - streamUiMessageTextSizeLinkLabel
  - streamUiMessageTextColorLinkLabel
  - streamUiMessageTextFontLinkLabel
  - streamUiMessageTextFontAssetsLinkLabel
  - streamUiMessageTextStyleLinkLabel
  - streamUiMessageListLoadingView
  - streamUiEmptyStateTextSize
  - streamUiEmptyStateTextColor
  - streamUiEmptyStateTextFont
  - streamUiEmptyStateTextFontAssets
  - streamUiEmptyStateTextStyle

- Now you can configure the style of `AttachmentMediaActivity`
- Added `streamUiLoadingView`, `streamUiEmptyStateView` and `streamUiLoadingMoreView` attributes to `ChannelListView` and `ChannelListViewStyle`
- Added possibility to customize `ChannelListView` using `streamUiChannelListViewStyle`. Check `StreamUi.ChannelListView` style
- Added `edgeEffectColor` attribute to `ChannelListView` and `ChannelListViewStyle` to allow configuring edge effect color
- Added possibility to customize `MentionListView` style via `TransformStyle.mentionListViewStyleTransformer`
- Added `streamUiSearchResultListViewStyle` attribute to application to customize `SearchResultListView`. The attribute references a style with the following attributes:
  - `streamUiSearchResultListSearchInfoBarBackground` - background for search info bar
  - `streamUiSearchResultListSearchInfoBarTextSize`, `streamUiSearchResultListSearchInfoBarTextColor`, `streamUiSearchResultListSearchInfoBarTextFont`, `streamUiSearchResultListSearchInfoBarTextFontAssets`, `streamUiSearchResultListSearchInfoBarTextStyle` attributes to customize text displayed in search info bar
  - `streamUiSearchResultListEmptyStateIcon` - icon for empty state view
  - `streamUiSearchResultListEmptyStateTextSize`, `streamUiSearchResultListEmptyStateTextColor`, `streamUiSearchResultListEmptyStateTextFont`, `streamUiSearchResultListEmptyStateTextFontAssets`, `streamUiSearchResultListEmptyStateTextStyle` attributes to customize empty state text
  - `streamUiSearchResultListProgressBarIcon` - animated progress drawable
  - `streamUiSearchResultListSenderNameTextSize`, `streamUiSearchResultListSenderNameTextColor`, `streamUiSearchResultListSenderNameTextFont`, `streamUiSearchResultListSenderNameTextFontAssets`, `streamUiSearchResultListSenderNameTextStyle` attributes to customize message sender text
  - `streamUiSearchResultListMessageTextSize`, `streamUiSearchResultListMessageTextColor`, `streamUiSearchResultListMessageTextFont`, `streamUiSearchResultListMessageTextFontAssets`, `streamUiSearchResultListMessageTextStyle` attributes to customize message text
  - `streamUiSearchResultListMessageTimeTextSize`, `streamUiSearchResultListMessageTimeTextColor`, `streamUiSearchResultListMessageTimeTextFont`, `streamUiSearchResultListMessageTimeTextFontAssets`, `streamUiSearchResultListMessageTimeTextStyle` attributes to customize message time text
- Added possibility to customize `SearchResultListView` style via `TransformStyle.searchResultListViewStyleTransformer`
- Added `streamUiTypingIndicatorViewStyle` attribute to application to customize `TypingIndicatorView`. The attribute references a style with the following attributes:
  - `streamUiTypingIndicatorAnimationView` - typing view
  - `streamUiTypingIndicatorUsersTextSize`, `streamUiTypingIndicatorUsersTextColor`, `streamUiTypingIndicatorUsersTextFont`, `streamUiTypingIndicatorUsersTextFontAssets`, `streamUiTypingIndicatorUsersTextStyle` attributes to customize typing users text
- Added possibility to customize `TypingIndicatorView` style via `TransformStyle.typingIndicatorViewStyleTransformer`
- Added new properties allowing customizing `MessageInputView` using `MessageInputViewStyle` and `AttachmentSelectionDialogStyle`:
  - `MessageInputViewStyle.fileNameTextStyle`
  - `MessageInputViewStyle.fileSizeTextStyle`
  - `MessageInputViewStyle.fileCheckboxSelectorDrawable`
  - `MessageInputViewStyle.fileCheckboxTextColor`
  - `MessageInputViewStyle.fileAttachmentEmptyStateTextStyle`
  - `MessageInputViewStyle.mediaAttachmentEmptyStateTextStyle`
  - `MessageInputViewStyle.fileAttachmentEmptyStateText`
  - `MessageInputViewStyle.mediaAttachmentEmptyStateText`
  - `MessageInputViewStyle.dismissIconDrawable`
  - `AttachmentSelectionDialogStyle.allowAccessToGalleryText`
  - `AttachmentSelectionDialogStyle.allowAccessToFilesText`
  - `AttachmentSelectionDialogStyle.allowAccessToCameraText`
  - `AttachmentSelectionDialogStyle.allowAccessToGalleryIcon`
  - `AttachmentSelectionDialogStyle.allowAccessToFilesIcon`
  - `AttachmentSelectionDialogStyle.allowAccessToCameraIcon`
  - `AttachmentSelectionDialogStyle.grantPermissionsTextStyle`
  - `AttachmentSelectionDialogStyle.recentFilesTextStyle`
  - `AttachmentSelectionDialogStyle.recentFilesText`
  - `AttachmentSelectionDialogStyle.fileManagerIcon`
  - `AttachmentSelectionDialogStyle.videoDurationTextStyle`
  - `AttachmentSelectionDialogStyle.videoIconDrawable`
  - `AttachmentSelectionDialogStyle.videoIconVisible`
  - `AttachmentSelectionDialogStyle.videoLengthLabelVisible`
- Added `StreamUi.MessageInputView` theme allowing to customize all of the `MessageInputViewStyle` properties:
  - streamUiAttachButtonEnabled
  - streamUiAttachButtonIcon
  - streamUiLightningButtonEnabled
  - streamUiLightningButtonIcon
  - streamUiMessageInputTextSize
  - streamUiMessageInputTextColor
  - streamUiMessageInputHintTextColor
  - streamUiMessageInputScrollbarEnabled
  - streamUiMessageInputScrollbarFadingEnabled
  - streamUiSendButtonEnabled
  - streamUiSendButtonEnabledIcon
  - streamUiSendButtonDisabledIcon
  - streamUiShowSendAlsoToChannelCheckbox
  - streamUiSendAlsoToChannelCheckboxGroupChatText
  - streamUiSendAlsoToChannelCheckboxDirectChatText
  - streamUiSendAlsoToChannelCheckboxTextSize
  - streamUiSendAlsoToChannelCheckboxTextColor
  - streamUiSendAlsoToChannelCheckboxTextStyle
  - streamUiMentionsEnabled
  - streamUiMessageInputTextStyle
  - streamUiMessageInputHintText
  - streamUiCommandsEnabled
  - streamUiMessageInputEditTextBackgroundDrawable
  - streamUiMessageInputDividerBackgroundDrawable
  - streamUiPictureAttachmentIcon
  - streamUiFileAttachmentIcon
  - streamUiCameraAttachmentIcon
  - streamUiAllowAccessToCameraIcon
  - streamUiAllowAccessToFilesIcon
  - streamUiAllowAccessToGalleryIcon
  - streamUiAllowAccessToGalleryText
  - streamUiAllowAccessToFilesText
  - streamUiAllowAccessToCameraText
  - streamUiGrantPermissionsTextSize
  - streamUiGrantPermissionsTextColor
  - streamUiGrantPermissionsTextStyle
  - streamUiAttachmentsRecentFilesTextSize
  - streamUiAttachmentsRecentFilesTextColor
  - streamUiAttachmentsRecentFilesTextStyle
  - streamUiAttachmentsRecentFilesText
  - streamUiAttachmentsFileManagerIcon
  - streamUiAttachmentVideoLogoIcon
  - streamUiAttachmentVideoLengthVisible
  - streamUiAttachmentVideoIconVisible
  - streamUiCommandInputCancelIcon
  - streamUiCommandInputBadgeBackgroundDrawable
  - streamUiCommandInputBadgeIcon
  - streamUiCommandInputBadgeTextSize
  - streamUiCommandInputBadgeTextColor
  - streamUiCommandInputBadgeStyle
  - streamUiAttachmentsFileNameTextSize
  - streamUiAttachmentsFileNameTextColor
  - streamUiAttachmentsFileNameTextStyle
  - streamUiAttachmentsFileSizeTextSize
  - streamUiAttachmentsFileSizeTextColor
  - streamUiAttachmentsFileSizeTextStyle
  - streamUiFileCheckBoxSelectorTextColor
  - streamUiFileCheckBoxSelectorDrawable
  - streamUiAttachmentsFilesEmptyStateTextSize
  - streamUiAttachmentsFilesEmptyStateTextColor
  - streamUiAttachmentsFilesEmptyStateStyle
  - streamUiAttachmentsMediaEmptyStateTextSize
  - streamUiAttachmentsMediaEmptyStateTextColor
  - streamUiAttachmentsMediaEmptyStateStyle
  - streamUiAttachmentsFilesEmptyStateText
  - streamUiAttachmentsMediaEmptyStateText
  - streamUiMessageInputCloseButtonIconDrawable
- Added `streamUiMessageListFileAttachmentStyle` theme attribute to customize the appearance of file attachments within messages.

### ⚠️ Changed
- Made `Channel::getLastMessage` function public
- `AttachmentSelectionDialogFragment::newInstance` requires instance of `MessageInputViewStyle` as a parameter. You can obtain a default implementation of `MessageInputViewStyle` with `MessageInputViewStyle::createDefault` method.
- Renamed `FileAttachmentsViewStyle` class to `FileAttachmentViewStyle`

### ❌ Removed
- 🚨 Breaking change: `MessageListItemStyle::reactionsEnabled` was deleted as doubling of the same flag from `MessageListViewStyle`


# July 19th, 2021 - 4.14.2
## stream-chat-android-client
### ❌ Removed
- Removed `Channel::isMuted` extension. Use `User::channelMutes` or subscribe for `NotificationChannelMutesUpdatedEvent` to get information about muted channels.

## stream-chat-android-ui-components
### 🐞 Fixed
- Fixed crash caused by missing `streamUiReplyAvatarStyle` and `streamUiMessageOptionsAvatarStyle`

### ⬆️ Improved
- "Copy Message" option is now hidden when the message contains no text to copy.

### ✅ Added
- Now you can configure the style of `AttachmentMediaActivity`.

# July 14th, 2021 - 4.14.1
## stream-chat-android-ui-components
### ✅ Added
- Added `MessageListView::requireStyle` which expose `MessageListViewStyle`. Be sure to invoke it when view is initialized already.

# July 13th, 2021 - 4.14.0
## Common changes for all artifacts
### 🐞 Fixed
- Fix scroll bug in the `MessageListView` that produces an exception related to index out of bounds.

## stream-chat-android-client
### ⬆️ Improved
- Improved `ChatClient::enableSlowMode`, `ChatClient::disableSlowMode`, `ChannelClient::enableSlowMode`, `ChannelClient::disableSlowMode` methods. Now the methods do partial channel updates so that other channel fields are not affected.

### ✅ Added
- Added `ChatClient::partialUpdateUser` method for user partial updates.

## stream-chat-android-offline
### 🐞 Fixed
- Fixed bug related to editing message in offline mode. The bug was causing message to reset to the previous one after connection was recovered.
- Fixed violation of comparison contract for nullable fields in `QuerySort::comparator`

## stream-chat-android-ui-components
### 🐞 Fixed
- Fixed the alignment of the titles in `MessageListHeaderView` when the avatar is hidden.

### ✅ Added
- Added `streamUiMessagesStart` that allows to control if the stack of messages starts at the bottom or the top.
- Added `streamUiThreadMessagesStart` that allows to control if the stack of thread messages starts at the bottom or the top.
- Added `streamUiSuggestionListViewStyle` that allows to customize `SuggestionListView` with a theme
- Added `streamUiChannelListHeaderStyle` that allows to customize ChannelListHeaderView.
- `MentionListView` can be customisable with XML parameters and with a theme.
- Added possibility to customize all avatar using themes. Create
  ```
  <style name="StreamTheme" parent="@style/StreamUiTheme">
  ```
  and customize all the avatars that you would like. All options are available here:
  https://github.com/GetStream/stream-chat-android/blob/main/stream-chat-android-ui-components/src/main/res/values/attrs.xml
- Now you can use the style `streamUiChannelListHeaderStyle` to customize ChannelListHeaderView.

### ⚠️ Changed
- 🚨 Breaking change: removed `MessageListItemStyle.threadsEnabled` property. You should use only the `MessageListViewStyle.threadsEnabled` instead. E.g. The following code will disable both _Thread reply_ message option and _Thread reply_ footnote view visible below the message list item:
```kotlin
        TransformStyle.messageListStyleTransformer = StyleTransformer {
  it.copy(threadsEnabled = false)
}
```

# July 1st, 2021 - 4.13.0
## Common changes for all artifacts
### ⬆️ Improved
- Updated to Kotlin 1.5.20

## stream-chat-android
### ✅ Added
- Added `ChatUi.Builder#withImageHeadersProvider` to allow adding custom headers to image requests

## stream-chat-android-client
### ⚠️ Changed
- Using the `useNewSerialization` option on the `ChatClient.Builder` to opt out from using the new serialization implementation is now an error. Please start using the new serialization implementation, or report any issues keeping you from doing so. The old implementation will be removed soon.

## stream-chat-android-offline
### 🐞 Fixed
- By default we use backend request to define is new message event related to our query channels specs or not. Now filtering by BE only fields works for channels

## stream-chat-android-ui-components
### ✅ Added
- Added new attributes to `MessageInputView` allowing to customize the style of input field during command input:
  - `streamUiCommandInputBadgeTextSize`, `streamUiCommandInputBadgeTextColor`, `streamUiCommandInputBadgeFontAssets`, `streamUiCommandInputBadgeFont`, `streamUiCommandInputBadgeStyle` attributes to customize the text appearance of command name inside command badge
  - `streamUiCommandInputCancelIcon` attribute to customize the icon for cancel button
  - `streamUiCommandInputBadgeIcon` attribute to customize the icon inside command badge
  - `streamUiCommandInputBadgeBackgroundDrawable` attribute to customize the background shape of command badge
- Added possibility to customize `MessageListHeaderView` style via `streamUiMessageListHeaderStyle` theme attribute and via `TransformStyle.messageListHeaderStyleTransformer`.
- Added new attributes to `MessageInputView`:
  - `streamUiCommandIcon` attribute to customize the command icon displayed for each command item in the suggestion list popup
  - `streamUiLightningIcon` attribute to customize the lightning icon displayed in the top left corner of the suggestion list popup
- Added support for customizing `SearchInputView`
  - Added `SearchInputViewStyle` class allowing customization using `TransformStyle` API
  - Added XML attrs for `SearchInputView`:
    - `streamUiSearchInputViewHintText`
    - `streamUiSearchInputViewSearchIcon`
    - `streamUiSearchInputViewClearInputIcon`
    - `streamUiSearchInputViewBackground`
    - `streamUiSearchInputViewTextColor`
    - `streamUiSearchInputViewHintColor`
    - `streamUiSearchInputViewTextSize`
- Added `ChatUi#imageHeadersProvider` to allow adding custom headers to image requests

### ⚠️ Changed
- 🚨 Breaking change: moved `commandsTitleTextStyle`, `commandsNameTextStyle`, `commandsDescriptionTextStyle`, `mentionsUsernameTextStyle`, `mentionsNameTextStyle`, `mentionsIcon`, `suggestionsBackground` fields from `MessageInputViewStyle` to `SuggestionListViewStyle`. Their values can be customized via `TransformStyle.suggestionListStyleTransformer`.
- Made `SuggestionListController` and `SuggestionListUi` public. Note that both of these are _experimental_, which means that the API might change at any time in the future (even without a deprecation cycle).
- Made `AttachmentSelectionDialogFragment` _experimental_ which means that the API might change at any time in the future (even without a deprecation cycle).


# June 23th, 2021 - 4.12.1
## stream-chat-android-client
### ✅ Added
- Added `ChannelClient::sendEvent` method which allows to send custom events.
- Added nullable `User` field to `UnknownEvent`.

### ❌ Removed
- Removed the `Message::attachmentsSyncStatus` field


## stream-chat-android-offline
### 🐞 Fixed
- Fixed `in` and `nin` filters when filtering by extra data field that is an array.
- Fixed crash when adding a reaction to a thread message.

### ⬆️ Improved
- Now attachments can be sent while being in offline


## stream-chat-android-ui-common
### ✅ Added
- Made `AttachmentSelectionDialogFragment` public. Use `newInstance` to create instances of this Fragment.


## stream-chat-android-ui-components
### ⬆️ Improved
- Hide suggestion list popup when keyboard is hidden.

### ✅ Added
- Added the `MessageInputView::hideSuggestionList` method to hide the suggestion list popup.


# June 15th, 2021 - 4.12.0
## stream-chat-android-client
### 🐞 Fixed
- Fixed thrown exception type while checking if `ChatClient` is initialized

## stream-chat-android-offline
### 🐞 Fixed
- Fixed bug where reactions of other users were sometimes displayed as reactions of the current user.
- Fixed bug where deleted user reactions were sometimes displayed on the message options overlay.

## stream-chat-android-ui-common
### 🐞 Fixed
- Fixed bug where files without extension in their name lost the mime type.
- Using offline.ChatDomain instead of livedata.ChatDomain in ChannelListViewModel.

## stream-chat-android-ui-components
### 🐞 Fixed
- Fixing the save of pictures from AttachmentGalleryActivity. When external storage
  permission is not granted, now it asks for it.
### ⬆️ Improved
- Added default implementation of "Leave channel" click listener to `ChannelListViewModelBinding`

### ✅ Added
- Added `streamUiChannelActionsDialogStyle` attribute to application theme and `ChannelListView` to customize channel actions dialog appearance. The attribute references a style with the following attributes:
  - `streamUiChannelActionsMemberNamesTextSize`, `streamUiChannelActionsMemberNamesTextColor`, `streamUiChannelActionsMemberNamesTextFont`, `streamUiChannelActionsMemberNamesTextFontAssets`, `streamUiChannelActionsMemberNamesTextStyle` attributes to customize dialog title with member names
  - `streamUiChannelActionsMemberInfoTextSize`, `streamUiChannelActionsMemberInfoTextColor`, `streamUiChannelActionsMemberInfoTextFont`, `streamUiChannelActionsMemberInfoTextFontAssets`, `streamUiChannelActionsMemberInfoTextStyle` attributes to customize dialog subtitle with member info
  - `streamUiChannelActionsItemTextSize`, `streamUiChannelActionsItemTextColor`, `streamUiChannelActionsItemTextFont`, `streamUiChannelActionsItemTextFontAssets`, `streamUiChannelActionsItemTextStyle` attributes to customize action item text style
  - `streamUiChannelActionsWarningItemTextSize`, `streamUiChannelActionsWarningItemTextColor`, `streamUiChannelActionsWarningItemTextFont`, `streamUiChannelActionsWarningItemTextFontAssets`, `streamUiChannelActionsWarningItemTextStyle` attributes to customize warning action item text style
  - `streamUiChannelActionsViewInfoIcon` attribute to customize "View Info" action icon
  - `streamUiChannelActionsViewInfoEnabled` attribute to hide/show "View Info" action item
  - `streamUiChannelActionsLeaveGroupIcon` attribute to customize "Leave Group" action icon
  - `streamUiChannelActionsLeaveGroupEnabled` attribute to hide/show "Leave Group" action item
  - `streamUiChannelActionsDeleteConversationIcon` attribute to customize "Delete Conversation" action icon
  - `streamUiChannelActionsDeleteConversationEnabled` attribute to hide/show "Delete Conversation" action item
  - `streamUiChannelActionsCancelIcon` attribute to customize "Cancel" action icon
  - `streamUiChannelActionsCancelEnabled` attribute to hide/show "Cancel" action item
  - `streamUiChannelActionsBackground` attribute for dialog's background
- Added `streamUiIconOnlyVisibleToYou` attribute to `MessageListView` to allow customizing "Only visible to you" icon placed in messages footer
- Added `GiphyViewHolderStyle` to `MessageListViewStyle` to allow customizing `GiphyViewHolder`. The new style comes together with following `MessageListView` attributes:
  - `streamUiGiphyCardBackgroundColor` attribute to customize card's background color
  - `streamUiGiphyCardElevation` attribute to customize card's elevation
  - `streamUiGiphyCardButtonDividerColor` attribute to customize dividers' colors
  - `streamUiGiphyIcon` attribute to customize Giphy icon
  - `streamUiGiphyLabelTextSize`, `streamUiGiphyLabelTextColor`, `streamUiGiphyLabelTextFont`, `streamUiGiphyLabelTextFontAssets`, `streamUiGiphyLabelTextStyle` attributes to customize label
  - `streamUiGiphyQueryTextSize`, `streamUiGiphyQueryTextColor`, `streamUiGiphyQueryTextFont`, `streamUiGiphyQueryTextFontAssets`, `streamUiGiphyQueryTextStyle` attributes to customize query text
  - `streamUiGiphyCancelButtonTextSize`, `streamUiGiphyCancelButtonTextColor`, `streamUiGiphyCancelButtonTextFont`, `streamUiGiphyCancelButtonTextFontAssets`, `streamUiGiphyCancelButtonTextStyle` attributes to customize cancel button text
  - `streamUiGiphyShuffleButtonTextSize`, `streamUiGiphyShuffleButtonTextColor`, `streamUiGiphyShuffleButtonTextFont`, `streamUiGiphyShuffleButtonTextFontAssets`, `streamUiGiphyShuffleButtonTextStyle` attributes to customize shuffle button text
  - `streamUiGiphySendButtonTextSize`, `streamUiGiphySendButtonTextColor`, `streamUiGiphySendButtonTextFont`, `streamUiGiphySendButtonTextFontAssets`, `streamUiGiphySendButtonTextStyle` attributes to customize send button text
- Adding extra XML attrs allowing to customize "Send also to channel" CheckBox at `MessageInputView` component:
  - `MessageInputView.streamUiSendAlsoToChannelCheckboxDrawable`
  - `MessageInputView.streamUiSendAlsoToChannelCheckboxDirectChatText`
  - `MessageInputView.streamUiSendAlsoToChannelCheckboxGroupChatText`
  - `MessageInputView.streamUiSendAlsoToChannelCheckboxTextStyle`
  - `MessageInputView.streamUiSendAlsoToChannelCheckboxTextColor`
  - `MessageInputView.streamUiSendAlsoToChannelCheckboxTextSize`
- Added `streamUiWarningMessageOptionsTextSize`, `streamUiWarningMessageOptionsTextColor`, `streamUiWarningMessageOptionsTextFont`, `streamUiWarningMessageOptionsFontAssets`, `streamUiWarningMessageOptionsTextStyle` attributes to `MessageListView` for customizing warning actions text appearance
- Deprecated multiple views' tint properties and attributes. Use custom drawables instead.
- Added `MediaAttachmentViewStyle` to allow customizing the appearance of media attachments in the message list. The new style comes together with following `MediaAttachmentView` attributes:
  - `progressIcon` - attribute to customize animated progress drawable when image is loading
  - `giphyIcon` - attribute to customize Giphy icon
  - `imageBackgroundColor` - attribute to customize image background color
  - `moreCountOverlayColor` - attribute to customize the color of "more count" semi-transparent overlay
  - `moreCountTextStyle` - attribute to customize text appearance of more count text
- Added `MessageReplyStyle` class allowing to customize MessageReply item view on MessageListView.
  Customization can be done using `TransformStyle` API or XML attributes of `MessageListView`:
  - `streamUiMessageReplyBackgroundColorMine`
  - `streamUiMessageReplyBackgroundColorTheirs`
  - `streamUiMessageReplyTextSizeMine`
  - `streamUiMessageReplyTextColorMine`
  - `streamUiMessageReplyTextFontMine`
  - `streamUiMessageReplyTextFontAssetsMine`
  - `streamUiMessageReplyTextStyleMine`
  - `streamUiMessageReplyTextSizeTheirs`
  - `streamUiMessageReplyTextColorTheirs`
  - `streamUiMessageReplyTextFontTheirs`
  - `streamUiMessageReplyTextFontAssetsTheirs`
  - `streamUiMessageReplyTextStyleTheirs`
  - `streamUiMessageReplyLinkColorMine`
  - `streamUiMessageReplyLinkColorTheirs`
  - `streamUiMessageReplyLinkBackgroundColorMine`
  - `streamUiMessageReplyLinkBackgroundColorTheirs`
  - `streamUiMessageReplyStrokeColorMine`
  - `streamUiMessageReplyStrokeWidthMine`
  - `streamUiMessageReplyStrokeColorTheirs`
  - `streamUiMessageReplyStrokeWidthTheirs`
- Added `FileAttachmentsViewStyle` class allowing to customize FileAttachmentsView item view on MessageListView.
- Added `MessageInputView::setSuggestionListViewHolderFactory` method which allows to provide custom views from suggestion list popup.

### ⚠️ Changed
- Changed the naming of string resources. The updated names can be reviewed in:
  - `strings_common.xml`
  - `strings_attachment_gallery.xml`
  - `strings_channel_list.xml`
  - `strings_channel_list_header.xml`
  - `strings_mention_list.xml`
  - `strings_message_input.xml`
  - `strings_message_list.xml`
  - `strings_message_list_header.xml`
  - `strings_search.xml`

# May 2nd, 2021 - 4.11.0
## Common changes for all artifacts
### 🐞 Fixed
- Fixed channel list sorting
### ⬆️ Improved
- Updated to Kotlin 1.5.10, coroutines 1.5.0
- Updated to Android Gradle Plugin 4.2.1
- Updated Room version to 2.3.0
- Updated Firebase, AndroidX, and other dependency versions to latest, [see here](https://github.com/GetStream/stream-chat-android/pull/1895) for more details
- Marked many library interfaces that should not be implemented by clients as [sealed](https://kotlinlang.org/docs/sealed-classes.html)
- Removed Fresco, PhotoDraweeView, and FrescoImageViewer dependencies (replaced by StfalconImageViewer)

## stream-chat-android
### 🐞 Fixed
- Fixing filter for draft channels. Those channels were not showing in the results, even when the user asked for them. Now this is fixed and the draft channels can be included in the `ChannelsView`.
- Fixed link preview UI issues in old-ui package
- Fixed crashes when opening the image gallery.

## stream-chat-android-client
### 🐞 Fixed
- Fixed querying banned users using new serialization.
- Fixed the bug when wrong credentials lead to inability to login
- Fixed issues with Proguard stripping response classes in new serialization implementation incorrectly

### ⬆️ Improved
- Improved handling push notifications:
  - Added `ChatClient.handleRemoteMessage` for remote message handling
  - Added `ChatClient.setFirebaseToken` for setting Firebase token
  - Added `NotificationConfig::pushNotificationsEnabled` for disabling push notifications
  - Deprecated `ChatClient.onMessageReceived`
  - Deprecated `ChatClient.onNewTokenReceived`
  - Changed `ChatNotificationHandler::buildNotification` signature - it now receives `Channel` and `Message` and returns `NotificationCompat.Builder` for better customization
  - Deprecated `ChatNotificationHandler.getSmallIcon`
  - Deprecated `ChatNotificationHandler.getFirebaseMessageIdKey`
  - Deprecated `ChatNotificationHandler.getFirebaseChannelIdKey`
  - Deprecated `ChatNotificationHandler.getFirebaseChannelTypeKey`
  - Changed `ChatNotificationHandler::onChatEvent` - it now doesn't handle events by default and receives `NewMessageEvent` instead of generic `ChatEvent`
- Improved error description provided by `ChatClient::sendImage`, `ChatClient::sendFile`, `ChannelClient::sendImage` and `ChannelClient::sendFile` methods if upload fails.

### ✅ Added
- Added `ChatClient::truncateChannel` and `ChannelClient::truncate` methods to remove messages from a channel.
- Added `DisconnectCause` to `DisconnectedEvent`
- Added method `SocketListener::onDisconnected(cause: DisconnectCause)`
- Added possibility to group notifications:
  - Notifications grouping is disabled by default and can be enabled using `NotificationConfig::shouldGroupNotifications`
  - If enabled, by default notifications are grouped by Channel's cid
  - Notifications grouping can be configured using `ChatNotificationHandler` and `NotificationConfig`
- Added `ChatNotificationHandler::getFirebaseMessaging()` method in place of `ChatNotificationHandler::getFirebaseInstanceId()`.
  It should be used now to fetch Firebase token in the following way: `handler.getFirebaseMessaging()?.token?.addOnCompleteListener {...}`.
- Added `Message.attachmentsSyncStatus: SyncStatus` property.

### ⚠️ Changed
- Changed the return type of `FileUploader` methods from nullable string to `Result<String>`.
- Updated `firebase-messaging` library to the version `22.0.0`. Removed deprecated `FirebaseInstanceId` invocations from the project.

### ❌ Removed
- `ChatNotificationHandler::getFirebaseInstanceId()` due to `FirebaseInstanceId` being deprecated. It's replaced now with `ChatNotificationHandler::getFirebaseMessaging()`.

## stream-chat-android-ui-components
### 🐞 Fixed
Fixing filter for draft channels. Those channels were not showing in the results, even when the user asked for them. Now this is fixed and the draft channels can be included in the `ChannelListView`.
Fixed bug when for some video attachments activity with media player wasn't shown.

### ✅ Added
- Added `topLeft`, `topRight`, `bottomLeft`, `bottomRight` options to the `streamUiAvatarOnlineIndicatorPosition` attribute of `AvatarView` and corresponding constants to `AvatarView.OnlineIndicatorPosition` enum.

### ⚠️ Changed
- Swipe options of `ChannelListView` component:
  - "Channel more" option is now not shown by default because we are not able to provide generic, default implementation for it.
    If you want to make this option visible, you need to set `app:streamUiChannelOptionsEnabled="true"` explicitly to `io.getstream.chat.android.ui.channel.list.ChannelListView` component.
  - "Channel delete" option has now default implementation. Clicking on the "delete" icon shows AlertDialog asking to confirm Channel deletion operation.

# May 11th, 2021 - 4.10.0
## stream-chat-android-client
### 🐞 Fixed
- Fixed the usage of `ProgressCallback` in `ChannelClient::sendFile` and `ChannelClient::sendImage` methods.

### ✅ Added
- Added `ChannelClient::deleteFile` and `ChannelClient::deleteImage` methods.
- Added `NotificationInviteRejectedEvent`
- Added `member` field to the `NotificationRemovedFromChannel` event
- Added `totalUnreadCount` and `unreadChannels` fields to the following events:
- `notification.channel_truncated`
- `notification.added_to_channel`
- `notification.channel_deleted`
- Added `channel` field to the `NotificationInviteAcceptedEvent` event
- Added `channel` field to the `NotificationInviteRejectedEvent` event

### ⚠️ Changed
- **The client now uses a new serialization implementation by default**, which was [previously](https://github.com/GetStream/stream-chat-android/releases/tag/4.8.0) available as an opt-in API.
  - This new implementation is more performant and greatly improves type safety in the networking code of the SDK.
  - If you experience any issues after upgrading to this version of the SDK, you can call `useNewSerialization(false)` when building your `ChatClient` to revert to using the old implementation. Note however that we'll be removing the old implementation soon, so please report any issues found.
  - To check if the new implementation is causing any failures in your app, enable error logging on `ChatClient` with the `logLevel` method, and look for the `NEW_SERIALIZATION_ERROR` tag in your logs while using the SDK.
- Made the `user` field in `channel.hidden` and `notification.invite_accepter` events non nullable.
- Updated channels state after `NotificationInviteRejectedEvent` or `NotificationInviteAcceptedEvent` is received

### ❌ Removed
- Removed redundant events which can only be received by using webhooks:
  - `channel.created`
  - `channel.muted`
  - `channel.unmuted`
  - `channel.muted`
  - `channel.unmuted`
- Removed `watcherCount` field from the following events as they are not returned with the server response:
  - `message.deleted`
  - `message.read`
  - `message.updated`
  - `notification.mark_read`
- Removed `user` field from the following events as they are not returned with the server response:
  - `notification.channel_deleted`
  - `notification.channel_truncated`
## stream-chat-android-offline
### 🐞 Fixed
- Fixed an issue when CustomFilter was configured with an int value but the value from the API was a double value
### ⚠️ Changed

- Changed the upload logic in `ChannelController` for the images unsupported by the Stream CDN. Now such images are uploaded as files via `ChannelClient::sendFile` method.
### ❌ Removed

## stream-chat-android-ui-common
### ⬆️ Improved
- Updated ExoPlayer version to 2.13.3

### ⚠️ Changed
- Deprecated `MessageInputViewModel::editMessage`. Use `MessageInputViewModel::messageToEdit` and `MessageInputViewModel::postMessageToEdit` instead.
- Changed `MessageInputViewModel::repliedMessage` type to `LiveData`. Use `ChatDomain::setMessageForReply` for setting message for reply.
- Changed `MessageListViewModel::mode` type to `LiveData`. Mode is handled internally and shouldn't be modified outside the SDK.

## stream-chat-android-ui-components
### 🐞 Fixed
- Removed empty badge for selected media attachments.

### ✅ Added
- Added `messageLimit` argument to `ChannelListViewModel` and `ChannelListViewModelFactory` constructors to allow changing the number of fetched messages for each channel in the channel list.

# April 30th, 2021 - 4.9.2
## stream-chat-android-offline
### ✅ Added
- Added `ChatDomain::user`, a new property that provide the current user into a LiveData/StateFlow container

### ⚠️ Changed
- `ChatDomain::currentUser` has been warning-deprecated because it is an unsafe property that could be null, you should subscribe to `ChatDomain::user` instead

## stream-chat-android-ui-components
### 🐞 Fixed
- Fixed NPE on MessageInputViewModel when the it was initialized before the user was set

# April 29th, 2021 - 4.9.1
## stream-chat-android
### ⬆️ Improved
* Updated coil dependency to the latest version. This fixes problem with .heic, and .heif attachment metadata parsing.

## stream-chat-android-client
### 🐞 Fixed
- Optimized the number of `ChatClient::addDevice` API calls

### ⬆️ Improved
- Events received after the client closes the connection are rejected

## stream-chat-android-offline
### 🐞 Fixed
- Fixed offline reactions sync

### ✅ Added
- Added new versions with API based on kotlin `StateFlow` for the following classes:
  * `io.getstream.chat.android.offline.ChatDomain`
  * `io.getstream.chat.android.offline.channel.ChannelController`
  * `io.getstream.chat.android.offline.thread.ThreadController`
  * `io.getstream.chat.android.offline.querychannels.QueryChannelsController`

## stream-chat-android-ui-common
### 🐞 Fixed
- Fixed crash related to accessing `ChatDomain::currentUser` in `MessageListViewModel` before user is connected

## stream-chat-android-ui-components
### ⬆️ Improved
* Updated coil dependency to the latest version. This fixes problem with .heic, and .heif attachment metadata parsing.

### ✅ Added
Customization of icons in Attachment selection dialog
you can use:
- app:streamUiPictureAttachmentIcon
  Change the icon for the first item in the list of icons
- app:streamUiPictureAttachmentIconTint
  Change the tint color for icon of picture selection
- app:streamUiFileAttachmentIcon
  Change the icon for the second item in the list of icons
- app:streamUiFileAttachmentIconTint
  Change the tint color for icon of file selection
- app:streamUiCameraAttachmentIcon
  Change the icon for the third item in the list of icons
- app:streamUiCameraAttachmentIconTint
  Change the tint color for icon of camera selection
- Added support for error messages
- Added attrs to `MessageListView` that allow to customize error message text style:
  * `streamUiErrorMessageTextSize`
  * `streamUiErrorMessageTextColor`
  * `streamUiErrorMessageTextFont`
  * `streamUiErrorMessageTextFontAssets`
  * `streamUiErrorMessageTextStyle`

# April 21th, 2021 - 4.9.0
## Common changes for all artifacts
### ✅ Added
Added icon to show when channel is muted in ChannelListView.
It is possible to customize the color and the drawable of the icon.

## stream-chat-android
### 🐞 Fixed
- Fixed multiline messages which were displayed in a single line

### ❌ Removed
- Removed deprecated `MessageListView::setViewHolderFactory` method
- Removed deprecated `Chat` interface

## stream-chat-android-client
### 🐞 Fixed
- Fixed: local cached hidden channels stay hidden even though new message is received.
- Make `Flag::approvedAt` nullable
- Fixed error event parsing with new serialization implementation

### ✅ Added
- Added `ChatClient::updateChannelPartial` and `ChannelClient::updatePartial` methods for partial updates of channel data.

### ⚠️ Changed
- Deprecated `ChannelClient::unBanUser` method
- Deprecated `ChatClient::unBanUser` method
- Deprecated `ChatClient::unMuteChannel` method

### ❌ Removed
- Removed deprecated `ChatObservable` class and all its uses
- Removed deprecated `ChannelControler` interface

## stream-chat-android-offline
### ✅ Added
- Added the following use case functions to `ChatDomain` which are supposed to replace `ChatDomain.useCases` property:
  * `ChatDomain::replayEventsForActiveChannels` Adds the provided channel to the active channels and replays events for all active channels.
  * `ChatDomain::getChannelController` Returns a `ChannelController` for given cid.
  * `ChatDomain::watchChannel` Watches the given channel and returns a `ChannelController`.
  * `ChatDomain::queryChannels` Queries offline storage and the API for channels matching the filter. Returns a queryChannelsController.
  * `ChatDomain::getThread` Returns a thread controller for the given channel and message id.
  * `ChatDomain::loadOlderMessages` Loads older messages for the channel.
  * `ChatDomain::loadNewerMessages` Loads newer messages for the channel.
  * `ChatDomain::loadMessageById` Loads message for a given message id and channel id.
  * `ChatDomain::queryChannelsLoadMore` Load more channels for query.
  * `ChatDomain::threadLoadMore` Loads more messages for the specified thread.
  * `ChatDomain::createChannel` Creates a new channel.
  * `ChatDomain::sendMessage` Sends the message.
  * `ChatDomain::cancelMessage` Cancels the message of "ephemeral" type.
  * `ChatDomain::shuffleGiphy` Performs giphy shuffle operation.
  * `ChatDomain::sendGiphy` Sends selected giphy message to the channel.
  * `ChatDomain::editMessage` Edits the specified message.
  * `ChatDomain::deleteMessage` Deletes the specified message.
  * `ChatDomain::sendReaction` Sends the reaction.
  * `ChatDomain::deleteReaction` Deletes the specified reaction.
  * `ChatDomain::keystroke` It should be called whenever a user enters text into the message input.
  * `ChatDomain::stopTyping` It should be called when the user submits the text and finishes typing.
  * `ChatDomain::markRead` Marks all messages of the specified channel as read.
  * `ChatDomain::markAllRead` Marks all messages as read.
  * `ChatDomain::hideChannel` Hides the channel with the specified id.
  * `ChatDomain::showChannel` Shows a channel that was previously hidden.
  * `ChatDomain::leaveChannel` Leaves the channel with the specified id.
  * `ChatDomain::deleteChannel` Deletes the channel with the specified id.
  * `ChatDomain::setMessageForReply` Set the reply state for the channel.
  * `ChatDomain::downloadAttachment` Downloads the selected attachment to the "Download" folder in the public external storage directory.
  * `ChatDomain::searchUsersByName` Perform api request with a search string as autocomplete if in online state. Otherwise performs search by name in local database.
  * `ChatDomain::queryMembers` Query members of a channel.
- Added `ChatDomain::removeMembers` method
- Added `ChatDomain::createDistinctChannel` A use-case for creating a channel based on its members.
- Added `ChatDomain::removeMembers` method

### ⚠️ Changed
- Deprecated `ChatDomain.useCases`. It has `DeprecationLevel.Warning` and still can be used. However, it will be not available in the future, so please consider migrating to use `ChatDomain` use case functions instead.
- Deprecated `GetUnreadChannelCount`
- Deprecated `GetTotalUnreadCount`

## stream-chat-android-ui-common
### 🐞 Fixed
- Fixed compatibility with latest Dagger Hilt versions

## stream-chat-android-ui-components
### 🐞 Fixed
- Fixed not perfectly rounded avatars
- `MessageInputView::UserLookupHandler` is not overridden everytime that members livedata is updated
- Fixed doubled command prefix when the command contains user mention
- Fixed handling user mute state in default `MessageListViewOptions` dialog
- Fixed incorrect "last seen" text
- Fixed multiline messages which were displayed in a single line

### ⬆️ Improved
- Setting external SuggestionListView is no longer necessary to display suggestions popup
### ✅ Added
- Added `ChatUI.supportedReactions: SupportedReactions` property, also introduced `SupportedReactions`, and `ReactionDrawable` class.
  It allows defining a set of supported reactions by passing a `Map<String, ReactionDrawable>` in constructor. `ReactionDrawable` is a wrapping class holding two `Drawable` instances - for active and inactive reaction states.
- Added methods and attrs to `MessageListView` that allow to customize visibility of message options:
  * `MessageListView::setDeleteMessageConfirmationEnabled`
  * `MessageListView::setCopyMessageEnabled`
  * `MessageListView::setBlockUserEnabled`
  * `MessageListView::setMuteUserEnabled`
  * `MessageListView::setMessageFlagEnabled`
  * `MessageListView::setReactionsEnabled`
  * `MessageListView::setRepliesEnabled`
  * `MessageListView::setThreadsEnabled`
  * `MessageListView.streamUiFlagMessageOptionEnabled`
  * `MessageListView.streamUiMuteUserOptionEnabled`
  * `MessageListView.streamUiBlockUserOptionEnabled`
  * `MessageListView.streamUiCopyMessageActionEnabled`
- Added confirmation dialog for flagging message option:
  * Added `MessageListView::flagMessageConfirmationEnabled` attribute
- Added `MessageListView::setFlagMessageResultHandler` which allows to handle flag message result
- Added support for system messages
- Added attrs to `MessageListView` that allow to customize system message text style:
  * `streamUiSystemMessageTextSize`
  * `streamUiSystemMessageTextColor`
  * `streamUiSystemMessageTextFont`
  * `streamUiSystemMessageTextFontAssets`
  * `streamUiSystemMessageTextStyle`
- Added attrs to `MessageListView` that allow to customize message option text style:
  * `streamUiMessageOptionsTextSize`
  * `streamUiMessageOptionsTextColor`
  * `streamUiMessageOptionsTextFont`
  * `streamUiMessageOptionsTextFontAssets`
  * `streamUiMessageOptionsTextStyle`
- Added attrs to `MessageListView` that allow to customize user reactions title text style:
  * `streamUiUserReactionsTitleTextSize`
  * `streamUiUserReactionsTitleTextColor`
  * `streamUiUserReactionsTitleTextFont`
  * `streamUiUserReactionsTitleTextFontAssets`
  * `streamUiUserReactionsTitleTextStyle`
- Added attrs to `MessageListView` that allow to customize colors of message options background, user reactions card background, overlay dim color and warning actions color:
  * `streamUiMessageOptionBackgroundColor`
  * `streamUiUserReactionsBackgroundColor`
  * `streamUiOptionsOverlayDimColor`
  * `streamUiWarningActionsTintColor`
- Added `ChatUI.mimeTypeIconProvider: MimeTypeIconProvider` property which allows to customize file attachment icons.

### ⚠️ Changed
- Now the "block user" feature is disabled. We're planning to improve the feature later. Stay tuned!
- Changed gallery background to black in dark mode

# April 8th, 2021 - 4.8.1
## Common changes for all artifacts
### ⚠️ Changed
- We've cleaned up the transitive dependencies that our library exposes to its clients. If you were using other libraries implicitly through our SDK, you'll now have to depend on those libraries directly instead.

## stream-chat-android
### 🐞 Fixed
- Fix Attachment Gravity

### ✅ Added
- Provide AvatarView class

## stream-chat-android-offline
### 🐞 Fixed
- Fix Crash on some devices that are not able to create an Encrypted SharedPreferences
- Fixed the message read indicator in the message list
- Added missing `team` field to `ChannelEntity` and `ChannelData`

### ✅ Added
- Add `ChatDomain::removeMembers` method

## stream-chat-android-ui-common
### 🐞 Fixed
- Fixed getting files provided by content resolver.

### ⚠️ Changed
- Added theme to all activities all the SDK. You can override then in your project by redefining the styles:
- StreamUiAttachmentGalleryActivityStyle
- StreamUiAttachmentMediaActivityStyle
- StreamUiAttachmentActivityStyle

## stream-chat-android-ui-components
### 🐞 Fixed
- Fixed attr streamUiCopyMessageActionEnabled. From color to boolean.
- Now it is possible to change the color of `MessageListHeaderView` from the XML.
- Fixed the `MessageListView::setUserClickListener` method.
- Fixed bugs in handling empty states for `ChannelListView`. Deprecated manual methods for showing/hiding empty state changes.
- Fix `ChannelListHeaderView`'s title position when user avatar or action button is invisible
- Fix UI behaviour for in-progress file uploads
- Fix extension problems with file uploads when attachment names contain spaces
- Fix reaction bubbles which were shown behind message attachment views

### ✅ Added
- Now it is possible to change the back button of MessageListHeaderView using `app:streamUiMessageListHeaderBackButtonIcon`
- Now it is possible to inject `UserLookupHandler` into `MessageInputView` in order to implement custom users' mention lookup algorithm

# March 31th, 2021 - 4.8.0
## Common changes for all artifacts
### 🐞 Fixed
Group channels with 1<>1 behaviour the same way as group channels with many users
It is not possible to remove users from distinct channels anymore.
### ⬆️ Improved
it is now possible to configure the max lines of a link description. Just use
`app:streamUiLinkDescriptionMaxLines` when defining MessageListView

It is now possible to configure the max size of files and an alert is shown when
a files bigger than this is selected.
### ✅ Added
Configure enable/disable of replies using XML in `MessageListView`
Option `app:streamUiReactionsEnabled` in `MessageListView` to enable or disable reactions
It is possible now to configure the max size of the file upload using
`app:streamUiAttachmentMaxFileSizeMb`

## stream-chat-android
### 🐞 Fixed
- Fixed crash when sending GIF from Samsung keyboard

## stream-chat-android-client
### 🐞 Fixed
- Fixed parsing of `createdAt` property in `MessageDeletedEvent`

### ⬆️ Improved
- Postponed queries as run as non-blocking

### ✅ Added
- **Added a brand new serialization implementation, available as an opt-in API for now.** This can be enabled by making a `useNewSerialization(true)` call on the `ChatClient.Builder`.
  - This new implementation will be more performant and greatly improve type safety in the networking code of the SDK.
  - The old implementation remains the default for now, while we're making sure the new one is bug-free.
  - We recommend that you opt-in to the new implementation and test your app with it, so that you can report any issues early and we can get them fixed before a general rollout.
- Added `unflagMessage(messageId)` and `unflagUser(userId)` methods to `ChatClient`
- Added support for querying banned users - added `ChatClient::queryBannedUsers` and `ChannelClient::queryBannedUsers`
- Added `uploadsEnabled`, `urlEnrichmentEnabled`, `customEventsEnabled`, `pushNotificationsEnabled`, `messageRetention`, `automodBehavior` and `blocklistBehavior` fields to channel config

### ⚠️ Changed
- Renamed `ChannelId` property to `channelId` in both `ChannelDeletedEvent` and `NotificationChannelDeletedEvent`
- Deprecated `ChatClient::unMuteChannel`, the `ChatClient::unmuteChannel` method should be used instead
- Deprecated `ChatClient::unBanUser`, the `ChatClient::unbanUser` method should be used instead
- Deprecated `ChannelClient::unBanUser`, the `ChannelClient::unbanUser` method should be used instead
- Deprecated `ChannelController::unBanUser`, the `ChannelController::unbanUser` method should be used instead

## stream-chat-android-offline
### 🐞 Fixed
- Fixed an issue that didn't find the user when obtaining the list of messages
- Fix refreshing not messaging channels which don't contain current user as a member

## stream-chat-android-ui-common
### ⬆️ Improved
- Show AttachmentMediaActivity for video attachments

### ✅ Added
- `AvatarView.streamUiAvatarOnlineIndicatorColor` and `AvatarView.streamUiAvatarOnlineIndicatorBorderColor` attrs

## stream-chat-android-ui-components
### 🐞 Fixed
- Now replied messages are shown correctly with the replied part in message options
- `MessageListView::enterThreadListener` is properly notified when entering into a thread
- Fix initial controls state in `MessageInputView`
- Fix crashing when open attachments destination

### ⬆️ Improved
- Add support of non-image attachment types to the default attachment click listener.

### ✅ Added
- `MessageInputView` now uses the cursor `stream_ui_message_input_cursor.xml` instead of accent color. To change the cursor, override `stream_ui_message_input_cursor.xml`.
- Replacing `ChatUI` with new `io.getstream.chat.android.ui.ChatUI` implementation
- Added possibility to configure delete message option visibility using `streamUiDeleteMessageEnabled` attribute, and `MessageListView::setDeleteMessageEnabled` method
- Add `streamUiEditMessageEnabled` attribute to `MessageListView` and `MessageListView::setEditMessageEnabled` method to enable/disable the message editing feature
- Add `streamUiMentionsEnabled` attribute to `MessageInputView` and `MessageInputView::setMentionsEnabled` method to enable/disable mentions
- Add `streamUiThreadsEnabled` attribute to `MessageListView` and `MessageListView::setThreadsEnabled` method to enable/disable the thread replies feature
- Add `streamUiCommandsEnabled` attribute to `MessageInputView` and `MessageInputView::setCommandsEnabled` method to enable/disable commands
- Add `ChannelListItemPredicate` to our `channelListView` to allow filter `ChannelListItem` before they are rendered
- Open `AvatarBitmapFactory` class
- Add `ChatUI::avatarBitmapFactory` property to allow custom implementation of `AvatarBitmapFactory`
- Add `AvatarBitmapFactory::userBitmapKey` method to generate cache key for a given User
- Add `AvatarBitmapFactory::channelBitmapKey` method to generate cache key for a given Channel
- Add `StyleTransformer` class to allow application-wide style customizations
- Add the default font field to `TextStyle`
- Add new method `ChatFonts::setFont(textStyle: TextStyle, textView: TextView, defaultTypeface: Typeface)`
- Add attributes for `MessageListView` in order to customize styles of:
  - Mine message text
  - Theirs message text
  - User name text in footer of Message
  - Message date in footer of Message
  - Thread replies counter in footer of Message
  - Link title text
  - Link description text
  - Date separator text
  - Deleted message text and background
  - Reactions style in list view and in options view
  - Indicator icons in footer of Message
  - Unread count badge on scroll to bottom button
  - Message stroke width and color for mine and theirs types
    It is now possible to customize the following attributes for `ChannelListView`:
- `streamUiChannelOptionsIcon` - customize options icon
- `streamUiChannelDeleteIcon` - customize delete icon
- `streamUiChannelOptionsEnabled` - hide/show options icon
- `streamUiChannelDeleteEnabled` - hide/show delete button
- `streamUiSwipeEnabled` - enable/disable swipe action
- `streamUiBackgroundLayoutColor` - customize the color of "background layout"
- `streamUiChannelTitleTextSize` - customize channel name text size
- `streamUiChannelTitleTextColor` - customize channel name text color
- `streamUiChannelTitleTextFont` - customize channel name text font
- `streamUiChannelTitleFontAssets` - customize channel name font asset
- `streamUiChannelTitleTextStyle` - customize channel name text style (normal / bold / italic)
- `streamUiLastMessageTextSize` - customize last message text size
- `streamUiLastMessageTextColor` - customize last message text color
- `streamUiLastMessageTextFont` - customize last message text font
- `streamUiLastMessageFontAssets` - customize last message font asset
- `streamUiLastMessageTextStyle` - customize last message text style (normal / bold / italic)
- `streamUiLastMessageDateTextSize` - customize last message date text size
- `streamUiLastMessageDateTextColor` - customize last message date text color
- `streamUiLastMessageDateTextFont` - customize last message date text font
- `streamUiLastMessageDateFontAssets` - customize last message date font asset
- `streamUiLastMessageDateTextStyle` - customize last message date text style (normal / bold / italic)
- `streamUiIndicatorSentIcon` - customize drawable indicator for sent
- `streamUiIndicatorReadIcon` - customize drawable indicator for read
- `streamUiIndicatorPendingSyncIcon` - customize drawable indicator for pending sync
- `streamUiForegroundLayoutColor` - customize the color of "foreground layout"
- `streamUiUnreadMessageCounterBackgroundColor` - customize the color of message counter badge
- `streamUiUnreadMessageCounterTextSize` - customize message counter text size
- `streamUiUnreadMessageCounterTextColor` - customize message counter text color
- `streamUiUnreadMessageCounterTextFont` - customize message counter text font
- `streamUiUnreadMessageCounterFontAssets` - customize message counter font asset
- `streamUiUnreadMessageCounterTextStyle` - customize message counter text style (normal / bold / italic)
- Option `app:streamUiReactionsEnabled` in `MessageListView` to enable or disable reactions
- It is now possible to configure new fields in MessageInputView:
- `streamUiMessageInputTextStyle` - customize message input text style.
- `streamUiMessageInputFont` - customize message input text font.
- `streamUiMessageInputFontAssets` - customize message input text font assets.
- `streamUiMessageInputEditTextBackgroundDrawable` - customize message input EditText drawable.
- `streamUiMessageInputCustomCursorDrawable` - customize message input EditText cursor drawable.
- `streamUiCommandsTitleTextSize` - customize command title text size
- `streamUiCommandsTitleTextColor` - customize command title text color
- `streamUiCommandsTitleFontAssets` - customize command title text color
- `streamUiCommandsTitleTextColor` - customize command title font asset
- `streamUiCommandsTitleFont` - customize command title text font
- `streamUiCommandsTitleStyle` - customize command title text style
- `streamUiCommandsNameTextSize` - customize command name text size
- `streamUiCommandsNameTextColor` - customize command name text color
- `streamUiCommandsNameFontAssets` - customize command name text color
- `streamUiCommandsNameTextColor` - customize command name font asset
- `streamUiCommandsNameFont` - customize command name text font
- `streamUiCommandsNameStyle` - customize command name text style
- `streamUiCommandsDescriptionTextSize` - customize command description text size
- `streamUiCommandsDescriptionTextColor` - customize command description text color
- `streamUiCommandsDescriptionFontAssets` - customize command description text color
- `streamUiCommandsDescriptionTextColor` - customize command description font asset
- `streamUiCommandsDescriptionFont` - customize command description text font
- `streamUiCommandsDescriptionStyle` - customize command description text style
- `streamUiSuggestionBackgroundColor` - customize suggestion view background
- `streamUiMessageInputDividerBackgroundDrawable` - customize the background of divider of MessageInputView

### ⚠️ Changed
- Deprecated `ChatUI` class

# March 8th, 2021 - 4.7.0
## stream-chat-android-client
### ⚠️ Changed
- Refactored `FilterObject` class  - see the [migration guide](https://github.com/GetStream/stream-chat-android/wiki/Migration-guide:-FilterObject) for more info

## stream-chat-android-offline
### 🐞 Fixed
- Fixed refreshing channel list after removing member
- Fixed an issue that didn't find the user when obtaining the list of messages

### ⚠️ Changed
- Deprecated `ChatDomain::disconnect`, use disconnect on ChatClient instead, it will make the disconnection on ChatDomain too.
- Deprecated constructors for `ChatDomain.Builder` with the `User` type parameter, use constructor with `Context` and `ChatClient` instead.

## stream-chat-android-ui-common
### ⚠️ Changed
- Message options list changed colour for dark version. The colour is a little lighters
  now, what makes it easier to see.

## stream-chat-android-ui-components
### 🐞 Fixed
- Fixed some rare crashes when `MessageListView` was created without any attribute info present

### ⬆️ Improved
- Updated PhotoView to version 2.3.0

### ✅ Added
- Introduced `AttachmentViewFactory` as a factory for custom attachment views/custom link view
- Introduced `TextAndAttachmentsViewHolder` for any combination of attachment content and text

### ❌ Removed
- Deleted `OnlyFileAttachmentsViewHolder`, `OnlyMediaAttachmentsViewHolder`,
  `PlainTextWithMediaAttachmentsViewHolder` and `PlainTextWithFileAttachmentsViewHolder`

# Feb 22th, 2021 - 4.6.0
# New UI-Components Artifact
A new UI-Components artifact has been created with a new design of all our components.
This new artifact is available on MavenCentral and can imported by adding the following dependency:
```
implementation "io.getstream:stream-chat-android-ui-components:4.6.0"
```

## stream-chat-android
- Add `streamMessageActionButtonsTextSize`, `streamMessageActionButtonsTextColor`, `streamMessageActionButtonsTextFont`,
  `streamMessageActionButtonsTextFontAssets`, `streamMessageActionButtonsTextStyle`, `streamMessageActionButtonsIconTint`
  attributes to `MessageListView`
- Add `ChannelHeaderViewModel::resetThread` method and make `ChannelHeaderViewModel::setActiveThread` message parameter non-nullable
- Fix ReadIndicator state
- Using `MessageListView#setViewHolderFactory` is now an error - use `setMessageViewHolderFactory` instead
- Removed `MessageListItemAdapter#replaceEntities` - use `submitList` method instead
- Use proper color values on Dialog Theme
- Increase touchable area on the button to remove an attachment

## stream-chat-android-client
- Introduce ChatClient::setUserWithoutConnecting function
- Handle disconnect event during pending token state
- Remove unneeded user data when creating WS Connection
- Using `User#unreadCount` is now an error - use `totalUnreadCount` instead
- Using `ChannelController` is now an error - use `ChannelClient` instead
- Using `Pagination#get` is now an error - use `toString` instead
- Using the old event APIs is now an error - see the [migration guide](https://github.com/GetStream/stream-chat-android/wiki/Migration-guide:-ChatObserver-and-events()-APIs) for more info
- Using `ChatClient#flag` is now an error - use `flagUser` instead

## stream-chat-android-offline
- Introduce `PushMessageSyncHandler` class

- Add UseCase for querying members (`chatDomain.useCases.queryMembers(..., ...).execute()`).
  - If we're online, it executes a remote call through the ChatClient
  - If we're offline, it pulls members from the database for the given channel
- Mark the `SendMessageWithAttachmentsImpl` use case an error

## stream-chat-android-ui-common
- Fix `CaptureMediaContract` chooser on Android API 21
- Using `ChatUI(client, domain, context)` now an error - use simpler constructor instead
- Using the `Chat` interface now an error - use `ChatUI` instead

# Feb 15th, 2021 - 4.5.5
## Common changes for all artifacts
- Updated project dependencies
  - Kotlin 1.4.30
  - Stable AndroidX releases: LiveData 2.3.0, Activity 1.2.0, Fragment 1.3.0
  - For the full list of dependency version changes, see [this PR](https://github.com/GetStream/stream-chat-android/pull/1383)

## stream-chat-android
- Add `streamInputAttachmentsMenuBackground` and `streamInputSuggestionsBackground` attributes to `MessageInputView`
- Add `streamMessageActionButtonsBackground` attributes to `MessageListView`

## stream-chat-android-client
- Remove unused `reason` and `timeout` parameters from `ChannelClient::unBanUser` method

# Feb 11th, 2021 - 4.5.4
## stream-chat-android
- Fix `streamLastMessageDateUnreadTextColor` attribute not being used in ChannelListView
- Fix `streamChannelsItemSeparatorDrawable` attribute not being parsed

## stream-chat-android-client
- Fix `ConcurrentModificationException` on our `NetworkStateProvider`

# Feb 5th, 2021 - 4.5.3
## stream-chat-android
-. `ChatUtils::devToken` is not accessible anymore, it has been moved to `ChatClient::devToken`

## stream-chat-android-client
- **setUser deprecation**
  - The `setUser`, `setGuestUser`, and `setAnonymousUser` methods on `ChatClient` are now deprecated.
  - Prefer to use the `connectUser` (`connectGuestUser`, `connectAnonymousUser`) methods instead, which return `Call` objects.
  - If you want the same async behaviour as with the old methods, use `client.setUser(user, token).enqueue { /* Handle result */ }`.
- Add support for typing events in threads:
  - Add `parentId` to `TypingStartEvent` and `TypingStopEvent`
  - Add `parentId` to ``ChannelClient::keystroke` and `ChannelClient::stopTyping`
- `ChatClient::sendFile` and `ChatClient::sendImage` each now have just one definition with `ProgressCallback` as an optional parameter. These methods both return `Call<String>`, allowing for sync/async execution, and error handling. The old overloads that were asynchronous and returned no value/error have been removed.
- `FileUploader::sendFile` and `FileUploader::sendImages` variations with `ProgressCallback` are no longer async with no return type. Now they are synchronous with `String?` as return type

## stream-chat-android-offline
- Add support for typing events in threads:
  - Add `parentId` to `Keystroke` and `StopTyping` use cases

## stream-chat-android-ui-common
- Add a new `isMessageRead` flag to the `MessageListItem.MessageItem` class, which indicates
  that a particular message is read by other members in this channel.
- Add handling threads typing in `MessageInputViewModel`

# Jan 31th, 2021 - 4.5.2
## stream-chat-android-client
- Use proper data on `ChatClient::reconnectSocket` to reconnect normal/anonymous user
- Add `enforceUnique` parameter to `ChatClient::sendReaction` and `ChannelClient::sendReaction` methods .
  If reaction is sent with `enforceUnique` set to true, new reaction will replace all reactions the user has on this message.
- Add suspending `setUserAndAwait` extension for `ChatClient`
- Replace chat event listener Kotlin functions with ChatEventListener functional interface in order to promote
  a better integration experience for Java clients. Old methods that use the Kotlin function have been deprecated.
  Deprecated interfaces, such as ChannelController, have not been updated. ChannelClient, which inherits from ChannelController
  for the sake of backwards compatibility, has been updated.

## stream-chat-android-offline
- Add `enforceUnique` parameter to `SendReaction` use case. If reaction is sent with `enforceUnique` set to true,
  new reaction will replace all reactions the user has on this message.
- Fix updating `Message::ownReactions` and `Message:latestReactions` after sending or deleting reaction - add missing `userId` to `Reaction`
- Fix Load Thread Replies process

## stream-chat-android-ui-common
- Add a new `isThreadMode` flag to the `MessageListItem.MessageItem` class.
  It shows is a message item should be shown as part of thread mode in chat.
- Add possibility to set `DateSeparatorHandler` via `MessageListViewModel::setDateSeparatorHandler`
  and `MessageListViewModel::setThreadDateSeparatorHandler` which determines when to add date separator between messages
- Add `MessageListViewModel.Event.ReplyAttachment`, `MessageListViewModel.Event.DownloadAttachment`, `MessageListViewModel.Event.ShowMessage`,
  and `MessageListViewModel.Event.RemoveAttachment` classes.
- Deprecate `MessageListViewModel.Event.AttachmentDownload`

# Jan 18th, 2021 - 4.5.1
## stream-chat-android
- Fix `MessageListItemViewHolder::bind` behavior
- Improve connection/reconnection with normal/anonymous user

## stream-chat-android-client
- Create `ChatClient::getMessagesWithAttachments` to filter message with attachments
- Create `ChannelClient::getMessagesWithAttachments` to filter message with attachments
- Add support for pinned messages:
  - Add `pinMessage` and `unpinMessage` methods `ChatClient` and `ChannelClient`
  - Add `Channel::pinnedMessages` property
  - Add `Message:pinned`, `Message::pinnedAt`, `Message::pinExpires`, and `Message:pinnedBy` properties

# Jan 7th, 2021 - 4.5.0
## stream-chat-android
- Now depends explicitly on AndroidX Fragment (fixes a potential crash with result handling)
- Update AndroidX dependencies: Activity 1.2.0-rc01 and Fragment 1.3.0-rc01

## stream-chat-android-client
- Add filtering non image attachments in ChatClient::getImageAttachments
- Add a `channel` property to `notification.message_new` events
- Fix deleting channel error
- 🚨 Breaking change: ChatClient::unmuteUser, ChatClient::unmuteCurrentUser,
  ChannelClient::unmuteUser, and ChannelClient::unmuteCurrentUser now return Unit instead of Mute

## stream-chat-android-offline
- Add LeaveChannel use case
- Add ChannelData::memberCount
- Add DeleteChannel use case
- Improve loading state querying channels
- Improve loading state querying messages

# Dec 18th, 2020 - 4.4.9

## stream-chat-android-client
- improved event recovery behaviour

## stream-chat-android-offline
- improved event recovery behaviour
- fixed the chatDomain.Builder boolean usage between userPresence and recoveryEnabled

# Dec 18th, 2020 - 4.4.8
## stream-chat-android
- Add filtering `shadowed` messages when computing last channel message
- Add filtering `draft` channels
- Add `DateFormatter::formatTime` method to format only time of a date
- Fix `ChatUtils::devToken` method

## stream-chat-android-client
- Improve `banUser` and `unBanUser` methods - make `reason` and `timeout` parameter nullable
- Add support for shadow ban - add `shadowBanUser` and `removeShadowBan` methods to `ChatClient` and `ChannelClient`
- Add `shadowBanned` property to `Member` class
- Add `ChatClient::getImageAttachments` method to obtain image attachments from a channel
- Add `ChatClient::getFileAttachments` method to obtain file attachments from a channel
- Add `ChannelClient::getImageAttachments` method to obtain image attachments from a channel
- Add `ChannelClient::getFileAttachments` method to obtain file attachments from a channel

## stream-chat-android-offline
- Add filtering `shadowed` messages
- Add new usecase `LoadMessageById` to fetch message by id with offset older and newer messages
- Watch Channel if there was previous error

## stream-chat-android-ui-common
- Add `messageId` arg to `MessageListViewModel`'s constructor allowing to load message by id and messages around it

# Dec 14th, 2020 - 4.4.7
## Common changes for all artifacts
- Updated to Kotlin 1.4.21
- For Java clients only: deprecated the `Call.enqueue(Function1)` method, please use `Call.enqueue(Callback)` instead

## stream-chat-android
- Add new attrs to `MessageListView`: `streamDeleteMessageActionEnabled`, `streamEditMessageActionEnabled`
- Improve Channel List Diff
- Add new attrs to `MessageInputView`: `streamInputScrollbarEnabled`, `streamInputScrollbarFadingEnabled`
- Add API for setting custom message date formatter in MessageListView via `setMessageDateFormatter(DateFormatter)`
  - 24 vs 12 hr controlled by user's System settings.

## stream-chat-android-client
- Add `ChatClient::isValidRemoteMessage` method to know if a RemoteMessage is valid for Stream

## stream-chat-android-offline
- Add updating `channelData` after receiving `ChannelUpdatedByUserEvent`
- Fix crash when a push notification arrives from other provider different than Stream

# Dic 4th, 2020 - 4.4.6

## stream-chat-android
- Use custom `StreamFileProvider` instead of androidx `FileProvider` to avoid conflicts
- Add `ChatClient::setGuestUser` method to login as a guest user
- Make `MessageListItemViewHolder` public and open, to allow customization by overriding the `bind` method

## stream-chat-android-offline
- Centralize how channels are stored locally

# Nov 24th, 2020 - 4.4.5
## Common changes for all artifacts
- Stream SDks has been uploaded to MavenCentral and the GroupID has changed to `io.getstream`.

## stream-chat-android
- New artifact name: `io.getstream:stream-chat-android:STREAM_VERSION`

## stream-chat-android-client
- It's no longer required to wait for `setUser` to finish before querying channels
- `ChatClient::setUser` method allows be called without network connection and will retry to connect when network connection is available
- New artifact name: `io.getstream:stream-chat-android-client:STREAM_VERSION`
- Show date of the last message into channels list when data comes from offline storage
- Show text of the last message into channels list when data comes from offline storage
- Accept Invite Message is now optional, if null value is sent, no message will be sent to the rest of members about this action

## stream-chat-android-offline
- Fix bug when channels with newer messages don't go to the first position in the list
- Fix Offline usage of `ChatDomain`
- New artifact name: `io.getstream:stream-chat-android-offline:STREAM_VERSION`
- Provide the last message when data is load from offline storage

# Nov 24th, 2020 - 4.4.4
This version is a rollback to 4.4.2, The previous release (4.4.3) was not valid due to a problem with the build flow.
We are going to release 4.4.5 with the features introduced by 4.4.3 as soon as the build is back working

# Nov 20th, 2020 - 4.4.3
## stream-chat-android-client
- It's no longer required to wait for `setUser` to finish before querying channels
- `ChatClient::setUser` method allows be called without network connection and will retry to connect when network connection is available

## stream-chat-android-offline
- Fix bug when channels with newer messages don't go to the first position in the list
- Fix Offline usage of `ChatDomain`

# Nov 13th, 2020 - 4.4.2

## stream-chat-android
- Remove `ChatClient` and `ChatDomain` as `ChatUI`'s dependencies
- Replace Glide with Coil - SDK doesn't depend on Glide anymore.
- Remove `BaseStyle` class and extract its properties into `AvatarStyle` and `ReadStateStyle`.
  - Use composition with `AvatarStyle` and `ReadStateStyle` instead of inheriting from `BaseStyle`.
  - Convert to kotlin: `ReadStateView`, `MessageListViewStyle`
- Add `streamShowSendAlsoToChannelCheckbox` attr to `MessageInputView` controlling visibility of "send also to channel" checkbox
- The sample app no longer uses Koin for dependency injection
- Add `streamCopyMessageActionEnabled`, `streamFlagMessageActionEnabled`, and `streamStartThreadMessageActionEnabled` attrs to `MessageListView`
- Validate message text length in MessageInputView.
  - Add property `MessageInputView.maxMessageLength: Int` and show warning once the char limit is exceeded
  - Expose `MessageInputViewModel.maxMessageLength: Int` informing about text length limit of the Channel

## stream-chat-android-client
- Deprecate `User::unreadCount` property, replace with `User::totalUnreadCount`
- Added MarkAllReadEvent
- Fix UpdateUsers call

## stream-chat-android-offline
- Update `totalUnreadCount` when user is connected
- Update `channelUnreadCount` when user is connected
- Fix bug when channels could be shown without names
- Added support for marking all channels as read for the current user.
  - Can be accessed via `ChatDomain`'s use cases (`chatDomain.useCases.markAllRead()...`).
- Fix bug when local channels could be sorted not properly
- Typing events can be all tracked with `ChatDomain.typingUpdates`

# Nov 4th, 2020 - 4.4.1
## Common changes for all artifacts
- Updated dependencies to latest versions (AGP 4.1, OkHttp 4.9, Coroutines 1.3.9, ExoPlayer 2.12.1, etc.)
  - See [PR #757](https://github.com/GetStream/stream-chat-android/pull/757) for full list of version updates
- Revamped `Call` implementations
  - The `Call2` type has been removed, the libraries now all use the same `Call` instead for all APIs
  - `Call` now guarantees callbacks to happen on the main thread
  - Coroutine users can now `await()` a `Call` easily with a provided extension

## stream-chat-android
- Add empty state views to channel list view and message list view components
- Allow setting custom empty state views
- Add loading view to message list view
- Allow setting custom loading view
- Add load more threshold for `MessageListView` and `streamLoadMoreThreshold` attribute
- Fix handling of the `streamShowReadState` attribute on `MessageListView`
- Add `streamShowDeliveredState` XML attribute to `MessageListView`
- Add "loading more" indicator to the `MessageListView`
- Messages in ChannelController were split in messages - New messages and oldMessages for messages coming from the history.

## stream-chat-android-client
- Fix guest user authentication
- Changed API of QuerySort class. You have to specify for what model it is being used.
- Rename `ChannelController` to `ChannelClient`. Deprecate `ChannelController`.
- Replace `ChannelController` subscribe related extension functions with corresponding `ChannelClient` functions
- Move `ChannelClient` extension functions to `io.getstream.chat.android.client.channel` package

## stream-chat-android-offline
- Add GetChannelController use cases which allows to get ChannelController for Channel
- Fix not storing channels when run channels fetching after connection recovery.
- Fix read state getting stuck in unread state

# Oct 26th, 2020 - 4.4.0
## stream-chat-android
- Create custom login screen in sample app
- Bump Coil to 1.0.0
- Add message sending/sent indicators in `MessageListView`
- Add possibility to replace default FileUploader
- Fixes a race condition where client.getCurrentUser() was set too late
- Support for hiding channels
- Makes the number of channels return configurable by adding the limit param to ChannelsViewModelFactory
- Add message sending/sent indicators in `MessageListView`
- Provide ChannelViewModelFactory and ChannelsViewModelFactory by the library to simplify setup
- Fixes for https://github.com/GetStream/stream-chat-android/issues/698 and https://github.com/GetStream/stream-chat-android/issues/723
- Don't show read state for the current user

## stream-chat-android-client
- Fix ConcurrentModificationException in `ChatEventsObservable`
- Add possibility to replace default FileUploader
- Fix anonymous user authentication
- Fix fetching color value from TypedArray

## stream-chat-android-offline
- Channel list now correctly updates when you send a new message while offline. This fixes https://github.com/GetStream/stream-chat-android/issues/698
- Channels now stay sorted based on the QuerySort order (previous behaviour was to sort them once)
- New messages now default to type "regular" or type "ephemeral" if they start with a /
- Improved error logging on sendMessage & sendReaction
- Fixed a race condition that in rare circumstances could cause the channel list to show stale (offline) data
- Fixed a bug with channel.hidden not working correctly
- Fixed crash with absence of user in the UserMap

# Oct 19th, 2020 - 4.3.1-beta-2 (stream-chat-android)
- Allow setting custom `NotificationHandler` in `Chat.Builder`
- Fix unresponsive attachment upload buttons
- Removed many internal implementation classes and methods from the SDK's public API
- Fix sending GIFs from keyboard
- Fix unresponsive attachment upload buttons
- Fix method to obtain initials from user to be shown into the avatar
- Fix method to obtain initials from channel to be shown into the avatar
- Allow setting `ChatLoggerHandler` and `ChatLogLevel` in `Chat.Builder`

# Oct 16th, 2020 - 4.3.1-beta-1 (stream-chat-android)
- Significant performance improvements
- Fix a crash related to behaviour changes in 1.3.0-alpha08 of the AndroidX Fragment library
- Replace Glide with Coil in AttachmentViewHolderMedia (Fix GIFs loading issues)
- `MessageListView.BubbleHelper`'s methods now have nullability annotations, and use primitive `boolean` values as parameters
- Update Offline Support to the [last version](https://github.com/GetStream/stream-chat-android-livedata/releases/tag/0.8.6)

# Oct 16th, 2020 - 0.8.6 (stream-chat-android-offline)
- Improve sync data validation in ChatDomain.Builder
- Removed many internal implementation classes and methods from the SDK's public API
- Significant performance improvements to offline storage
- Default message limit for the queryChannels use case changed from 10 to 1. This is a more sensible default for the channel list view of most chat apps
- Fix QuerySort
- Update client to 1.16.8: See changes: https://github.com/GetStream/stream-chat-android-client/releases/tag/1.16.8

# 1.16.8 - Fri 16th of Oct 2020 (stream-chat-android-client)
- Add `lastUpdated` property to `Channel`

# Oct 14th, 2020 - 4.3.0-beta-6 (stream-chat-android)
- Update to Kotlin 1.4.10
- Fix Typing view behavior
- Fix NPE asking for `Attachment::type`
- Fix ChatDomain initialization issue
- Limit max lines displayed in link previews (5 lines by default, customizable via `streamAttachmentPreviewMaxLines` attribute on `MessageListView`)
- Update Offline Support to the [last version](. See changes: )https://github.com/GetStream/stream-chat-android-livedata/releases/tag/0.8.5)

# 1.16.7 - Wed 14th of Oct 2020 (stream-chat-android-client)
- Removed many internal implementation classes and methods from the SDK's public API
- Improved nullability, restricted many generic type parameters to be non-nullable (set `Any` as their upper bound)
- Use AttachmentsHelper to validate imageUrl instead of just url.

# Oct 14th, 2020 - 0.8.5 (stream-chat-android-offline)
- Use `createdLocallyAt` and `updatedLocallyAt` properties in ChannelController and ThreadController
- Update attachments of message with an old image url, if it's still valid.
- Set attachment fields even if the file upload fails
- Fix NPE while ChatEvent was handled
- Improved nullability, restricted some generic type parameters to be non-nullable (set `Any` as their upper bound)
- Fix method to store date of the last message received into a channel
- Update client to 1.16.7: See changes: https://github.com/GetStream/stream-chat-android-client/releases/tag/1.16.7

# Oct 9th, 2020 - 4.3.0-beta-5 (stream-chat-android)
- Improve selecting non-media attachments
- Fix showing attachments captured with camera
- Add setting type and file size when creating AttachmentMetaData from file
- Remove FileAttachmentListAdapter and methods related to opening files chooser
- Replace isMedia flag with getting type from attachment if possible
- Update ExoPlayer dependency to version [2.12.0](https://github.com/google/ExoPlayer/blob/release-v2/RELEASENOTES.md#2120-2020-09-11)

# 1.16.6 - Fri 9th of Oct 2020 (stream-chat-android-client)
- Add `createdLocallyAt` and `updatedLocallyAt` properties to `Message` type
- Add AttachmentsHelper with hasValidUrl method

# Oct 7th, 2020 - 4.3.0-beta-4 (stream-chat-android)
- For Java clients, the `bindView` methods used to bind a ViewModel and its UI component together are now available with friendlier syntax.
- Calls such as `MessageListViewModelBindingKt.bindView(...);` should be replaced with calls like `MessageListViewModelBinding.bind(...);`
- The `ChannelListViewModelBindingKt` class has been renamed to `ChannelsViewModelBinding`, to match the name of the ViewModel it's associated with.
- Update client to the latest version. See changes: https://github.com/GetStream/stream-chat-android-client/releases/tag/1.16.5
- Update Stream Livedata to the last version. See changes: https://github.com/GetStream/stream-chat-android-livedata/releases/tag/0.8.4

# Oct 7th, 2020 - 0.8.4 (stream-chat-android-offline)
- Update client to 1.16.5: See changes: https://github.com/GetStream/stream-chat-android-client/releases/tag/1.16.5

# 1.16.5 - Wed 7th of Oct 2020 (stream-chat-android-client)
- Add autocomplete filter
- Add @JvmOverloads to QueryUsersRequest constructor
- Improve java interop of `TokenManager`

# Oct 5th, 2020 - 0.8.3 (stream-chat-android-offline)
- Improved message attachment handling. Message is now first added to local storage and the attachment is uploaded afterwards.
- Editing messages now works while offline
- Deprecate SendMessageWithAttachments in favor of SendMessage while specifying attachment.upload
- Fix a bug that caused messages not to load if member limit wasn't specified
- Fix a crash related to reaction data structure
- Fix a bug where network errors (temporary ones) are detected as permanent errors

# 1.16.4 - Mon 5th of Oct 2020 (stream-chat-android-client)
- Add `attachment.upload` and `attachment.uploadState` fields for livedata upload status. These fields are currently unused if you only use the low level client.

# Oct 2nd, 2020 - 4.3.0-beta-3 (stream-chat-android)
- Removed several parameters of `BaseAttachmentViewHolder#bind`, `Context` is now available as a property instead, others should be passed in through the `AttachmentViewHolderFactory` as constructor parameters
- Moved `BaseAttachmentViewHolder` to a new package
- Fix setting read state when user's last read equals message created date
- Skip setting user's read status if last read message is his own
- Make MessageListItem properties abstract
- Change default query sort to "last_updated"
- Fixed attachments logic. Save previously attached files when add more.
- Fixed the bug when it was unable to select new files when you have already attached something.
- Moved `MessageInputView` class to a new package.
- Update Stream Livedata to the last version. See changes: https://github.com/GetStream/stream-chat-android-livedata/releases/tag/0.8.2

# Oct 2nd, 2020 - 0.8.2 (stream-chat-android-offline)
- Request members by default when querying channels

# Sep 30th, 2020 - 4.3.0-beta-2 (stream-chat-android)
- Removed several parameters of `BaseMessageListItemViewHolder#bind`, `Context` is now available as a property instead, others should be passed in through the `MessageViewHolderFactory` as constructor parameters
- Attachment customization methods moved from `MessageViewHolderFactory` to a separate `AttachmentViewHolderFactory` class
- Removed `position` parameter from `MessageClickListener`
- Moved `BaseMessageListItemViewHolder` to a new package
- Update client to the latest version. See changes: https://github.com/GetStream/stream-chat-android-client/releases/tag/1.16.1
- Update Stream Livedata to the last version. See changes: https://github.com/GetStream/stream-chat-android-livedata/releases/tag/0.8.1

# Sep 30th, 2020 - 0.8.1 (stream-chat-android-offline)
- Handle the new `ChannelUpdatedByUserEvent`
- Update client to 1.16.1: See changes: https://github.com/GetStream/stream-chat-android-client/releases/tag/1.16.1
- Improve online status handling
- Replace posting an empty channels map when the channels query wasn't run online and offline storage is empty with error

# 1.16.2 - Wed 30 Sep 2020 (stream-chat-android-client)
- Add `ChatClient::enableSlowMode` method to enable slow mode
- Add `ChatClient::disableSlowMode` method to disable slow mode
- Add `ChannelController::enableSlowMode` method to enable slow mode
- Add `ChannelController::disableSlowMode` method to disable slow mode
- Add `Channel::cooldown` property to know how configured `cooldown` time for the channel
- Fix FirebaseMessageParserImpl.verifyPayload() logic
- Fix notification display condition
- Fix Socket connection issues

# 1.16.1 - Wed 25 Sep 2020 (stream-chat-android-client)
- Remove `User` field on `ChannelUpdatedEvent`
- Add new chat event type -> `ChannelUpdatedByUserEvent`
- Add `ChatNotificationHandler::getFirebaseInstanceId` method to provide a custom `FirebaseInstanceId`
- Add `NotificationConfig::useProvidedFirebaseInstance` conf

# Sep 23rd, 2020 - 4.3.0-beta-1 (stream-chat-android)
- Update livedata/client to latest version. See changes: https://github.com/GetStream/stream-chat-android-client/releases/tag/1.16.0

# 1.16.0 - Wed 23 Sep 2020 (stream-chat-android-client)
- Removed message.channel, this is a backwards incompatible change
- Ensure that message.cid is always available

The SDK was providing message.cid and message.channel in some cases, but not always.
Code that relied on those fields being populated caused bugs in production.

If you were relying on message.channel it's likely that you were running into bugs.
We recommend using one of these alternatives:

- message.cid if you just need a reference to the channel
- the channel object provided by client.queryChannel(s) if you need the full channel data
- channelController.channelData livedata object provided by the livedata package (automatically updated if channel data changes)
- channelController.toChannel() function provided by the livedata package

# Sep 23rd, 2020 - 0.8.0 (stream-chat-android-offline)
- Update client to 1.16.0: See changes: https://github.com/GetStream/stream-chat-android-client/releases/tag/1.16.0

# Sep 23rd, 2020 - 0.7.7 (stream-chat-android-offline)
- Fix crash when map channels DB entity to Channel
- Add posting empty channels map when queryChannels fails either offline and online which prevents infinite loader

# 1.15.6 - Wed 23 Sep 2020 (stream-chat-android-client)
- Convert ChatError to plain class. Changes in ChatLogger interface.
- Update events fields related to read status - remove "unread_messages" field and add "unread_channels" to NewMessageEvent, NotificationMarkReadEvent, and NotificationMessageNewEvent
- Mark ChatEvents containing the user property by the UserEvent interface.
- Simplified the event handling APIs, deprecated `ChatObservable`. See [the migration guide](https://github.com/GetStream/stream-chat-android-client/wiki/Migrating-from-the-old-event-subscription-APIs) for details on how to easily adopt the new APIs.

# Sep 23rd, 2020 - 4.2.11-beta-13 (stream-chat-android)
- Adjust ChatSocketListener to new events(NewMessageEvent, NotificationMarkReadEvent, NotificationMessageNewEvent) properties.
- Fix "load more channels"
- Update client to the latest version. See changes: https://github.com/GetStream/stream-chat-android-client/releases/tag/1.15.6
- Update Stream Livedata to the last version. See changes: https://github.com/GetStream/stream-chat-android-livedata/releases/tag/0.7.7

# Sep 18th, 2020 - 4.2.11-beta-12 (stream-chat-android)
- Implement Giphy actions handler
- Fix .gif preview rendering on message list
- Fix thread shown issue after sending message to a channel
- Remove border related attributes from MessageInputView. Add close button background attribute to MessageInputView.
- Improve setting user in sample app
- Add updating message read state after loading first messages
- Wrap Attachment into AttachmentListItem for use in adapter
- Properly show the message date
- Revamp MessageListView adapter customization, introduce ListenerContainer to handle all ViewHolder listeners
- Fix default filters on `ChannelsViewModelImpl`
- Update client to the latest version. See changes: https://github.com/GetStream/stream-chat-android-client/releases/tag/1.15.5
- Update Stream Livedata to the last version. See changes: https://github.com/GetStream/stream-chat-android-livedata/releases/tag/0.7.6

# Sep 18th, 2020 - 0.7.6 (stream-chat-android-offline)
- Store needed users in DB
- Stop trying to execute background sync in case ChatDomain.offlineEnabled is set to false
- Fix Socket Connection/Reconnection
- Update client to the latest version. See changes: https://github.com/GetStream/stream-chat-android-client/releases/tag/1.15.5

# 1.15.5 - Fri 18 Sep 2020 (stream-chat-android-client)
- Fix Socket Connection/Reconnection

# Sep 15th, 2020 - 0.7.5 (stream-chat-android-offline)
- Fix offline support for adding and removing reactions
- Fix crash when creating a channel while channel.createdBy is not set

# Sep 14th, 2020 - 0.7.4 (stream-chat-android-offline)
- Remove duplicates of new channels
- Improve tests
- Remove some message's properties that are not used anymore GetStream/stream-chat-android-client#69
- Update client to the latest version. See changes: https://github.com/GetStream/stream-chat-android-client/releases/tag/1.15.4

# 1.15.4 - Fri 11 Sep 2020 (stream-chat-android-client)
- Fix Socket Disconnection
- Remove useless message's properties (isStartDay, isYesterday, isToday, date, time and commandInfo)
- Forbid setting new user when previous one wasn't disconnected

# Sep 8th, 2020 - 0.7.3 (stream-chat-android-offline)
- Add usecase to send Giphy command
- Add usecase to shuffle a Gif on Giphy command message
- Add usecase to cancel Giphy Command
- Update client to the latest version. See changes: https://github.com/GetStream/stream-chat-android-client/releases/tag/1.15.3

# 1.15.3 - Tue 7 Sep 2020 (stream-chat-android-client)
- Add send action operation to ChannelController
- Fix serialized file names of SendActionRequest
- Fix `ConnectedEvent` parse process

# Sep 4th, 2020 - 4.2.11-beta-11 (stream-chat-android)
- Fix uploading files and capturing images on Android >= 10
- Fix `AvatarView`: Render lastActiveUsers avatars when channel image is not present

# 1.15.2 - Tue 1 Sep 2020 (stream-chat-android-client)
- `ChannelResponse.watchers` is an array of User now
- `Watcher` model has been removed, `User` model should be used instead
- `QueryChannelsRequet` has a new field called `memberLimit` to limit the number of members received per channel

# Aug 28th, 2020 - 4.2.11-beta-9 (stream-chat-android)
- Update event structure
- Update client to the latest version. See changes: https://github.com/GetStream/stream-chat-android-client/releases/tag/1.15.1
- Update Stream Livedata to the last version. See changes: https://github.com/GetStream/stream-chat-android-livedata/releases/tag/0.7.2

# 1.15.1 - Thu 28 Aug 2020 (stream-chat-android-client)
- New MapAdapter that omit key that contains null values or emptyMaps
- Null-Check over Watchers response

## Aug 23th, 2020 - 4.2.11-beta-8 (stream-chat-android)
- Fix Upload Files
- Update RecyclerView Lib
- Update Notification Customization

# Aug 28th, 2020 - 0.7.2 (stream-chat-android-offline)
- Update client to the latest version. See changes: https://github.com/GetStream/stream-chat-android-client/releases/tag/1.15.1

# Aug 28th, 2020 - 0.7.1 (stream-chat-android-offline)
- Keep order when retry to send a message
- Fix message sync logic and message sending success event emitting
- Update client to the latest version. See changes: https://github.com/GetStream/stream-chat-android-client/releases/tag/1.15.0

# Aug 20th, 2020 - 0.7.0 (stream-chat-android-offline)
- Update to version 0.7.0

# 1.15.0 - Thu 20 Aug 2020 (stream-chat-android-client)
- Refactor ChatEvents Structure

# 1.14.0 - Thu 20 Aug 2020 (stream-chat-android-client)
- Decouple cloud messages handler logic from configuration data
- Fix createChannel methods

# 1.13.3 - Tue 18 Aug 2020 (stream-chat-android-client)
- Set message as optional when updating a channel

# 1.13.2 - Fri 14 Aug 2020 (stream-chat-android-client)
- Reduce TLS Latency

# 1.13.1 - Fri 7 Aug 2020 (stream-chat-android-client)
- Fix DateParser

## Aug 5th, 2020 - 4.2.11-beta-7 (stream-chat-android)
- Update Stream Livedata to the last version. See changes: https://github.com/GetStream/stream-chat-android-livedata/releases/tag/0.6.9
- Fix channel name validation in CreateChannelViewModel
- Add `ChannelsView.setViewHolderFactory(factory: ChannelViewHolderFactory)` function
- Fix Fresco initialization
- Fix method to add/remove reaction

# Aug 3nd, 2020 - 0.6.9 (stream-chat-android-offline)
- Fix `QuerySort`

# 1.13.0 - Tue 28 Jul 2020 (stream-chat-android-client)
- Add `Client.flagUser()` method to flag an User
- Add `Client.flagMessage()` method to flag a Message
- Deprecated method `Client.flag()` because was a bit confusing, you should use `client.flagUser()` instead

# 1.12.3 - Mon 27 Jul 2020 (stream-chat-android-client)
- Fix NPE on TokenManagerImpl
- Upgrade Kotlin to version 1.3.72
- Add Kotlin Proguard Rules

# Jul 20th, 2020 - 0.6.8 (stream-chat-android-offline)
- Fix `NotificationAddedToChannelEvent` event handling

# 1.12.2 - Fri 17 Jul 2020 (stream-chat-android-client)
- Add customer proguard rules

# 1.12.1 - Wed 15 Jul 2020 (stream-chat-android-client)
- Add customer proguard rules

## Jul 13th, 2020 - 4.2.11-beta-6 (stream-chat-android)
- Update client to the latest version. See changes: https://github.com/GetStream/stream-chat-android-client/releases/tag/1.10.0
- Update Stream Livedata to the last version. See changes: https://github.com/GetStream/stream-chat-android-livedata/releases/tag/0.6.7
- Refactor ChannelHeaderView
- Refactor MessageInputView
- Refactor Permission Checker Behavior
- Refactor MessageListVIew
- Fix Send Attachment Behavior
- Fix "Take Picture/Record Video" Behavior
- Add option to show empty view when there are no channels
- Add option to send a message to a thread
- Allow to switch user / logout

# 1.12.0 - Mon 06 Jul 2020 (stream-chat-android-client)
- Add mute and unmute methods to channel controller

# 1.11.0 - Mon 06 Jul 2020 (stream-chat-android-client)
- Fix message mentioned users

# Jul 3nd, 2020 - 0.6.7 (stream-chat-android-offline)
- Update client to the latest version. See changes: https://github.com/GetStream/stream-chat-android-client/releases/tag/1.10.0
- Implement Thread Behavior

# 1.10.0 - Wed 29 June 2020 (stream-chat-android-client)
- Add mute and unmute channels
- Add `notification.channel_mutes_updated` socket even handling
- Add user.channelMutes field
- Improve error logging
- Add invalid date format handling (channel.config dates might be invalid)

# 1.9.3 - Wed 29 June 2020 (stream-chat-android-client)
- Add raw socket events logging. See with tag `Chat:Events`

# Jun 24th, 2020 - 0.6.6 (stream-chat-android-offline)
- Update client to the latest version. See changes: https://github.com/GetStream/stream-chat-android-client/releases/tag/1.9.2

# 1.9.2 - Wed 24 June 2020 (stream-chat-android-client)
- Add `show_in_channel` attribute to `Message` entity

# 1.9.1 - Mue 23 June 2020 (stream-chat-android-client)
- Fix multithreaded date parsing

# 1.9.0 - Mon 22 June 2020 (stream-chat-android-client)
- Fix search message request body
  🚨 Breaking change:
- client.searchMessages signature has been changed: query removed, added channel filter

# 1.8.1 - Thu 18 June 2020 (stream-chat-android-client)
- Fix UTC date for sync endpoint
- Fix inhered events parsing
- Fix custom url setter of ChatClient.Builder

# Jun 16th, 2020 - 0.6.5 (stream-chat-android-offline)
- Fixed crash caused by `NotificationMarkReadEvent.user` value being sent null.
- Solution: using the current user which was set to the ChatDomain instead of relying on event's data.

# 1.8.0 - Thu 12 June 2020 (stream-chat-android-client)
- Add sync api call

# Jun 12th, 2020 - 0.6.4 (stream-chat-android-offline)
- Add attachment.type when upload a file or image

# 1.7.0 - Thu 12 June 2020 (stream-chat-android-client)
- Add query members call

# Jun 11th, 2020 - 0.6.3 (stream-chat-android-offline)
- Create a new UseCase to send messages with attachments

# Jun 11th, 2020 - 0.6.2 (stream-chat-android-offline)
- Update client to the latest version. See changes: https://github.com/GetStream/stream-chat-android-client/releases/tag/1.6.1

# 1.6.1 - Thu 11 June 2020 (stream-chat-android-client)
- Add MimeType on sendFile and sendImage methods

# 1.6.0 - Mon 8 June 2020 (stream-chat-android-client)
- Add translations api call and update message with `i18n` field. Helper `Message` extensions functions are added.

## Jun 4th, 2020 - 4.2.11-beta-5 (stream-chat-android)
- Update livedata dependency to fix crash when NotificationMarkReadEvent received
- Add mavenLocal() repository

## Jun 4th, 2020 - 4.2.11-beta-4 (stream-chat-android)
- Fix crash when command (`/`) is typed.

## Jun 3rd, 2020 - 4.2.11-beta (stream-chat-android)
- Fix `AvatarView` crash when the view is not attached

# 1.5.4 - Wed 3 June 2020 (stream-chat-android-client)
- Add optional `userId` parameter to `Channel.getUnreadMessagesCount` to filter out unread messages for the user

# 1.5.3 - Wed 3 June 2020 (stream-chat-android-client)
- Fix switching users issue: `disconnect` and `setUser` resulted in wrong user connection

# 1.5.2 - Tue 2 June 2020 (stream-chat-android-client)
- Fix `ConcurrentModificationException` on multithread access to socket listeners

# May 30th, 2020 - 0.6.1 (stream-chat-android-offline)
- Use the new low level client syntax for creating a channel with members
- Fallback to a default channel config if the real channel config isn't available yet. This fixes GetStream/stream-chat-android#486

# May 27th, 2020 - 0.6.0 (stream-chat-android-offline)
- Update client to the latest version: https://github.com/GetStream/stream-chat-android-client/releases/tag/1.5.0

# 1.5.1 - Wed 27 May 2020 (stream-chat-android-client)
- Add filter contains with any value

# May 26th, 2020 - 0.5.2 (stream-chat-android-offline)
- Test cases for notification removed from channel had the wrong data structure. This caused a crash when this event was triggered.

# 1.5.0 - Mon 26 May 2020 (stream-chat-android-client)
🚨 Breaking change:
- Add new constructor field to `Channel`: `team`
- Add new constructor field to `User`: `teams`

✅ Other changes:
- Add `Filter.contains`

# 1.4.17 - Mon 26 May 2020 (stream-chat-android-client)
- Fix loop on client.create
- Fix crash when backend sends first event without me

# May 25th, 2020 - 0.5.1 (stream-chat-android-offline)
- Update client to the latest version. See changes: https://github.com/GetStream/stream-chat-android-client/releases/tag/1.4.16

# 1.4.16 - Mon 25 May 2020 (stream-chat-android-client)
Breaking change:
- `Command` fields are mandatory and marked as non-nullable

# May 24th, 2020 - 0.5.0 (stream-chat-android-offline)
Livedata now supports all events exposed by the chat API. The 3 new events are:
- Channel truncated
- Notification channel truncated
- Channel Deleted
  This release also improves how new channels are created.

# May 23rd, 2020 - 0.4.8 (stream-chat-android-offline)
- NotificationMessageNew doesn't specify event.message.cid, this was causing issues with offline storage. The test suite has been updated and the issue is now resolved. Also see: GetStream/stream-chat-android#490

# May 23rd, 2020 - 0.4.7 (stream-chat-android-offline)
- Fixed NPE on MemberRemoved event GetStream/stream-chat-android#476
- Updates low level client to fix GetStream/stream-chat-android#492

# 1.4.15 - Fri 22 May 2020 (stream-chat-android-client)
- Add events: `ChannelTruncated`, `NotificationChannelTruncated`, `NotificationChannelDeleted`

# 1.4.13 - Fri 22 May 2020 (stream-chat-android-client)
🚨 Breaking change:
- Fields `role` and `isInvited` of ``Member` fields optional

# 1.4.12 - Fri 22 May 2020 (stream-chat-android-client)
🚨 Breaking change:
- `Member` model is cleaned up from non existing fields

# May 20th, 2020 - 0.4.6 (stream-chat-android-offline)
- Update client to the latest version. See changes: https://github.com/GetStream/stream-chat-android-client/releases/tag/1.4.11

# 1.4.11 - Tue 19 May 2020 (stream-chat-android-client)
🚨 Breaking change:
- `markRead` of ``ChatClient` and `ChannelController` return `Unit` instead of `ChatEvent`

✅ Other changes:
- Fix null fields which are not marked as nullable

# 1.4.10 - Tue 19 May 2020 (stream-chat-android-client)
- Fix add member invalid api key

# 1.4.9 - Mon 18 May 2020 (stream-chat-android-client)
🚨 Breaking change:
- `markRead` of ``ChatClient` and `ChannelController` return `Unit` instead of `ChatEvent`

✅ Other changes:
- Fix `ChannelController.markRead`: was marking read all channels instead of current one
- `ChatClient.markRead` accepts optional `messageId`

# 1.4.8 - Mon 18 May 2020 (stream-chat-android-client)
- Add handling invalid event payload

# May 16th, 2020 - 0.4.5 (stream-chat-android-offline)
- Improved handling of unread counts. Fixes GetStream/stream-chat-android#475

# May 16th, 2020 - 0.4.4 (stream-chat-android-offline)
- GetStream/stream-chat-android#476

## May 15th, 2020 - 4.2.10-beta (stream-chat-android)
- Update to the latest livedata: 0.6.1

# May 15th, 2020 - 0.4.3 (stream-chat-android-offline)
- Resolves this ticket: GetStream/stream-chat-android#479

## May 29th, 2020 - 4.2.9-beta-3 (stream-chat-android)
- Fix AttachmentViewHolder crash when user sends message with plain/no-media url

## May 15th, 2020 - 4.2.9-beta-2 (stream-chat-android)
- Update to the latest livedata: 0.6.0

## May 15th, 2020 - 4.2.8-beta-1 (stream-chat-android)
- Update to the latest livedata: 0.4.6

## May 15th, 2020 - 4.2.6 (stream-chat-android)
- Fix Avatar crash if channel/user initials are empty

# 1.4.7 - Tue 14 May 2020 (stream-chat-android-client)
- Add more channel creation signatures to `Client` and `ChannelController`

# 1.4.6 - Tue 14 May 2020 (stream-chat-android-client)
- Move channel out of message constructor

## May 13th, 2020 - 4.2.5 (stream-chat-android)
- Create new `AvatarView`
- Glide Redirect issues resolved
- Bugfix release for livedata, updated to 0.4.2

# May 13th, 2020 - 0.4.2 (stream-chat-android-offline)
-NotificationAddedToChannelEvent cid parsing didn't work correctly. This has been fixed in 0.4.2

# May 13th, 2020 - 0.4.1 (stream-chat-android-offline)
- There was an issue with the 0.4.0 and the data structure for NotificationMarkRead

# May 13th, 2020 - 0.4.0 (stream-chat-android-offline)
## Features:
- Massive improvement to javadoc/dokka
- Support for user ban events. Exposed via chatDomain.banned
- Muted users are available via chatDomain.muted
- Support for notificationMarkRead, invite and removed from channel events
- Support for deleting channels
- Support for silent messages
- Creating channels with both members and additional data works now
- User presence is enabled

##Bugfixes:
- No longer denormalizing channelData.lastMessageAt
- Fixed an issue with channel event handling and the usage of channel.id vs channel.cid
- Changed channelData.createdBy from lateinit to a regular field

##Other:
- Moved from Travis to Github actions

# 1.4.5 - Tue 12 May 2020 (stream-chat-android-client)
- add message.silent field
- add extension properties `name` and `image` to `Channel` and `User`

## March 11th, 2020 - 3.6.5 (stream-chat-android)
- Fix reaction score parser casting exception

# May 8th, 2020 - 0.3.4 (stream-chat-android-offline)
- added support for muting users
- store the current user in offline storage
- performance tests
- removed launcher icons from lib
- forward compatibility with new event sync endpoint
- support for reaction scores

# 1.4.3 - Thu 7 May 2020 (stream-chat-android-client)
- fix type erasure of parsed collections: `LinkedTreeMap`, but not `List<Reaction>`

# 1.4.2 - Mon 4 May 2020 (stream-chat-android-client)
- add `reactionScores` to `Message`
- fix null write crash of CustomObject nullable field
- fix extraData duplicated fields

# May 2nd, 2020 - 0.3.1 (stream-chat-android-offline)
- Make the channel unread counts easily accessible via channel.unreadCount
- Support for muting users
- Detection for permanent vs temporary errors (which helps improve retry logic)
- Bugfix: Fixes edge cases where recovery flow runs before the existing API calls complete

# 1.4.0 - Fri 1 May 2020 (stream-chat-android-client)
- fix `QueryChannelRequest` when `withMessages/withMembers` is called, but messages were not returned
- add `unreadMessages` to `ChannelUserRead`. Add extension for channel to count total unread messages: `channel.getUnreadMessagesCount()`

# 1.3.0 - Wed 30 Apr 2020 (stream-chat-android-client)
🚨 Breaking changes:
- `TokenProvider` signature enforces async execution
- make socket related classes internal

✅ Other changes
- fix endlessly hanging request in case setUser is not called
- fix expired token case on socket connection
- fix client crash if TokenProvider throws an exception

# Apr 29th, 2020 - 0.3.0 (stream-chat-android-offline)
- Handle edge cases where events are received out of order
- KTlint, travis and coverage reporting
- Interfaces for use cases and controllers for easier testing
- Channel data to isolate channel data vs rest of channel state
- Java version of code examples
- Handle edge cases for channels with more than 100 members
- Test coverage on mark read
- Bugfix queryChannelsController returning duplicate channels
- Support for hiding and showing channels
- Full offline pagination support (including the difference between GTE and GT filters)

# 1.2.2 - Wed 29 Apr 2020 (stream-chat-android-client)
🚨 Breaking changes:
- fields of models are moved to constructors: `io.getstream.chat.android.client.models`
- field of Device `push_provider` renamed to `pushProvider` and moved to constructor

✅ Other changes
- added local error codes with descriptions: `io.getstream.chat.android.client.errors.ChatErrorCode`
- fix uncaught java.lang.ExceptionInInitializerError while parsing custom object

# Apr 22nd, 2020 - 0.2.1 (stream-chat-android-offline)
- Better handling for missing cids

# Apr 22nd, 2020 - 0.2.0 (stream-chat-android-offline)
- Test suite > 100 tests
- Sample app (stream-chat-android) works
- Full offline sync for channels, messages and reactions
- Easy to use livedata objects for building your own UI

# Apr 22nd, 2020 - 0.1.0 (stream-chat-android-offline)
- First Release

## March 3rd, 2020 - 3.6.5 (stream-chat-android)
- Fix crash on sending Google gif

## March 3rd, 2020 - 3.6.4 (stream-chat-android)
- Update default endpoint: from `chat-us-east-1.stream-io-api.com` to `chat-us-east-staging.stream-io-api.com`
- update target api level to 29
- Fixed media playback error on api 29 devices
- Added score field to reaction model

## January 28th, 2020 - 3.6.3 (stream-chat-android)
- ViewModel & ViewHolder classes now use protected instead of private variables to allow customization via subclassing
- ChannelViewHolderFactory is now easier to customize
- Added ChannelViewHolder.messageInputText for 2 way data binding
- Documentation improvements
- Fix problem with wrong scroll position

## January 10th, 2020 - 3.6.2 (stream-chat-android)
- Enable multiline edit text
- Fix deprecated getColumnIndexOrThrow for 29 Api Level

## January 7th, 2020 - 3.6.1 (stream-chat-android)
- Add navigation components with handler to override default behaviour

## Breaking changes:
###
- `OpenCameraViewListener` is replaced with CameraDestination

## January 6th, 2020 - 3.6.0 (stream-chat-android)
- Add `MessageSendListener` interface for sending Message
- Update `README` about Customizing MessageInputView
- Client support for anonymous and guest users
- Client support initialization with Configurator
- Support auto capitalization for keyboard
- Add `NotificationManager` with customization opportunity
- Update `UpdateChannelRequest` for reserved fields
- renamed `MoreActionDialog` to `MessageMoreActionDialog`
- Add `StreamLoggerHandler` interface for custom logging client data
- Add logging customization ability
- fix markdown for mention if there is no space at prefix @
- fix Edit Attachment behavior
- add support for channel.hide with clear history + events
- Fix crash in AttachmentActivity and AttachmentDocumentActivity crash when app is killed in background
- Add utility method StreamChat.isConnected()

#### Breaking changes:

##### Channel hide request
- `Channel:hide` signature has changed: `HideChannelRequest` must be specified as first parameter
- `Client:hideChannel` signature has changed: `HideChannelRequest` must be specified as second parameter
- `ChannelListViewModel:hideChannel` signature has changed: `HideChannelRequest` must be specified as second parameter

##### How to upgrade
To keep the same behavior pass `new HideChannelRequest()` as request parameter to match with the new signature.

## December 9th, 2019 - 3.5.0 (stream-chat-android)
- Fix set typeFace without custom font
- Fix channel.watch (data payload was not sent)
- Fix API 23 compatibility
- Add Attachment Border Color attrs
- Add Message Link Text Color attrs
- Add custom api endpoint config to sample app and SDK

## November 28th, 2019 - 3.4.1 (stream-chat-android)
- Fix Giphy buttons alignments
- Add Giphy error cases handling
- Update http related issues documentation


## November 28th, 2019 - 3.4.0 (stream-chat-android)
- Custom font fot the whole SDK
- Custom font per TextView
- Ignore sample app release unit tests, keep debug tests
- Added AttachmentBackgroundColorMine/Theirs
- Fix Edit/Delete thread parent message
- Replace fadein/fadeout animation of parent/current thread with default RecyclerView animation

## November 5th, 2019 - 3.3.0 (stream-chat-android)
- Fix Concurrent modification when removing member from channel
- Fix automention input issue
- Fix Sent message progress infinite
- Fix channel delete event handling in ChannelList view model
- Fix attachment duplicated issue when message edit
- Add File Upload 2.0
- Add editMessage function in Channel View Model
- Fix JSON encoding always omits null fields
- Sample app: add version header, release version signing
- Add Message Username and Date attrs


## November 5th, 2019 - 3.2.1 (stream-chat-android)
- Fixed transparency issues with user profile images on older devices
- Better channel header title for channels without a name
- Fixed read count difference between own and other users' messages
- Fixed Video length preview
- Catch error body parsing errors
- Do not show commands list UI when all commands are disabled
- Renamed `MessageInputClient` to `MessageInputController`
- Added Large file(20MB) check for uploading file
- Added streamUserNameShow and streamMessageDateShow in `MessageListViewStyle`
- Fixed channel header title position issue when Last Active is hidden


## October 25th, 2019 - 3.2.0 (stream-chat-android)
- Added event interceptors to `ChannelListViewModel`

## October 24th, 2019 - 3.1.0 (stream-chat-android)
- Add channel to list when the user is added
- Add `onUserDisconnected` event
- Make sure channel list view model is cleared when the user disconnects
- Fix bug with `setUser` when user data is not correctly URI encoded
- Add debug/info logging
- Add Attrs for DateSeparator

## Oct 23th, 2019 - 3.0.2 (stream-chat-android)
- Fix NPE with restore from background and null users

## Oct 22th, 2019 - 3.0.1 (stream-chat-android)
- Fix NPE with empty channel lists

## Oct 21th, 2019 - 3.0.0 (stream-chat-android)
- Added support for message search `client.searchMessages`
- Better support for query user options
- Update channel update signature
- Fix disconnection NPE
- Minor bugfixes
- Remove file/image support
- Expose members and watchers pagination options for query channel

#### Breaking changes
- `Channel.update` signature has changed

## Oct 16th, 2019 - 2.3.0 (stream-chat-android)
- Added support for `getReactions` endpoint
- Calls to `ChannelListViewModel#setChannelFilter` will reload the list of channels if necessary
- Added support for `channel.stopWatching()`
- Improved error message for uploading large files
- Remove error messages after you send a message (similar behaviour to Slack)
- Fixed slash command support on threads
- Improved newline handling
- Improved thread display
- Expose ban information for current user (`User#getBanned`)
- Bugfix on attachment size
- Added support for accepting and rejecting channel invites
- Expose current user LiveData with `StreamChat.getCurrentUser()`

## Oct 14th, 2019 - 2.2.1 (stream-chat-android)
- Renamed `FileSendResponse` to `UploadFileResponse`
- Renamed `SendFileCallback` to `UploadFileCallback`
- Removed `SendMessageRequest`
- Updated `sendMessage` and `updateMessage` from `Client`
- Added devToken function for setUser of Client
- Added a callback as an optional last argument for setUser functions
- Added ClientState which stores users, current user, unreadCount and the current user's mutes
- Added notification.mutes_updated event
- Add support for add/remove channel members
- Expose channel unread messages counts for any user in the channel

## Oct 9, 2019 - 2.2.0 (stream-chat-android)
- Limit message input height to 7 rows
- Fixed thread safety issues on Client.java
- Fixed serialization of custom fields for message/user/channel and attachment types
- Added support for distinct channels
- Added support to Channel hide/show
- Improved client error reporting (we now return a parsed error response when available)
- General improvements to Message Input View
- Added ReactionViewClickListener
- Added support for banning and unbanning users
- Added support for deleting a channel
- Add support for switching users via `client.disconnect` and `client.setUser`
- Add `reload` method to `ChannelListViewModel`
- Bugfix: hides attachment drawer after deny permission
- Add support for update channel endpoint
- Add PermissionRequestListener for Permission Request

## September 28, 2019 - 2.1.0 (stream-chat-android)
- Improved support for regenerating expired tokens

#### Breaking changes:
- `MessageInputView#progressCapturedMedia(int requestCode, int resultCode, Intent data)` renamed into `captureMedia(int requestCode, int resultCode, Intent data)`
- `binding.messageInput.permissionResult(requestCode, permissions, grantResults)` in `onRequestPermissionsResult(requestCode, permissions, grantResults) of `ChannelActivity`

## September 28, 2019 - 2.0.1 (stream-chat-android)
- Fix channel list ordering when a channel is added directly from Android
- Better Proguard support

## September 26, 2019 - 2.0.0 (stream-chat-android)
- Simplify random access to channels
- Channel query and watch methods now work the same as they do on all other SDKs

#### Breaking changes:
- `channel.query` does not watch the channel anymore, to retrieve channel state and watch use `channel.watch`
- `client.getChannelByCID` is now private, use one of the `client.channel` methods to get the same (no null checks needed)<|MERGE_RESOLUTION|>--- conflicted
+++ resolved
@@ -122,24 +122,16 @@
 <!-- UNRELEASED END -->
 
 
-<<<<<<< HEAD
-=======
-<!-- UNRELEASED START -->
 # February 2nd, 2022 - 4.27.2
 ## stream-chat-android-offline
 ### 🐞 Fixed
 - Fixed refreshing cached channels after setting the user. [#3010](https://github.com/GetStream/stream-chat-android/pull/3010)
-<!-- UNRELEASED END -->
-
->>>>>>> 73ba1635
+
 # January 31th, 2022 - 4.27.1
 ## stream-chat-android-offline
 ### 🐞 Fixed
 - Fixed clearing cache after receiving channel truncated event. [#3001](https://github.com/GetStream/stream-chat-android/pull/3001)
-<<<<<<< HEAD
-
-=======
->>>>>>> 73ba1635
+
 
 # January 25th, 2022 - 4.27.0
 ## stream-chat-android-client
