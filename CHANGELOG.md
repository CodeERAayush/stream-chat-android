--- conflicted
+++ resolved
@@ -5,16 +5,14 @@
 - Fixed slash command support on threads
 - Improved newline handling
 - Improved thread display
-<<<<<<< HEAD
 
 ## Oct 14th, 2019 - 2.2.1
+
 - Renamed `FileSendResponse` to `UploadFileResponse`
 - Renamed `SendFileCallback` to `UploadFileCallback`
-=======
 - Removed `SendMessageRequest`
 - Updated `sendMessage` and `updateMessage` from `Client`
 - Added devToken function for setUser of Client
->>>>>>> 1fbcd38b
 
 ## Oct 10th, 2019 - 2.2.1
 
