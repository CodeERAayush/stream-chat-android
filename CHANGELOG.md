--- conflicted
+++ resolved
@@ -2,13 +2,10 @@
 
 - Fix set typeFace without custom font
 - Improve rendering performance for messages without Markdown markup
-<<<<<<< HEAD
 - Fix ChannelQueryRequest/ChannelWatchRequest
 - Add ChannelWatchRequest Test case
-=======
 - Add Attachment Border Color attrs
 - Add Message Link Text Color attrs
->>>>>>> a4d33a32
 
 ## November 28th, 2019 - 3.4.1
 
