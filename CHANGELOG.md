## Upcoming

- Fix Concurrent modification when removing member from channel
<<<<<<< HEAD
- Fix automention input issue
=======
- Fix Sent message progress infinite

>>>>>>> b42f8db0
## November 5th, 2019 - 3.2.1

- Fixed transparency issues with user profile images on older devices
- Better channel header title for channels without a name
- Fixed read count difference between own and other users' messages
- Fixed Video length preview
- Catch error body parsing errors
- Do not show commands list UI when all commands are disabled
- Renamed `MessageInputClient` to `MessageInputController`

## October 25th, 2019 - 3.2.0

- Added event interceptors to `ChannelListViewModel`

## October 24th, 2019 - 3.1.0

- Add channel to list when the user is added
- Add `onUserDisconnected` event
- Make sure channel list view model is cleared when the user disconnects
- Fix bug with `setUser` when user data is not correctly URI encoded
- Add debug/info logging

## Oct 23th, 2019 - 3.0.2

- Fix NPE with restore from background and null users

## Oct 22th, 2019 - 3.0.1

- Fix NPE with empty channel lists

## Oct 21th, 2019 - 3.0.0

- Added support for message search `client.searchMessages`
- Better support for query user options
- Update channel update signature
- Fix disconnection NPE
- Minor bugfixes
- Remove file/image support
- Expose members and watchers pagination options for query channel 

#### Breaking changes

- `Channel.update` signature has changed

## Oct 16th, 2019 - 2.3.0

- Added support for `getReactions` endpoint
- Calls to `ChannelListViewModel#setChannelFilter` will reload the list of channels if necessary
- Added support for `channel.stopWatching()` 
- Improved error message for uploading large files
- Remove error messages after you send a message (similar behaviour to Slack)
- Fixed slash command support on threads
- Improved newline handling
- Improved thread display
- Expose ban information for current user (`User#getBanned`)
- Bugfix on attachment size
- Added support for accepting and rejecting channel invites
- Expose current user LiveData with `StreamChat.getCurrentUser()`

## Oct 14th, 2019 - 2.2.1

- Renamed `FileSendResponse` to `UploadFileResponse`
- Renamed `SendFileCallback` to `UploadFileCallback`
- Removed `SendMessageRequest`
- Updated `sendMessage` and `updateMessage` from `Client`
- Added devToken function for setUser of Client
- Added a callback as an optional last argument for setUser functions
- Added ClientState which stores users, current user, unreadCount and the current user's mutes
- Added notification.mutes_updated event
- Add support for add/remove channel members
- Expose channel unread messages counts for any user in the channel

## Oct 9, 2019 - 2.2.0

- Limit message input height to 7 rows
- Fixed thread safety issues on Client.java
- Fixed serialization of custom fields for message/user/channel and attachment types
- Added support for distinct channels
- Added support to Channel hide/show 
- Improved client error reporting (we now return a parsed error response when available)
- General improvements to Message Input View
- Added ReactionViewClickListener
- Added support for banning and unbanning users
- Added support for deleting a channel
- Add support for switching users via `client.disconnect` and `client.setUser`
- Add `reload` method to `ChannelListViewModel`
- Bugfix: hides attachment drawer after deny permission
- Add support for update channel endpoint
- Add PermissionRequestListener for Permission Request

## September 28, 2019 - 2.1.0

- Improved support for regenerating expired tokens

#### Breaking changes:

- `MessageInputView#progressCapturedMedia(int requestCode, int resultCode, Intent data)` renamed into `captureMedia(int requestCode, int resultCode, Intent data)`
- `binding.messageInput.permissionResult(requestCode, permissions, grantResults)` in `onRequestPermissionsResult(requestCode, permissions, grantResults) of `ChannelActivity`

## September 28, 2019 - 2.0.1

- Fix channel list ordering when a channel is added directly from Android
- Better Proguard support

## September 26, 2019 - 2.0.0

- Simplify random access to channels
- Channel query and watch methods now work the same as they do on all other SDKs

#### Breaking changes:

- `channel.query` does not watch the channel anymore, to retrieve channel state and watch use `channel.watch`
- `client.getChannelByCID` is now private, use one of the `client.channel` methods to get the same (no null checks needed)<|MERGE_RESOLUTION|>--- conflicted
+++ resolved
@@ -1,12 +1,9 @@
 ## Upcoming
 
 - Fix Concurrent modification when removing member from channel
-<<<<<<< HEAD
 - Fix automention input issue
-=======
 - Fix Sent message progress infinite
 
->>>>>>> b42f8db0
 ## November 5th, 2019 - 3.2.1
 
 - Fixed transparency issues with user profile images on older devices
