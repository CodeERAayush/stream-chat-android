--- conflicted
+++ resolved
@@ -1,4 +1,8 @@
 ## Upcoming
+
+- Add MessageSendListener
+- Update CustomMessageInputView
+- Update CustomMessageInputView2
 
 ## December 9th, 2019 - 3.5.0
 
@@ -8,13 +12,7 @@
 - Fix API 23 compatiblity
 - Add Attachment Border Color attrs
 - Add Message Link Text Color attrs
-<<<<<<< HEAD
-- Add MessageSendListener
-- Update CustomMessageInputView
-- Update CustomMessageInputView2
-=======
 - Add custom api endpoint config to sample app and SDK
->>>>>>> 6fbdb4a4
 
 ## November 28th, 2019 - 3.4.1
 
