# To be released:
<<<<<<< HEAD
- Allow setting custom `NotificationHandler` in `Chat.Builder`
=======
- Fix unresponsive attachment upload buttons
>>>>>>> d529b8b9

- Fix sending GIFs from keyboard

# Oct 16th, 2020 - 4.3.1-beta-1
- Significant performance improvements
- Fix a crash related to behaviour changes in 1.3.0-alpha08 of the AndroidX Fragment library
- Replace Glide with Coil in AttachmentViewHolderMedia (Fix GIFs loading issues)
- `MessageListView.BubbleHelper`'s methods now have nullability annotations, and use primitive `boolean` values as parameters
- Update Offline Support to the [last version](https://github.com/GetStream/stream-chat-android-livedata/releases/tag/0.8.6)

# Oct 14th, 2020 - 4.3.0-beta-6
- Update to Kotlin 1.4.10
- Fix Typing view behavior
- Fix NPE asking for `Attachment::type`
- Fix ChatDomain initialization issue
- Limit max lines displayed in link previews (5 lines by default, customizable via `streamAttachmentPreviewMaxLines` attribute on `MessageListView`)
- Update Offline Support to the [last version](. See changes: )https://github.com/GetStream/stream-chat-android-livedata/releases/tag/0.8.5)

# Oct 9th, 2020 - 4.3.0-beta-5
- Improve selecting non-media attachments
- Fix showing attachments captured with camera
- Add setting type and file size when creating AttachmentMetaData from file
- Remove FileAttachmentListAdapter and methods related to opening files chooser
- Replace isMedia flag with getting type from attachment if possible
- Update ExoPlayer dependency to version [2.12.0](https://github.com/google/ExoPlayer/blob/release-v2/RELEASENOTES.md#2120-2020-09-11)

# Oct 7th, 2020 - 4.3.0-beta-4
- For Java clients, the `bindView` methods used to bind a ViewModel and its UI component together are now available with friendlier syntax.
- Calls such as `MessageListViewModelBindingKt.bindView(...);` should be replaced with calls like `MessageListViewModelBinding.bind(...);`
- The `ChannelListViewModelBindingKt` class has been renamed to `ChannelsViewModelBinding`, to match the name of the ViewModel it's associated with.
- Update client to the latest version. See changes: https://github.com/GetStream/stream-chat-android-client/releases/tag/1.16.5
- Update Stream Livedata to the last version. See changes: https://github.com/GetStream/stream-chat-android-livedata/releases/tag/0.8.4

# Oct 2nd, 2020 - 4.3.0-beta-3
- Removed several parameters of `BaseAttachmentViewHolder#bind`, `Context` is now available as a property instead, others should be passed in through the `AttachmentViewHolderFactory` as constructor parameters
- Moved `BaseAttachmentViewHolder` to a new package
- Fix setting read state when user's last read equals message created date
- Skip setting user's read status if last read message is his own
- Make MessageListItem properties abstract
- Change default query sort to "last_updated"
- Fixed attachments logic. Save previously attached files when add more.
- Fixed the bug when it was unable to select new files when you have already attached something.
- Moved `MessageInputView` class to a new package.
- Update Stream Livedata to the last version. See changes: https://github.com/GetStream/stream-chat-android-livedata/releases/tag/0.8.2

# Sep 30th, 2020 - 4.3.0-beta-2
- Removed several parameters of `BaseMessageListItemViewHolder#bind`, `Context` is now available as a property instead, others should be passed in through the `MessageViewHolderFactory` as constructor parameters
- Attachment customization methods moved from `MessageViewHolderFactory` to a separate `AttachmentViewHolderFactory` class
- Removed `position` parameter from `MessageClickListener`
- Moved `BaseMessageListItemViewHolder` to a new package
- Update client to the latest version. See changes: https://github.com/GetStream/stream-chat-android-client/releases/tag/1.16.1
- Update Stream Livedata to the last version. See changes: https://github.com/GetStream/stream-chat-android-livedata/releases/tag/0.8.1

# Sep 23rd, 2020 - 4.3.0-beta-1

- Update livedata/client to latest version. See changes: https://github.com/GetStream/stream-chat-android-client/releases/tag/1.16.0

# Sep 23rd, 2020 - 4.2.11-beta-13
- Adjust ChatSocketListener to new events(NewMessageEvent, NotificationMarkReadEvent, NotificationMessageNewEvent) properties.
- Fix "load more channels"
- Update client to the latest version. See changes: https://github.com/GetStream/stream-chat-android-client/releases/tag/1.15.6
- Update Stream Livedata to the last version. See changes: https://github.com/GetStream/stream-chat-android-livedata/releases/tag/0.7.7

# Sep 18th, 2020 - 4.2.11-beta-12
- Implement Giphy actions handler
- Fix .gif preview rendering on message list 
- Fix thread shown issue after sending message to a channel 
- Remove border related attributes from MessageInputView. Add close button background attribute to MessageInputView.
- Improve setting user in sample app
- Add updating message read state after loading first messages
- Wrap Attachment into AttachmentListItem for use in adapter
- Properly show the message date
- Revamp MessageListView adapter customization, introduce ListenerContainer to handle all ViewHolder listeners
- Fix default filters on `ChannelsViewModelImpl`
- Update client to the latest version. See changes: https://github.com/GetStream/stream-chat-android-client/releases/tag/1.15.5
- Update Stream Livedata to the last version. See changes: https://github.com/GetStream/stream-chat-android-livedata/releases/tag/0.7.6

# Sep 4th, 2020 - 4.2.11-beta-11

- Fix uploading files and capturing images on Android >= 10
- Fix `AvatarView`: Render lastActiveUsers avatars when channel image is not present

# Aug 28th, 2020 - 4.2.11-beta-9

- Update event structure
- Update client to the latest version. See changes: https://github.com/GetStream/stream-chat-android-client/releases/tag/1.15.1
- Update Stream Livedata to the last version. See changes: https://github.com/GetStream/stream-chat-android-livedata/releases/tag/0.7.2

## Aug 23th, 2020 - 4.2.11-beta-8
- Fix Upload Files
- Update RecyclerView Lib
- Update Notification Customization

## Aug 5th, 2020 - 4.2.11-beta-7

- Update Stream Livedata to the last version. See changes: https://github.com/GetStream/stream-chat-android-livedata/releases/tag/0.6.9
- Fix channel name validation in CreateChannelViewModel
- Add `ChannelsView.setViewHolderFactory(factory: ChannelViewHolderFactory)` function
- Fix Fresco initialization
- Fix method to add/remove reaction

## Jul 13th, 2020 - 4.2.11-beta-6

- Update client to the latest version. See changes: https://github.com/GetStream/stream-chat-android-client/releases/tag/1.10.0
- Update Stream Livedata to the last version. See changes: https://github.com/GetStream/stream-chat-android-livedata/releases/tag/0.6.7
- Refactor ChannelHeaderView
- Refactor MesageInputView
- Refactor Permission Checker Behavior
- Refactor MessageListVIew
- Fix Send Attachment Behavior
- Fix "Take Picture/Record Video" Behavior
- Add option to show empty view when there are no channels
- Add option to send a message to a thread
- Allow to switch user / logout

## Jun 4th, 2020 - 4.2.11-beta-5

- Update livedata dependency to fix crash when NotificationMarkReadEvent received
- Add mavenLocal() repository

## Jun 4th, 2020 - 4.2.11-beta-4

- Fix crash when command (`/`) is typed.

## Jun 3rd, 2020 - 4.2.11-beta

- Fix `AvatarView` crash when the view is not attached

## May 15th, 2020 - 4.2.10-beta

- Update to the latest livedata: 0.6.1

## May 29th, 2020 - 4.2.9-beta-3

- Fix AttachmentViewHolder crash when user sends message with plain/no-media url

## May 15th, 2020 - 4.2.9-beta-2

- Update to the latest livedata: 0.6.0

## May 15th, 2020 - 4.2.8-beta-1

- Update to the latest livedata: 0.4.6

## May 15th, 2020 - 4.2.6

- Fix Avatar crash if channel/user initials are empty

## May 13th, 2020 - 4.2.5

- Create new `AvatarView`
- Glide Redirect issues resolved
- Bugfix release for livedata, updated to 0.4.2

## March 11th, 2020 - 3.6.5

- Fix reaction score parser casting exception

## March 3rd, 2020 - 3.6.5

- Fix crash on sending Google gif

## March 3rd, 2020 - 3.6.4

- Update default endpoint: from `chat-us-east-1.stream-io-api.com` to `chat-us-east-staging.stream-io-api.com`
- update target api level to 29
- Fixed media playback error on api 29 devices
- Added score field to reaction model

## January 28th, 2020 - 3.6.3

- ViewModel & ViewHolder classes now use protected instead of private variables to allow customization via subclassing
- ChannelViewHolderFactory is now easier to customize
- Added ChannelViewHolder.messageInputText for 2 way data binding
- Documentation improvements
- Fix problem with wrong scroll position

## January 10th, 2020 - 3.6.2

- Enable multiline edit text
- Fix deprecated getColumnIndexOrThrow for 29 Api Level

## January 7th, 2020 - 3.6.1

- Add navigation components with handler to override default behaviour

## Breaking changes:

###
- `OpenCameraViewListener` is replaced with CameraDestination

## January 6th, 2020 - 3.6.0

- Add `MessageSendListener` interface for sending Message
- Update `README` about Customizing MessageInputView
- Client support for anonymous and guest users
- Client support initialization with Configurator
- Support auto capitalization for keyboard
- Add `NotificationManager` with customization opportunity
- Update `UpdateChannelRequest` for reserved fields
- renamed `MoreActionDialog` to `MessageMoreActionDialog`
- Add `StreamLoggerHandler` interface for custom logging client data
- Add logging customization ability
- fix markdown for mention if there is no space at prefix @
- fix Edit Attachment behavior
- add support for channel.hide with clear history + events
- Fix crash in AttachmentActivity and AttachmentDocumentActivity crash when app is killed in background
- Add utility method StreamChat.isConnected()

#### Breaking changes:

##### Channel hide request
- `Channel:hide` signature has changed: `HideChannelRequest` must be specified as first parameter
- `Client:hideChannel` signature has changed: `HideChannelRequest` must be specified as second parameter
- `ChannelListViewModel:hideChannel` signature has changed: `HideChannelRequest` must be specified as second parameter

##### How to upgrade

To keep the same behavior pass `new HideChannelRequest()` as request parameter to match with the new signature.

## December 9th, 2019 - 3.5.0

- Fix set typeFace without custom font
- Fix channel.watch (data payload was not sent)
- Fix API 23 compatiblity
- Add Attachment Border Color attrs
- Add Message Link Text Color attrs
- Add custom api endpoint config to sample app and SDK

## November 28th, 2019 - 3.4.1

- Fix Giphy buttons alignments
- Add Giphy error cases handling
- Update http related issues documentation


## November 28th, 2019 - 3.4.0

- Custom font fot the whole SDK
- Custom font per TextView
- Ignore sample app release unit tests, keep debug tests
- Added AttachmentBackgroundColorMine/Theirs
- Fix Edit/Delete thread parent message
- Replace fadein/fadeout animation of parent/current thread with default RecyclerView animation

## November 5th, 2019 - 3.3.0

- Fix Concurrent modification when removing member from channel
- Fix automention input issue
- Fix Sent message progress infinite
- Fix channel delete event handling in ChannelList view model
- Fix attachment duplicated issue when message edit
- Add File Upload 2.0
- Add editMessage function in Channel View Model
- Fix JSON encoding always omits null fields
- Sample app: add version header, release version signing
- Add Message Username and Date attrs


## November 5th, 2019 - 3.2.1

- Fixed transparency issues with user profile images on older devices
- Better channel header title for channels without a name
- Fixed read count difference between own and other users' messages
- Fixed Video length preview
- Catch error body parsing errors
- Do not show commands list UI when all commands are disabled
- Renamed `MessageInputClient` to `MessageInputController`
- Added Large file(20MB) check for uploading file
- Added streamUserNameShow and streamMessageDateShow in `MessageListViewStyle`
- Fixed channel header title position issue when Last Active is hidden


## October 25th, 2019 - 3.2.0

- Added event interceptors to `ChannelListViewModel`

## October 24th, 2019 - 3.1.0

- Add channel to list when the user is added
- Add `onUserDisconnected` event
- Make sure channel list view model is cleared when the user disconnects
- Fix bug with `setUser` when user data is not correctly URI encoded
- Add debug/info logging
- Add Attrs for DateSeparator
## Oct 23th, 2019 - 3.0.2

- Fix NPE with restore from background and null users

## Oct 22th, 2019 - 3.0.1

- Fix NPE with empty channel lists

## Oct 21th, 2019 - 3.0.0

- Added support for message search `client.searchMessages`
- Better support for query user options
- Update channel update signature
- Fix disconnection NPE
- Minor bugfixes
- Remove file/image support
- Expose members and watchers pagination options for query channel 

#### Breaking changes

- `Channel.update` signature has changed

## Oct 16th, 2019 - 2.3.0

- Added support for `getReactions` endpoint
- Calls to `ChannelListViewModel#setChannelFilter` will reload the list of channels if necessary
- Added support for `channel.stopWatching()` 
- Improved error message for uploading large files
- Remove error messages after you send a message (similar behaviour to Slack)
- Fixed slash command support on threads
- Improved newline handling
- Improved thread display
- Expose ban information for current user (`User#getBanned`)
- Bugfix on attachment size
- Added support for accepting and rejecting channel invites
- Expose current user LiveData with `StreamChat.getCurrentUser()`

## Oct 14th, 2019 - 2.2.1

- Renamed `FileSendResponse` to `UploadFileResponse`
- Renamed `SendFileCallback` to `UploadFileCallback`
- Removed `SendMessageRequest`
- Updated `sendMessage` and `updateMessage` from `Client`
- Added devToken function for setUser of Client
- Added a callback as an optional last argument for setUser functions
- Added ClientState which stores users, current user, unreadCount and the current user's mutes
- Added notification.mutes_updated event
- Add support for add/remove channel members
- Expose channel unread messages counts for any user in the channel

## Oct 9, 2019 - 2.2.0

- Limit message input height to 7 rows
- Fixed thread safety issues on Client.java
- Fixed serialization of custom fields for message/user/channel and attachment types
- Added support for distinct channels
- Added support to Channel hide/show 
- Improved client error reporting (we now return a parsed error response when available)
- General improvements to Message Input View
- Added ReactionViewClickListener
- Added support for banning and unbanning users
- Added support for deleting a channel
- Add support for switching users via `client.disconnect` and `client.setUser`
- Add `reload` method to `ChannelListViewModel`
- Bugfix: hides attachment drawer after deny permission
- Add support for update channel endpoint
- Add PermissionRequestListener for Permission Request

## September 28, 2019 - 2.1.0

- Improved support for regenerating expired tokens

#### Breaking changes:

- `MessageInputView#progressCapturedMedia(int requestCode, int resultCode, Intent data)` renamed into `captureMedia(int requestCode, int resultCode, Intent data)`
- `binding.messageInput.permissionResult(requestCode, permissions, grantResults)` in `onRequestPermissionsResult(requestCode, permissions, grantResults) of `ChannelActivity`

## September 28, 2019 - 2.0.1

- Fix channel list ordering when a channel is added directly from Android
- Better Proguard support

## September 26, 2019 - 2.0.0

- Simplify random access to channels
- Channel query and watch methods now work the same as they do on all other SDKs

#### Breaking changes:

- `channel.query` does not watch the channel anymore, to retrieve channel state and watch use `channel.watch`
- `client.getChannelByCID` is now private, use one of the `client.channel` methods to get the same (no null checks needed)<|MERGE_RESOLUTION|>--- conflicted
+++ resolved
@@ -1,10 +1,6 @@
 # To be released:
-<<<<<<< HEAD
 - Allow setting custom `NotificationHandler` in `Chat.Builder`
-=======
 - Fix unresponsive attachment upload buttons
->>>>>>> d529b8b9
-
 - Fix sending GIFs from keyboard
 
 # Oct 16th, 2020 - 4.3.1-beta-1
