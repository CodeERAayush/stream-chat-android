## 🚨 Old UI Module Deprecation
`stream-chat-android` module will be deprecated by the end of December 2021. The module will continue working, but we won't be releasing new versions.
Consider migrating to `stream-chat-android-ui-components` or `stream-chat-android-compose`. Here you can find a set of useful resources for migration:
- [UI Components Documentation](https://getstream.io/chat/docs/sdk/android/ui/overview/)
- [Android Chat Messaging Tutorial](https://getstream.io/tutorials/android-chat/)
- [Compose UI Components Documentation](https://getstream.io/chat/docs/sdk/android/compose/overview/)
- [Compose Chat Messaging Tutorial](https://getstream.io/chat/compose/tutorial/)
- [Old Sample App Migration PR](https://github.com/GetStream/stream-chat-android/pull/2467)

# UNRELEASED CHANGELOG
## Common changes for all artifacts
### 🐞 Fixed

### ⬆️ Improved
- 🚨 Breaking change: Markdown support is moved into a standalone module `stream-chat-android-markdown-transformer` which is not included by default. You can use it with `ChatUI.messageTextTransformer` to add Markdown support to your app. You can find more information [here](https://getstream.io/chat/docs/sdk/android/ui/chatui/#markdown). [#2786](https://github.com/GetStream/stream-chat-android/pull/2786)

### ✅ Added

### ⚠️ Changed

### ❌ Removed

## stream-chat-android
### 🐞 Fixed

### ⬆️ Improved

### ✅ Added

### ⚠️ Changed

### ❌ Removed

## stream-chat-android-client
### 🐞 Fixed

### ⬆️ Improved

### ✅ Added

### ⚠️ Changed

### ❌ Removed

## stream-chat-android-offline
### 🐞 Fixed

### ⬆️ Improved

### ✅ Added
- Added `memberLimit` to `ChatDomain::queryChannels` and `ChatDomain::queryChannelsLoadMore` that allows modifying the number of members to fetch per channel. [#2826](https://github.com/GetStream/stream-chat-android/pull/2826)

### ⚠️ Changed

### ❌ Removed
- Removed `QueryChannelsLoadMore` usecase. [#2790](https://github.com/GetStream/stream-chat-android/pull/2790)
- `QueryChannelsController::loadMore` is removed and logic is moved into `ChatDomain`. [#2790](https://github.com/GetStream/stream-chat-android/pull/2790)

## stream-chat-android-ui-common
### 🐞 Fixed

### ⬆️ Improved

### ✅ Added

### ⚠️ Changed

### ❌ Removed

## stream-chat-android-ui-components
### 🐞 Fixed

### ⬆️ Improved

### ✅ Added
- Added `memberLimit` parameter to `ChannelListViewModel` and `ChannelListViewModelFactory` that allows modifying the number of members to fetch per channel. [#2826](https://github.com/GetStream/stream-chat-android/pull/2826)
- Added `ChatMessageTextTransformer` to transform messages and set them to `TextView`. [#2786](https://github.com/GetStream/stream-chat-android/pull/2786)
- Added `AutoLinkableTextTransformer` which is an implementation of `ChatMessageTextTransformer`. After applying the transformer, it also makes links clickable in TextView. [#2786](https://github.com/GetStream/stream-chat-android/pull/2786)

### ⚠️ Changed
- `ChatUI.markdown` is deprecated in favour of `ChatUI.messageTextTransformer`. [#2786](https://github.com/GetStream/stream-chat-android/pull/2786)

### ❌ Removed

## stream-chat-android-compose
### 🐞 Fixed

### ⬆️ Improved
- Added an animation to the `ChannelInfo` component.
- Avatars now show fallback initials in case there was an error while loading images from the network. [#2830](https://github.com/GetStream/stream-chat-android/pull/2830)

### ✅ Added
- Added the `headerContent` and `centerContent` Slot APIs for the `ChannelInfo` component. [#2823](https://github.com/GetStream/stream-chat-android/pull/2823)
- You can now define a `placeholderPainter` for the `Avatar` that is shown while the image is loading. [#2830](https://github.com/GetStream/stream-chat-android/pull/2830)

### ⚠️ Changed
- Updated [ChatTheme documentation](https://getstream.io/chat/docs/sdk/android/compose/general-customization/chat-theme/). [#2833](https://github.com/GetStream/stream-chat-android/pull/2833)
- Updated [ChannelsScreen documentation](https://getstream.io/chat/docs/sdk/android/compose/channel-components/channels-screen/). [#2839](https://github.com/GetStream/stream-chat-android/pull/2839)
- Updated [ChannelItem documentation](https://getstream.io/chat/docs/sdk/android/compose/channel-components/channel-item/). [#2832](https://github.com/GetStream/stream-chat-android/pull/2832)
- Updated [ChannelListHeader documentation](https://getstream.io/chat/docs/sdk/android/compose/channel-components/channel-list-header/). [#2828](https://github.com/GetStream/stream-chat-android/pull/2828)
- Updated [Component Architecture documentation](https://getstream.io/chat/docs/sdk/android/compose/component-architecture/). [#2834](https://github.com/GetStream/stream-chat-android/pull/2834)
- Updated [ChannelList documentation](https://getstream.io/chat/docs/sdk/android/compose/channel-components/channel-list/). [#2847](https://github.com/GetStream/stream-chat-android/pull/2847)

### ❌ Removed

## stream-chat-android-pushprovider-firebase
### 🐞 Fixed

### ⬆️ Improved

### ✅ Added

### ⚠️ Changed

### ❌ Removed

## stream-chat-android-pushprovider-huawei
### 🐞 Fixed

### ⬆️ Improved

### ✅ Added

### ⚠️ Changed

### ❌ Removed

<<<<<<< HEAD
## stream-chat-android-markdown-transformer
### 🐞 Fixed

### ⬆️ Improved

### ✅ Added

### ⚠️ Changed

### ❌ Removed
=======
# December 30th, 2021 - 4.25.1
## stream-chat-android-client
### ✅ Added
- Added support to paginate messages pinned in a channel. [#2848](https://github.com/GetStream/stream-chat-android/pull/2848).

>>>>>>> 3c293ecd

# December 23th, 2021 - 4.25.0
## Common changes for all artifacts
### ⬆️ Improved
- Updated dependency versions
  - Kotlin 1.5.31
  - Compose framework 1.0.5
  - AndroidX
  - Lottie 4.2.2
  - OkHttp 4.9.3
  - Room 2.4.0
  - and other, see [#2771](https://github.com/GetStream/stream-chat-android/pull/2771) for more details

## stream-chat-android-offline
### 🐞 Fixed
- Fixed a bug when hard deleted messages still remain in the UI.
- Stabilized behavior of users' updates propagation across values of the channels and the messages. [#2803](https://github.com/GetStream/stream-chat-android/pull/2803)

### ⚠️ Changed
- 🚨 Breaking change: Added `cachedChannel` parameter to `ChatEventHandler::handleChatEvent` [#2807](https://github.com/GetStream/stream-chat-android/pull/2807)

## stream-chat-android-ui-components
### 🐞 Fixed
- Users' updates done in runtime are now propagated to the `MessageListView` component. [#2769](https://github.com/GetStream/stream-chat-android/pull/2769)
- Fixed the display of image attachments on the pinned message list screen. [#2792](https://github.com/GetStream/stream-chat-android/pull/2792)
- Small bug fix for borders of attachments

### ⬆️ Improved
- Improved Korean 🇰🇷 and Japanese 🇯🇵 translation.
- Improved KDocs of UI components such as `ChannelListHeaderView` and `AvatarView`.

### ✅ Added
- Added header with back button and attachment's title to `AttachmentMediaActivity` which displays playable attachments.
  You can customize its appearance using `streamUiMediaActivityHeader`, `streamUiMediaActivityHeaderLeftActionButtonStyle` and `streamUiMediaActivityHeaderTitleStyle` attributes.
- Added `hard` flag to `MessageListViewModel.Event.DeleteMessage`.
  You can use `MessageListView::setMessageDeleteHandler` and pass `MessageListViewModel.Event.DeleteMessage(MESSAGE, hard = true)` to hard delete messages using `MessageListViewModel`.
  Check [MessageListViewModelBinding](https://github.com/GetStream/stream-chat-android/blob/main/stream-chat-android-ui-components/src/main/kotlin/io/getstream/chat/android/ui/message/list/viewmodel/MessageListViewModelBinding.kt#L37) for further details. [#2772](https://github.com/GetStream/stream-chat-android/pull/2772)

### ⚠️ Changed
- Constructor of `ChannelListViewModel` and `ChannelListViewModelFactory` changed. Now they ask for `ChatEventHandlerFactory` instead `ChatEventHandler`, so users can use `StateFlow<List<Channel>>` in their implementations of `ChatEventHandler`, which can make implementation smarter with resources (don't try to add a channel that is already there, for example) [#2747](https://github.com/GetStream/stream-chat-android/pull/2747)
- When querying for more channels, `ChannelListViewModel` now uses `OfflinePlugin` based approach if it is enabled. [#2790](https://github.com/GetStream/stream-chat-android/pull/2790)

### ❌ Removed

## stream-chat-android-compose
### 🐞 Fixed
- Fixed the message grouping logic to now include date separators when splitting message groups [#2770](https://github.com/GetStream/stream-chat-android/pull/2770)
- Fixed a small issue with user avatars flickering [#2822](https://github.com/GetStream/stream-chat-android/pull/2822)

### ⬆️ Improved
- Improved the UI for message footers to be more respective of thread replies [#2765](https://github.com/GetStream/stream-chat-android/pull/2765)
- Fixed the orientation and UI of ThreadParticipants [#2765](https://github.com/GetStream/stream-chat-android/pull/2765)
- Improved the API structure more, made the components package more clear [#2795](https://github.com/GetStream/stream-chat-android/pull/2795)
- Improved the way to customize the message item types and containers [#2791](https://github.com/GetStream/stream-chat-android/pull/2791)
- Added more parameters to the stateless version of the MessageComposer for consistency [#2809](https://github.com/GetStream/stream-chat-android/pull/2809)

### ✅ Added
- Added site name labels to link attachments for websites using the Open Graph protocol [#2785](https://github.com/GetStream/stream-chat-android/pull/2785)
- Added preview screens for file attachments [#2764](https://github.com/GetStream/stream-chat-android/pull/2764)
- Added a way to disable date separator and system message items in the message list [#2770](https://github.com/GetStream/stream-chat-android/pull/2770)
- Added an option to the message options menu to unmute a user that sent the message. [#2787](https://github.com/GetStream/stream-chat-android/pull/2787)
- Added a `DefaultMessageContainer` component that encapsulates all default message types [#2791](https://github.com/GetStream/stream-chat-android/pull/2791)
- Added the `SelectedReactionsMenu` component that represents a list of user reactions left for a particular message [#2782](https://github.com/GetStream/stream-chat-android/pull/2782)
- Added more Slot APIs to the`MessageComposer` and `MessageInput` components [#2809](https://github.com/GetStream/stream-chat-android/pull/2809) 

### ⚠️ Changed
- Removed SelectedMessageOverlay and replaced it with SelectedMessageMenu - [#2768](https://github.com/GetStream/stream-chat-android/pull/2768)
- Big changes to the structure of the project, making it easier to find all the components and building blocks - [#2752](https://github.com/GetStream/stream-chat-android/pull/2752)
- Renamed the `common` package to `components` and added a logical structure to the components there
- Decoupled many smaller components to the `components` package and their individual files, for ease of use
- Improved the API of several smaller components
- Added a few missing previews
- Changed various component names, removed unused/redundant component blocks and moved to Default components [#2795](https://github.com/GetStream/stream-chat-android/pull/2795)
- Changed some of the component types regarding the message item [#2791](https://github.com/GetStream/stream-chat-android/pull/2791)
- Moved message item components to `components.messages` [#2791](https://github.com/GetStream/stream-chat-android/pull/2791)
- When querying for more channels, `ChannelListViewModel` now uses `OfflinePlugin` based approach if it is enabled. [#2790](https://github.com/GetStream/stream-chat-android/pull/2790)

### ❌ Removed
- Removed some reduntant components from separate files and the `components` package [#2795](https://github.com/GetStream/stream-chat-android/pull/2795)

# December 9th, 2021 - 4.24.0
## stream-chat-android-offline
### 🐞 Fixed
- Fix the issue when users' data can be outdated until restart SDK.

### ✅ Added
- Added new extension function `ChatClient::keystroke`.
- Added new extension function `ChatClient::stopTyping`.

## stream-chat-android-ui-common
### 🐞 Fixed
- Fixed `MessageInputFieldView#mode` not being reset after custom attachments were cleared

## stream-chat-android-ui-components
### 🐞 Fixed
- Fixed crash related with creation of MessageOptionsDialogFragment
- Fixed behaviour related to search messages, when message was not already loaded from database MessageListView could not scroll to searched message.
- Removed cut from text when text end with Italic
- Fixed `GiphyViewHolderStyle#cardBackgroundColor` not getting applied
- Fixed bug related of not removing channels when filter selects channels where the the current user is not a member

### ⬆️ Improved
- Replied messages now have a limit for size. The text will get cut if there's too many characters or too many line breaks.
- Improved Korean 🇰🇷 translations.

### ✅ Added
- Added scroll to original message when clicking in a reply message. Use `ReplyMessageClickListener` to change the behaviour of click in reply messages.

## stream-chat-android-compose
### 🐞 Fixed
- Removed preemptive attachment loading that was resulting in crashes on certain Android API versions
- Fixed incorrect message shape for theirs messages in threads.

### ⬆️ Improved
- Minor UI improvements to the message overlay
- Enabled scrolling behavior in SelectedMessageOverlay

### ✅ Added
- Added the mention suggestion popup to the `MessageComposer` component, that allows to autocomplete a mention from a list of users.
- Added support for slowdown mode. Users are no longer able to send messages during the cooldown interval.
- Added support for system messages.
- Added support for Giphy command.
- Added message pinning to the list of message options
- Added pinned message UI
- Added a checkbox to the `MessageComposer` component, that allows to display a thread message in the parent channel.
- Added an option to flag a message to the message options overlay.

### ⚠️ Changed
- Changed the way focus state works for focused messages.
- Added the Pin type to the MessageAction sealed class
- Renamed a bunch of state classes for Compose component, to have the `State` prefix, general renaming, imports and other quality of life improvements
- Renamed `ReactionOption` state wrapper to `ReactionOptionItemState`
- Renamed `MessageListItem` state wrapper to `MessageListItemState` and its children now have a `State` suffix
- Renamed `AttachmentItem` state wrapper to `AttachmentPickerItemState`
- Renamed `MessageInputState` to `MessageComposerState`
- Renamed `MessageOption` to `MessageOptionState`
- Renamed `defaultMessageOptions()` to `defaultMessageOptionsState()`


# November 25th, 2021 - 4.23.0
## Common changes for all artifacts
### ⬆️ Improved
- Improved logs for errors in the SDK.

## stream-chat-android-offline
### 🐞 Fixed
- Deprecated `QueryChannelsController::mutedChannelsIds`. Use `ChatDomain.mutedChannels` instead
- Fix issue when sent attachments from Android SDK don't show title in iOS.

### ✅ Added
- Added new extension function `ChatClient::replayEventsForActiveChannels`.
- Added new extension function `ChatClient::setMessageForReply`.
- Added new extension function `ChatClient::downloadAttachment` to download attachments without `ChatDomain`.

## stream-chat-android-ui-common
### ✅ Added
- Made `ThreeTenInitializer` public to allow manual invocations of it. See the new [documentation](https://getstream.io/chat/docs/sdk/android/ui/guides/app-startup-initializers/) for more details.

## stream-chat-android-ui-components
### 🐞 Fixed
- Removed ripple effect for attachements in message options.
### ⬆️ Improved
- More customization for AvatarView. Now it is possible to choose between Square and Circle. Use new fields in AvatarStyle to customize AvatarView the way you prefer. 
### ✅ Added
- Added setter `MessageListView.setMessageBackgroundFactory` to set a factory to provide a background for messages. 
- Added `MessageInputViewModel::sendMessageWithCustomAttachments` function allowing to send message with custom attachments list.
- Added `MessageInputView::submitCustomAttachments` function allowing setting custom attachments in `MessageInputView`.
- Added `SelectedCustomAttachmentViewHolderFactory` interface and `BaseSelectedCustomAttachmentViewHolder`class allowing defining how previews of custom attachments in `MessageInputView` should be rendered.

### ⚠️ Changed
- Added `MessageSendHandler::sendMessageWithCustomAttachments` and `MessageSendHandler::sendToThreadWithCustomAttachments` allowing to intercept sending custom attachments actions.

## stream-chat-android-compose
### 🐞 Fixed
- Fixed the information about channel members shown in the `MessageListHeader` subtitle.
- Fixed the bug where the channel icon did not appear because of a lengthy title.

### ⬆️ Improved
- Updated a lot of documentation around the Messages features
- Improved the subtitle text in the `MessageListHeader` component.
- Now, the `MessageComposer` component supports sending `typing.start` and `typing.stop` events when a user starts or stops typing.
- Made the `ChannelNameFormatter`, `ClipboardHandler` and `MessagePreviewFormatter` interfaces functional for ease of use.
- Now, an error Toast is shown when the input in the `MessageComposer` does not pass validation.

### ✅ Added
- Added the "mute" option to the `ChannelInfo` action dialog.
- Added a wrapper for the message input state in the form of `MessageInputState`
- Added `attachmentsContentImageWidth`, `attachmentsContentImageHeight`, `attachmentsContentGiphyWidth`, `attachmentsContentGiphyHeight`, `attachmentsContentLinkWidth`, `attachmentsContentFileWidth` and `attachmentsContentFileUploadWidth` options to `StreamDimens`, to make it possible to customize the dimensions of attachments content via `ChatTheme`.
- Added a thread separator between a parent message and thread replies.
- Added the `threadSeparatorGradientStart` and `threadSeparatorGradientEnd` options to `StreamColors`, to make it possible to customize the thread separator background gradient colors via `ChatTheme`.
- Added the `threadSeparatorVerticalPadding` and `threadSeparatorTextVerticalPadding` options to `StreamDimens`, to make it possible to customize the dimensions of thread separator via `ChatTheme`.
- Added a typing indicator to the `MessageListHeader` component. 
- Added the `messageOverlayActionItemHeight` option to `StreamDimens`, to make it possible to customize the height of an action item on the selected message overlay via `ChatTheme`.
- Added the `messageAlignmentProvider` field to the `ChatTheme` that allows to customize message horizontal alignment. 
- Added the `maxAttachmentCount` and `maxAttachmentSize` parameters to the `MessagesViewModelFactory`, to make it possible to customize the allowed number and size of attachments that can be sent via the `MessageComposer` component.
- Added the `textStyle` and `textColor` parameters to the `NetworkLoadingView` component, to make it possible to customize the text appearance of the inner text.

### ⚠️ Changed
- Made the MessageMode subtypes to the parent class, to make it easier to understand when importing
- Renamed the MessageMode.Thread to MessageMode.MessageThread for clarity
- Changed the signature of the MessageComposer to accommodate for the `MessageInputState`
- Moved common state to the `io.getstream.chat.android.common` package
- Made the `AttachmentFactory.previewContent` field nullable.
- Exposed `MessageReactions` as a public component so users can use it to display a message reactions bubble in their custom UI.
- Changed the type of the inner channel items in the `ChannelsState` class from `Channel` to `ChannelItem`.


# November 11th, 2021 - 4.22.0
## Common changes for all artifacts
### ⬆️ Improved
- Bumped the SDKs target API to 31
- Updated WorkManager to version 2.7.0, which fixes compatibility issues with SDK 31

### ✅ Added
- Added Indonesian :indonesia: translations.
- Added `onErrorSuspend` extension for `Result` to allow executing suspending lambda function for handing error response.

## stream-chat-android
### ✅ Added
- Added `ChannelListItemAdapter::getChannels()` for getting a list of channels

## stream-chat-android-client
### ✅ Added
- Added `NotificationConfig::shouldShowNotificationOnPush` that allows enabling/disabling showing notification after receiving a push message

### ⚠️ Changed
- `NotificationConfig::pushNotificationsEnabled` is now disabled by default if you don't provide custom `NotificationConfig` - our SDK won't create a `NotificationChannel` if push notifications are not configured

## stream-chat-android-offline
### 🐞 Fixed
- Fixed inserting messages with empty `Message::cid`

### ✅ Added
- Added new extension function `ChatCliet::requestMembers` to query members without `ChatDomain`.
- Added new extension function `ChatCliet::searchUsersByName`.

### ⚠️ Changed
- 🚨 Breaking change: `RetryPolicy` in `ChatDomain` is now immutable and can only be set with Builder before creating an instance of it.
- 🚨 Breaking change: `ChannelEventsHandler` is renamed to `ChatEventHandler`, it's function is renamed from `onChannelEvent` to `handleChatEvent`, EventHandlingResult is sealed class now. To get more details read [our docs](https://getstream.io/chat/docs/sdk/android/ui/components/channel-list/#chateventhandler)

## stream-chat-android-ui-components
### 🐞 Fixed
- Fixed bug when showing messages with pending attachments that cause loading state to be not shown in some cases.
- Fixed clearing `MessageInputView` after dismissing message to edit
- Fixed support for videos from other SDKs
- Fixed downloading attachments with some special characters in their names

### ⬆️ Improved
- Improved Korean 🇰🇷 translation related to the flagging.
- 🚨 Breaking change: Now the button for sending message in MessageInputView sizes itself accordingly with the drawable used, instead of having a predefined size (32dp)
- Improved KDocs for `MessageListFragment`.

### ✅ Added
- You can now use MessageListView.backgroundDrawable to have more flexibility to customize your message items background. Be aware that setting backgroundDrawable will override the background configurations of xml.
- Added `streamUiEditInputModeIcon` and `streamUiReplyInputModeIcon` attributes to `MessageInputView`.
  Use them to customize icon in the `MessageInputView's` top left corner displayed when user edits or replies to the message.
- Added `setMessageInputModeListener`, `setSendMessageButtonEnabledDrawable` and `setSendMessageButtonDisabledDrawable` method to `MessageInputView`.
  They can be used together for changing send button icon based on current input mode. See [docs](https://getstream.io/chat/docs/sdk/android/ui/components/message-input#changing-send-message-button) for more details.
- Added static methods `createIntent` and `newInstance` those doesn't have default parameters on `MessageListActivity` and `MessageListFragment` for supporting Java side.

## stream-chat-android-compose
### 🐞 Fixed
- Fixed channel options that are displayed in the `ChannelInfo` component.

### ⬆️ Improved
- Improved the icon set and polished the UI for various Messages features
- Improved the set of customization options for the `DefaultChannelItem`
- Updated documentation for Channels set of features
- Now it is possible to search for distinct channels by member names using `ChannelListViewModel`.
- Improved the design of `ChannelInfo` bottom sheet dialog.

### ✅ Added
- Added a new parameter to the `AttachmentFactory` called `previewContent` that represents attachments within the MessageInput
- Added the `leadingContent`, `detailsContent`, `trailingContent` and `divider` Slot APIs for the `DefaultChannelItem`
- Added `StreamDimens` option to the `ChatTheme`, to allow for dimension customization across the app.
- Added localization support for the components related the channel list.
- Added the `emptySearchContent` parameter to `ChannelList` component that allows to customize the empty placeholder, when there are no channels matching the search query.
- Added support for the muted channel indicator in the message list.
- Added `ChannelNameFormatter` option to the `ChatTheme`, to allow for channel name format customization across the app.
- Added the `textFormatter` field to `AttachmentFactory`, to allow for attachment text format customization.
- Added `MessagePreviewFormatter` option to the `ChatTheme`, to allow for message preview text format customization across the app.
- Added the `leadingContent`, `headerContent`, `footerContent`, `trailingContent` and `content` Slot APIs for the `DefaultMessageItem`
- Added `channelInfoUserItemWidth`, `channelInfoUserItemHorizontalPadding` and `channelInfoUserItemAvatarSize` options to `StreamDimens`, to make it possible to customize the dimensions inside the `ChannelInfo` component via `ChatTheme`.
- Added `ownMessagesBackground`, `otherMessagesBackground` and `deletedMessagesBackgroundColor` options to `StreamColors`, to make it possible to customize the message bubble color via `ChatTheme`.

### ⚠️ Changed
- The `AttachmentFactory` now requires an additional parameter - `previewContent` that's used to preview the attachment within the MessageInput, so please be aware of this!
- Renamed `ChannelOption.icon` property to `ChannelOption.iconPainter` and changed the property type from `ImageVector` to `Painter`.
- Changed the type of the `ChannelListViewModel.selectedChannel` field to `MutableState<Channel?>`.


# October 27th, 2021 - 4.21.0
## Common changes for all artifacts
### ⬆️ Improved
- Improved Korean 🇰🇷 translations.

### ✅ Added
- Added `ChatDomain.connectionState` that exposes 3 states: `CONNECTED`, `CONNECTING` and `OFFLINE`.
  `ChannelListHeaderView` and `MessageListHeaderView` show different title based on newly introduced connection state.
  `ChatDomain.online` is now deprecated - use `ChatDomain.connectionState` instead.

## stream-chat-android-client
### ⬆️ Improved
- Added KDocs for `Result` properties and methods.

### ✅ Added
- The `UserCredentialStorage` interface was added to `ChatClient`. You can set your own implementation via `ChatClient.Builder::credentialStorage`

### ⚠️ Changed
- 🚨 Breaking change: Config property `isRepliesEnabled` is renamed to `isThreadEnabled` to avoid misleading. Now it toggles only thread feature.

### ❌ Removed
- `androidx-security-crypto` dependency was removed. Now, the user's token storage uses private shared preferences by default.

## stream-chat-android-offline
### 🐞 Fixed
- Fix bug when ChannelEventsHandler was not used even if it was set in QueryChannelsController

### ⬆️ Improved
- Channel gets removed from `QueryChannelsController` when receive `ChannelHiddenEvent`

## stream-chat-android-ui-components
### 🐞 Fixed
- Fixed position of reactions. Now the reactions adapts its starting position to fit entirely in the screen. 
- 🚨 Breaking change: Fixing positions of reactions in edit reactions dialog. Using a GridLayoutManager instead of LinearLayoutManager, so now there's box with all reactions instead of a scrollable list. The way to customize the box is a bit different, then a breaking change was inserted in this feature. 
- Made it impossible to send a message during the cooldown interval in slow mode.

### ⬆️ Improved
- Better position for icon of failed message
- Small improvement for information update in messages. The ViewHolders only update the information that had a change.

### ✅ Added
- Added `streamUiMaxAttachmentsCount` attribute to `MessageInputView` to allow customizing the maximum number of attachments in the single message.
The maximum attachments count cannot be greater than 10. Default value: 10.
- Added `streamUiMessageMaxWidthFactorMine` and `streamUiMessageMaxWidthFactorTheirs` `MessageListView` attributes. You can adjust messages width by passing values in [75% - 100%] range.
- Added `MessageInputView::setAttachmentButtonClickListener` that helps you to override click listener for the attachment button.
- Added `MessageInputView::submitAttachments` method to set attachments in `MessageInputView` to be sent with a message.

### ⚠️ Changed
- Feature of replied messages can be enabled/disabled only locally via SDK. `Thread` dashboard flag toggles only thread feature.

## stream-chat-android-compose
### ⬆️ Improved
- Added a way to customize the app font family, by passing in a parameter to `StreamTypography.defaultTypography()`
- Improved permission handling for the `AttachmentsPicker` to handle only the required permissions
- `ThreadParticipants` is now public and can be used for your custom UI.

### ✅ Added
- `ThreadParticipants` component now has a `text: String` parameter allowing customizing the thread label.
- Added unread message count indicators to ChannelItems to show users more info about their channels

### ⚠️ Changed
- `CAMERA` permission is no longer required to be declared in the App Manifest, because we don't use it

### ❌ Removed
- Removed `CAMERA` permission requirement, because we don't use internal camera preview, we request a 3rd party app
- Removed `CAMERA` permission checks if the user doesn't require the permission in their app


# October 18th, 2021 - 4.20.0
## Common changes for all artifacts
### ⬆️ Improved
- Upgraded Kotlin version to 1.5.30
- Make our SDK compile-friendly with TargetSDK 31
- Upgraded Coil version to [1.4.0](https://github.com/coil-kt/coil/releases/tag/1.4.0)

### ⚠️ Changed
- 🚨 Breaking change: `ProgressCallback` is not invoked on main thread anymore. So make sure to handle it if you were previously using this callback to update the UI directly.
- Attachment#uploadState is now updated in real-time during uploads.

### ❌ Removed
- Removed `ProgressTrackerFactory` and `ProgressTracker` in favour of new progress tracking implementation.

## stream-chat-android
### ✅ Added
- Push Notification uses `MessagingStyle` on devices with API Version 23+
- Push Notification configuration has been simplified, check our [docs](https://getstream.io/chat/docs/sdk/android/client/guides/push-notifications/#customizing-push-notifications) to see how it works
- `NotificationHandler` interface allows you to implement your own Push Notification logic show/remove notifications. It is the new interface you need to use if you were using `ChatNotificationHandler` previously
- `NotificationHandlerFactory` help you to use our default `NotificationHandler` implementations

### ⚠️ Changed
- Some properties of `NotificationConfig` has been deprecated, check our [DEPRECATIONS](https://github.com/GetStream/stream-chat-android/blob/main/DEPRECATIONS.md) section
- `ChatNotificationhandler` class has been deprecated, you need to use `NotificationHandler` now. Check our [DEPRECATIONS](https://github.com/GetStream/stream-chat-android/blob/main/DEPRECATIONS.md) section.

## stream-chat-android-client
### 🐞 Fixed
- Fixed issues with Proguard stripping response classes incorrectly

### ⬆️ Improved
- Added KDocs for `ChatClient.Builder` methods.
- `ChatClient` now defaults to using the `https://chat.stream-io-api.com` base URL, using [Stream's Edge API Infrastructure](https://getstream.io/blog/chat-edge-infrastructure/) instead of connecting to a region-specific API. If you're not on a dedicated chat infrastructure, remove any region-specific base URL settings from the `ChatClient.Builder` to use Edge instead.

### ✅ Added
- 🚨 Breaking change: A new `Idle` state is added to `Attachment.UploadState`.
- Added a new callback function `onProgress(bytesUploaded: Long, totalLength: Long)` in `ProgressCallback`.
- Added the possibility to add your own instance of OkHttpClient with `ChatClient.okHttpClient`.

### ⚠️ Changed
- 🚨 Breaking change: `Attachment.UploadState.InProgress` now is data class having two fields, `bytesUploaded: Long` and `totalBytes: Long` instead of object.
- Deprecated the `ChatClient.Builder#cdnUrl` method. To customize file uploads, set a custom `FileUploader` implementation instead. More info in the documentation: [Using Your Own CDN](https://getstream.io/chat/docs/android/file_uploads/?language=kotlin#using-your-own-cdn).

## stream-chat-android-offline
### 🐞 Fixed
- Fixed infinite loading of message if any of its attachments uploading was failed

### ✅ Added
- `ChannelEventsHandler` is added to `QueryChannelsController` to handle updating channel list logic after receiving events. You can provide custom `ChannelEventsHandler` through `ChannelListViewModel` or using `QueryChannelsController` directly.

### ⚠️ Changed
- `QueryChannelsController::newChannelEventFilter` and `QueryChannelsController#checkFilterOnChannelUpdatedEvent` are now deprecated. See the deprecation log for more details.

## stream-chat-android-ui-common
### 🐞 Fixed
- Fixed PDF attachments previews

## stream-chat-android-ui-components
### 🐞 Fixed
- Fixed bug related to scroll of messages.
- Updating attachments view holder only when attachments have changed. This fixes a problem with reloading gifs when reactions are added or removed.
- Fixing ViewReactionsView being cropped if more than 7 reactions are added
- Fix bug using custom attributes into views inflated into our SDK Views

### ⬆️ Improved
- Now it is possible to set a custom `LinearLayoutManager` to `MessageListView`, this can be used to change stack of messages or revert the layout.
- Removed full screen loading view when loading more message items on the `SearchResultListView`.

### ✅ Added
- Added `MessageListView::getRecyclerView` method which exposes the inner `RecyclerView` with message list items.
- Added `MessageListView::setUserReactionClickListener` method to set a listener used when a reaction left by a user is clicked on the message options overlay.
- Added attr `streamUiScrollButtonElevation` to set the elevation of scroll button ot `MessageListView` 
### ⚠️ Changed
- `ChatUI.uiMode` has been deprecated. If you want to force Dark/Light theme, you need to use `AppCompatDelegate.setDefaultNightMode(AppCompatDelegate.MODE_NIGHT_NO|AppCompatDelegate.MODE_NIGHT_YES)`

### ❌ Removed
- `android.permission.CAMERA` from our Manifest. This permission is not required anymore.

## stream-chat-android-compose
### 🐞 Fixed
- Fixed a bug where attachments weren't properly stored when editing a message

### ⬆️ Improved
- Updated the Compose framework version (1.0.3)
- Updated the Accompanist libraries version (0.19.0)
- Improved overlays in all components, to match the same design and opacity
- Added smaller animations to the AttachmentPicker in the MessagesScreen
- General improvements in the Attachments API and the way we build different attachments
- Allowed for better long clicks on attachments
- Improved the experience of creating the MessagesViewModelFactory with default arguments
- Updated and cleaned up Channel screen design
- Improved logic for updating the `lastSeenMessage` for fewer calculations

### ✅ Added
- Added DateSeparator items to Messages to group up messages by their creation date
- Added an `overlayDark` color for date separators and similar UI components

### ⚠️ Changed
- Removed AttachmentPicker option when editing messages
- Removed Attachment previews when editing messages with attachments
- Improved the ease of use of the AttachmentState API by keeping it state & actions only
- Moved the `modifier` parameter outside of the AttachmentState to the AttachmentFactory
- Updated Attachments to hold `Message` items instead of `MessageItem`s
- Changed the type of the `onLastVisibleMessageChanged` parameter to `Message` for ease of use
- Changed the parameter type of `itemContent` in `MessageList` and `Messages` to `MessageListItem`
- Renamed `onScrollToBottom` to `onScrolledToBottom` in `MessageList` and `Messages`
- Made the ChannelListHeader Slot APIs non-nullable so they're always provided, also made them an extension of the RowScope for ease of use


# September 15th, 2021 - 4.19.0
## Common changes for all artifacts
### ✅ Added
- Create new artifact to integrate Huawei Push Kit with Stream. You will need to add  `stream-chat-android-pushprovider-huawei` artifact to your App. Check our [docs](https://getstream.io/chat/docs/sdk/android/client/guides/push-notifications/huawei) for further details.

## stream-chat-android
### ✅ Added
- Added a method to dismiss all notifications from a channel. It is handled internally from the SDK but you are able to dismiss channel notification at whatever time calling `ChatClient::dismissChannelNotifications`
- Notifications are dismissed after the user logout the SDK

## stream-chat-android-client
### 🐞 Fixed
- Fixed sending messages using `ChatClient::sendMessage` without explicitly specifying the sender user id.
- Fixed sending custom attachments without files to upload
- Fixed deserialization issues when parsing `ChannelTruncatedEvent` and `MessageDeletedEvent` events with an absent user.

### ⬆️ Improved
- Custom attachment types are now preserved after file uploads

### ✅ Added
- Added `hardDelete` field to `MessageDeletedEvent`.

### ⚠️ Changed
- Now it is possible to hard delete messages. Insert a flag `hard = true` in the `ChatClient.deleteMessage` and it will be deleted in the backend. **This action can't be undone!**

## stream-chat-android-ui-common
### 🐞 Fixed
- Fixed bug with light mode.
- Removed `streamUiValidTheme`, as we don't support extending our base theme any longer. Please don't extend our base theme and set the `streamUiTheme` in your application theme instead.

## stream-chat-android-ui-components
### ✅ Added
- Notifications are dismissed after the user go into the channel conversation when you are using `MessageListView`
- Added `bubbleBorderColorMine`, `bubbleBorderColorTheirs`, `bubbleBorderWidthMine`, `bubbleBorderWidthTheirs` to `ViewReactionsViewStyle` for customizing reactions` border

## stream-chat-android-compose
### ⬆️ Improved
- Updated the Compose framework version (1.0.2)
- Updated the Accompanist library version (0.18.0)

### ✅ Added
- Added an uploading indicator to files and images
- Images being uploaded are now preloaded from the system
- Upload indicators show the upload progress and how much data is left to send
- Added more image options to the ImagePreviewActivity such as download, delete, reply to message...
- Added an Image Gallery feature to the ImagePreviewActivity where users can browse all the images
- Notifications are dismissed after the user go into the channel conversation when you are using `MessageList`

### ⚠️ Changed
- `StreamAttachment.defaultFactories()` is a function now, instead of a property.
- Updated all default value factories to functions (e.g. StreamTypography)
- Re-organized all attachment factories and split up code in multiple packages
- Changed the `AttachmentState` `message` property name to `messageItem`
- Added an `isFocused` property to `MessageItem`
- Added an `onImagePreviewResult` callback/parameter to various Messages screen components

### ❌ Removed

## stream-chat-android-pushprovider-firebase
### ✅ Added
- Added a `FirebaseMessagingDelegate` class to simplify custom implementations of `FirebaseMessagingService` that forward messages to the SDK. See [Using a Custom Firebase Messaging Service](https://getstream.io/chat/docs/sdk/android/client/guides/push-notifications/firebase/#using-a-custom-firebase-messaging-service) for more details.

## stream-chat-android-pushprovider-huawei
### ✅ Added
- Added a `HuaweiMessagingDelegate` class to simplify custom implementations of `HmsMessageService` that forward messages to the SDK. See [Using a Custom Huawei Messaging Service](https://getstream.io/chat/docs/sdk/android/client/guides/push-notifications/huawei#using-a-custom-huawei-messaging-service) for more details.

# September 15th, 2021 - 4.18.0
## stream-chat-android-client
### 🐞 Fixed
- Fixed setting notification's `contentTitle` when a Channel doesn't have the name. It will now show members names instead

### ✅ Added
- Added a new way to paginate through search message results using limit and next/previous values.

### ⚠️ Changed
- Deprecated `Channel#name`, `Channel#image`, `User#name`, `Ues#image` extension properties. Use class members instead.

### ❌ Removed
- Completely removed the old serialization implementation. You can no longer opt-out of using the new serialization implementation.
- Removed the `UpdateUsersRequest` class.

## stream-chat-android-offline
### ⬆️ Improved
- Improving logs for Message deletion error.

## stream-chat-android-ui-common
### 🐞 Fixed
- Fixed theme for `AttachmentDocumentActivity`. Now it is applied: `Theme.AppCompat.DayNight.NoActionBar`

## stream-chat-android-ui-components
### 🐞 Fixed
- Fixed the bug when MessageInputView let send a message with large attachments. Such message is never sent.
- Fixed bug related to `ScrollHelper` when `MessageListView` is initialised more than once.

### ⬆️ Improved
- The search for mentions now includes transliteration, diacritics removal, and ignore typos. To use transliteration, pass the id of the desired alphabets to `DefaultStreamTransliterator`, add it to DefaultUserLookupHandler and set it using `MessageInputView.setUserLookupHandler`. Transliteration works only for android API 29. If you like to add your own transliteration use https://unicode-org.github.io/icu/userguide/icu4j/.
- Improved scroll of message when many gif images are present in `MessageListView`

### ✅ Added
- Added scroll behaviour to `MessageListViewStyle`.

## stream-chat-android-compose
### 🐞 Fixed
- Fixed a bug where the Message list flickered when sending new messages
- Fixed a few bugs where some attachments had upload state and weren't file/image uploads

### ⬆️ Improved
- Improved the Message list scrolling behavior and scroll to bottom actions
- Added an unread count on the Message list's scroll to bottom CTA
- Improved the way we build items in the Message list
- Added line limit to link attachment descriptions
- Added a way to customize the default line limit for link descriptions
- Improved the `MessageListHeader` with more customization options

### ✅ Added
- Added an uploading indicator to files and images
- Images being uploaded are now preloaded from the system
- Upload indicators show the upload progress and how much data is left to send
- Added UploadAttachmentFactory that handles attachment uploads

### ⚠️ Changed
- `StreamAttachment.defaultFactories()` is a function now, instead of a property.
- Updated all default value factories to functions (e.g. StreamTypography)
- Re-organized all attachment factories and split up code in multiple packages
- Changed the `AttachmentState` `message` property name to `messageItem`
- Added a `Channel` parameter to the `MessagesScreen`'s `onHeaderActionClick` lambda
- Changed the way the `MessageListHeader` is structured by adding slot components

# August 30th, 2021 - 4.17.2
## stream-chat-android-ui-client
### 🐞 Fixed
- Fixed bug which can lead to crash when immediate logout after login

# August 30th, 2021 - 4.17.2
## stream-chat-android-ui-components
### 🐞 Fixed
- Fixes a bug related to incorrect theme of AttachmentActivity.

# August 30th, 2021 - 4.17.1
## Common changes for all artifacts
### ⬆️ Improved
- Now we provide SNAPSHOT versions of our SDK for every commit arrives to the `develop` branch.
  They shouldn't be used for a production release because they could contains some known bugs or breaking changes that will be fixed before a normal version is released, but you can use them to fetch last changes from our SDK
  To use them you need add a new maven repository to your `build.gradle` file and use the SNAPSHOT.
```
 maven { url 'https://oss.sonatype.org/content/repositories/snapshots/' }
```
Giving that our last SDK version is `X.Y.Z`, the SNAPSHOT version would be `X.Y.(Z+1)-SNAPSHOT`

## stream-chat-android-client
### 🐞 Fixed
- `TooManyRequestsException` caused to be subscribed multiple times to the `ConnectivityManager`

### ⬆️ Improved
- Reconnection process

## stream-chat-android-offline
### ✅ Added
- Added `ChatDomain#Builder#uploadAttachmentsWorkerNetworkType` for customizing `UploadAttachmentsWorker` network type constraint

## stream-chat-android-ui-common
### 🐞 Fixed
- Fixed a bug in state handling for anonymous users.

## stream-chat-android-ui-components
### 🐞 Fixed
- Fix for position of deleted messages for other users
- Fix glitch in selectors of file

### ✅ Added
- Added style attributes for `AttachmentGalleryActivity` to control menu options like enabling/disabling reply button etc.
- Now it is possible to customize when the avatar appears in the conversation. It is possible to use an avatar in messages from other users and for messages of the current user. You can check it here:  https://getstream.io/chat/docs/sdk/android/ui/components/message-list/#configure-when-avatar-appears
- Added support for slow mode. Users are no longer able to send messages during cooldown interval.
- Added possibility to customize the appearance of cooldown timer in the `MessageInputView` using the following attributes:
  - `streamUiCooldownTimerTextSize`, `streamUiCooldownTimerTextColor`, `streamUiCooldownTimerFontAssets`, `streamUiCooldownTimerFont`, `streamUiCooldownTimerTextStyle` attributes to customize cooldown timer text
  - `cooldownTimerBackgroundDrawable`- the background drawable for cooldown timer

# August 24th, 2021 - 4.17.0
## Common changes for all artifacts
### ⬆️ Improved
- Updated Target API Level to 30
- Updated dependency versions
  - Coil 1.3.2
  - AndroidX Activity 1.3.1
  - AndroidX Startup 1.1.0
  - AndroidX ConstraintLayout 2.1.0
  - Lottie 4.0.0

## stream-chat-android-client
### 🐞 Fixed
- Fixed a serialization error when editing messages that are replies

### ✅ Added
- Added the `expiration` parameter to `ChatClient::muteChannel`, `ChannelClient:mute` methods
- Added the `timeout` parameter to `ChatClient::muteUser`, `ChannelClient:mute::muteUser` methods

### ⚠️ Changed
- Allow specifying multiple attachment's type when getting messages with attachments:
  - Deprecated `ChatClient::getMessagesWithAttachments` with `type` parameter. Use `ChatClient::getMessagesWithAttachments` function with types list instead
  - Deprecated `ChannelClient::getMessagesWithAttachments` with `type` parameter. Use `ChannelClient::getMessagesWithAttachments` function with types list instead

## stream-chat-android-ui-common
### 🐞 Fixed
- Fixed a bug in state handling for anonymous users.

## stream-chat-android-ui-components
### ✅ Added
- Added self-contained higher-level UI components:
  - `ChannelListFragment` - channel list screen which internally contains `ChannelListHeaderView`, `ChannelListView`, `SearchInputView`, `SearchResultListView`.
  - `ChannelListActivity` - thin wrapper around `ChannelListFragment`
  - `MessageListFragment` - message list screen which internally contains `MessageListHeaderView`, `MessageListView`, `MessageInputView`.
  - `MessageListActivity` - thin wrapper around `MessageListFragment`
    Check [ChannelListScreen](https://getstream.io/chat/docs/sdk/android/ui/components/channel-list-screen/) and [MessageListScreen](https://getstream.io/chat/docs/sdk/android/ui/components/message-list-screen/) docs for further details.

## stream-chat-android-compose
### 🐞 Fixed
- Added missing `emptyContent` and `loadingContent` parameters to `MessageList` inner components.
- Fixed a bug where selected File attachment icons were clipped.
- Fixed a bug where image file attachments weren't shown as thumbnails.
- Added an overlay to the `ChannelInfo` that blocks outside clicks.
- Updated the `ChannelInfoUserItem` to use the `UserAvatar`.

### ⬆️ Improved
- Added default date and time formatting to Channel and Message items.
- Improved attachments API by providing cleaner examples of attachment factories.
- Updated documentation & examples.
- Decoupled attachment content to specific attachment files.
- Decoupled message attachment content to a `MessageAttachmentsContent` component.
- Re-structured SDK module to accommodate a new `attachment` package.

### ✅ Added
- Added `DateFormatter` option to the `ChatTheme`, to allow for date format customization across the app.
- Added a `Timestamp` component that encapsulates date formatting.
- Added a way to customize and override if messages use unique reactions.
- Added a `GiphyAttachmentFactory` for GIF specific attachments.
- Added support for loading GIFs using a custom `ImageLoader` for Coil.


# August 12th, 2021 - 4.16.0
## Common changes for all artifacts
### ✅ Added
- Added support for several languages:
  - French
  - Hindi
  - Italian
  - Japanese
  - Korean
  - Spanish
    You can disable them by explicitly setting `resConfigs` inside `build.gradle` file. Check our [docs](https://getstream.io/chat/docs/sdk/android/ui/guides/custom-translations/) for further details.
### ⚠️ Changed
- 🚨 Breaking change: Firebase dependencies have been extracted from our SDK. If you want to continue working with Firebase Push Notification you need to add `stream-chat-android-pushprovider-firebase` artifact to your App
  Check our [docs](https://getstream.io/chat/docs/sdk/android/client/guides/push-notifications/) for further details.
- Updated the Kotlin version to latest supported - `1.5.21`.

## stream-chat-android
### 🐞 Fixed
- Fixed markdown links rendering using custom linkify implementation.

## stream-chat-android-client
### ✅ Added
- `PushMessage` class created to store Push Notification data
- `PushDeviceGenerator` interface to obtain the Push Token and create the `Device`

### ⚠️ Changed
- `Device` class has an extra attribute with the `PushProvider` used on this device
- Breaking change: `ChatClient.setDevice()` and `ChatClient.addDevice()` now receive a `device` instance, instead of only receive the push provider token
- `RemoteMessage` from Firebase is not used anymore inside of our SDK, now it needs to be used with `PushMessage` class
- `NotificationConfig` has a new list of `PushDeviceGenerator` instance to be used for generating the Push Notification Token. If you were using `Firebase` as your Push Notification Provider, you need to add `FirebasePushDeviceGenerator` to your `NotificationConfig` object to continue working as before. `FirebasePushDeviceGenerator` receive by constructor the default `FirebaseMessaging` instance to be used, if you would like to use your own instance and no the default one, you can inject it by constructor. Unneeded Firebase properties have been removed from this class.

### ❌ Removed
- 🚨 Breaking change: Remove `ChatClient.isValidRemoteMessage()` method. It needs to be handled outside
- 🚨 Breaking change: Remove `ChatClient.handleRemoteMessage(RemoteMessage)`. Now it needs to be used `ChatClient.handlePushMessage(PushMessage)`

## stream-chat-android-offline
### 🐞 Fixed
- Fixed the event sync process when connection is recovered

## stream-chat-android-ui-common
### ❌ Removed
- Removed unnecessary "draft" filter from the default channel list filter as it is only relevant to the sample app

## stream-chat-android-ui-components
### 🐞 Fixed
- Fixed attachments of camera. Now multiple videos and pictures can be taken from the camera.
- Added the possibility to force light and dark theme. Set it in inside ChatUI to make all views, fragments and activity of the SDK light.
- Fixed applying style to `SuggestionListView` when using it as a standalone component. You can modify the style using `suggestionListViewTheme` or `TransformStyle::suggestionListStyleTransformer`
- Fixed markdown links rendering using custom linkify implementation.

### ✅ Added
- Added `MessageListView::setDeletedMessageListItemPredicate` function. It's responsible for adjusting visibility of the deleted `MessageListItem.MessageItem` elements.
- Added `streamUiAttachmentSelectionBackgroundColor` for configuring attachment's icon background in `AttachmentSelectionDialogFragment`
- Added `streamUiAttachmentSelectionAttachIcon` for configuring attach icon in `AttachmentSelectionDialogFragment`
- Added support for pinned messages:
  - Added a button to pin/unpin a message to the message options overlay
  - Added `MessageListView::setMessagePinHandler` and `MessageListView::setMessageUnpinHandler` methods to provide custom handlers for aforementioned button
  - Added `PinnedMessageListView` to display a list of pinned messages. The view is supposed to be used with `PinnedMessageListViewModel` and `PinnedMessageListViewModelFactory`
- Possibility to transform MessageItems before the are displayed in the screen.
  Use the `MessageListView.setMessageItemTransformer` for make the necessary transformation. This example makes groups of messages if they were created less than one hour apart:
```
binding.messageListView.setMessageItemTransformer { list ->
  list.mapIndexed { i, messageItem ->
        var newMessageItem = messageItem

        if (i < list.lastIndex) {
            val nextMessageItem = list[i + 1]

            if (messageItem is MessageListItem.MessageItem &&
                nextMessageItem is MessageListItem.MessageItem
            ) {
                val thisInstant = messageItem.message.createdAt?.time?.let(Instant::ofEpochMilli)
                val nextInstant = nextMessageItem.message.createdAt?.time?.let(Instant::ofEpochMilli)

                if (nextInstant?.isAfter(thisInstant?.plus(1, ChronoUnit.HOURS)) == true) {
                    newMessageItem = messageItem.copy(positions = listOf(MessageListItem.Position.BOTTOM))
                } else {
                    newMessageItem =
                        messageItem.copy(positions = messageItem.positions - MessageListItem.Position.BOTTOM)
                }
            }
        }

        newMessageItem
    }
}
```
- Added possibility to customize the appearance of pinned message in the`MessageListView` using the following attributes:
  - `streamUiPinMessageEnabled` - attribute to enable/disable "pin message" feature
  - `streamUiPinOptionIcon` - icon for pin message option
  - `streamUiUnpinOptionIcon` - icon for unpin message option
  - `streamUiPinnedMessageIndicatorTextSize`, `streamUiPinnedMessageIndicatorTextColor`, `streamUiPinnedMessageIndicatorTextFontAssets`, `streamUiPinnedMessageIndicatorTextFont`, `streamUiPinnedMessageIndicatorTextStyle` attributes to customize "pinned by" text
  - `streamUiPinnedMessageIndicatorIcon` - icon in the message list indicating that a message was pinned
  - `streamUiPinnedMessageBackgroundColor` - the background color of a pinned message in the message list
- Added possibility to customize `PinnedMessageListView` style using `streamUiPinnedMessageListStyle` theme attribute or `TransformStyle.pinnedMessageListViewStyleTransformer`. The list of available style attributes can be found in `attrs_pinned_message_list_view.xml`. The default style for `PinnedMessageListView` is `StreamUi.PinnedMessageList`.

### ⚠️ Changed
- 🚨 Breaking change: the deleted `MessageListItem.MessageItem` elements are now displayed by default to all the users. This default behavior can be customized using `MessageListView::setDeletedMessageListItemPredicate` function. This function takes an instance of `MessageListItemPredicate`. You can pass one of the following objects:
  * `DeletedMessageListItemPredicate.VisibleToEveryone`
  * `DeletedMessageListItemPredicate.NotVisibleToAnyone`
  * or `DeletedMessageListItemPredicate.VisibleToAuthorOnly`
    Alternatively you can pass your custom implementation by implementing the `MessageListItemPredicate` interface if you need to customize it more deeply.

## stream-chat-android-compose
### 🐞 Fixed
- Fixed a bug where we didn't use the `Channel.getDisplayName()` logic for the `MessageListHeader`.
- Fixed a bug where lazy loading for `Channel`s wasn't working consistently

### ⬆️ Improved
- Updated Jetpack Compose to `1.0.1`
- Updated Accompanist libraries to `0.16.1`
- Updated KTX Activity to `1.3.1`
- Exposed functionality for getting the `displayName` of `Channel`s.
- Added updated logic to Link preview attachments, which chooses either the `titleLink` or the `ogUrl` when loading the data, depending on which exists .

### ✅ Added
- Added the `emptyContent` and `loadingContent` parameters to `ChannelList` and `MessageList` components. Now you can customize the UI of those two states.
- Added lots of improvements to Avatars - added a `UserAvatar`, `ChannelAvatar` and an `InitialsAvatar` to load different types of data.
- We now show a matrix of user images in case we're in a group DM.
- We also show initials in case the user doesn't have an image.
- Added a way to customize the leading content in the `ChannelListHeader`.

### ⚠️ Changed
- `ViewModel`s now initialize automatically, so you no longer have to call `start()` on them. This is aimed to improve the consistency between our SDKs.
- Added a `Shape` parameter to `Avatar` to customize the shape.
- The `User` parameter in the `ChannelListHeader` is nullable and used to display the default leading content.

## stream-chat-android-pushprovider-firebase
### ✅ Added
- Create this new artifact. To use Firebase Push Notification you need do the following steps:
  1. Add the artifact to your `build.gradle` file -> `implementation "io.getstream:stream-chat-android-pushprovider-firebase:$streamVersion"`
  2. Add `FirebaseDeviceGenerator` to your `NotificationConfig`
        ```
            val notificationConfig = NotificationConfig(
                [...]
                pushDeviceGenerators = listOf(FirebasePushDeviceGenerator())
                )
        ```


# August 5th, 2021 - 4.15.1
## stream-chat-android-client
### ⬆️ Improved
- Improved `ChatClient::pinMessage` and `ChatClient::unpinMessage`. Now the methods use partial message updates and the data in other `Message` fields is not lost.

### ✅ Added
- Added `Channel::isMutedFor` extension function which might be used to check if the Channel is muted for User
- Added `ChatClient::partialUpdateMessage` method to update specific `Message` fields retaining the other fields

## stream-chat-android-offline
### 🐞 Fixed
- Fixed updating `ChannelController::muted` value

### ⬆️ Improved
- The following `Message` fields are now persisted to the database: `pinned`, `pinnedAt`, `pinExpires`, `pinnedBy`, `channelInfo`, `replyMessageId`.

## stream-chat-android-ui-components
### 🐞 Fixed
- Added a fix for default view for empty state of ChannelListView.
- Fixed memory leaks for FileAttachmentsView.

### ✅ Added
- Added `MessageListItem.ThreadPlaceholderItem` and corresponding `THREAD_PLACEHOLDER` view type which can be used to implement an empty thread placeholder.
- Added `authorLink` to `Attachment` - the link to the website

### ❌ Removed
- Removed `UrlSigner` class

## stream-chat-android-compose
### ⬆️ Improved
- Exposed `DefaultMessageContainer` as a public component so users can use it as a fallback
- Exposed an `isMine` property on `MessageItem`s, for ease of use.
- Allowed for customization of `MessageList` (specifically `Messages`) component background, through a `modifier.background()` parameter.
- Allowed for better message customization before sending the message.

### ⚠️ Changed
- Moved permissions and queries from the compose sample app `AndroidManifest.xml` to the SDK `AndroidManifest.xml` so users don't have to add permissions themselves.
- Changed the exposed type of the `MessageComposer`'s `onSendMessage` handler. This way people can customize messages before we send them to the API.

### ❌ Removed
- Removed `currentUser` parameter from `DefaultMessageContainer` and some other components that relied on ID comparison to know which message is ours/theirs.
- Removed default background color on `Messages` component, so that users can customize it by passing in a `modifier`.


# July 29th, 2021 - 4.15.0
## New Jetpack Compose UI Components 🎉

Starting from this release, we have a new `stream-chat-android-compose` artifact that contains a UI implementation for Chat built in Jetpack Compose.

The new artifact is available as a beta for now (note the postfix in the version number):

```groovy
implementation "io.getstream:stream-chat-android-compose:4.15.0-beta"
```

Learn more in the [announcement blog post](https://getstream.io/blog/jetpack-compose-sdk/), check out the [documentation of the Compose UI Components](https://getstream.io/chat/docs/sdk/android/compose/overview/), and try them today with the [Compose Chat tutorial](https://getstream.io/chat/compose/tutorial/)!

## Common changes for all artifacts

### 🐞 Fixed
- Fixed adding `MessageListItem.TypingItem` to message list

### ⬆️ Improved
- ⚠ Downgraded Kotlin version to 1.5.10 to support Jetpack Compose
- Removed AndroidX Media dependency
- Updated dependency versions
  - Coil 1.3.0
  - AndroidX Activity 1.3.0
  - AndroidX AppCompat 1.3.1
  - Android Ktx 1.6.0
  - AndroidX RecyclerView 1.2.1
  - Kotlin Coroutines 1.5.1
  - Dexter 6.2.3
  - Lottie 3.7.2

## stream-chat-android-client
### ⬆️ Improved
- Improved the names of properties in the `Config` class

## stream-chat-android-ui-common
### ✅ Added
Now it is possible to style the AttachmentActivity. Just replace the activity's theme
in your Manifest file:

```
<activity
    android:name="io.getstream.chat.android.ui.gallery.AttachmentActivity"
    android:theme="@style/yourTheme"
    tools:replace="android:theme"
    />
```

## stream-chat-android-ui-components
### 🐞 Fixed
- Fixed "operator $ne is not supported for custom fields" error when querying channels

### ✅ Added
- Now you can configure the style of `MessageListItem`. Added:
  - streamUiMessageTextColorThreadSeparator
  - streamUiMessageTextFontThreadSeparator
  - streamUiMessageTextFontAssetsThreadSeparator
  - streamUiMessageTextStyleThreadSeparator
  - streamUiMessageTextSizeLinkLabel
  - streamUiMessageTextColorLinkLabel
  - streamUiMessageTextFontLinkLabel
  - streamUiMessageTextFontAssetsLinkLabel
  - streamUiMessageTextStyleLinkLabel
  - streamUiMessageListLoadingView
  - streamUiEmptyStateTextSize
  - streamUiEmptyStateTextColor
  - streamUiEmptyStateTextFont
  - streamUiEmptyStateTextFontAssets
  - streamUiEmptyStateTextStyle

- Now you can configure the style of `AttachmentMediaActivity`
- Added `streamUiLoadingView`, `streamUiEmptyStateView` and `streamUiLoadingMoreView` attributes to `ChannelListView` and `ChannelListViewStyle`
- Added possibility to customize `ChannelListView` using `streamUiChannelListViewStyle`. Check `StreamUi.ChannelListView` style
- Added `edgeEffectColor` attribute to `ChannelListView` and `ChannelListViewStyle` to allow configuring edge effect color
- Added possibility to customize `MentionListView` style via `TransformStyle.mentionListViewStyleTransformer`
- Added `streamUiSearchResultListViewStyle` attribute to application to customize `SearchResultListView`. The attribute references a style with the following attributes:
  - `streamUiSearchResultListSearchInfoBarBackground` - background for search info bar
  - `streamUiSearchResultListSearchInfoBarTextSize`, `streamUiSearchResultListSearchInfoBarTextColor`, `streamUiSearchResultListSearchInfoBarTextFont`, `streamUiSearchResultListSearchInfoBarTextFontAssets`, `streamUiSearchResultListSearchInfoBarTextStyle` attributes to customize text displayed in search info bar
  - `streamUiSearchResultListEmptyStateIcon` - icon for empty state view
  - `streamUiSearchResultListEmptyStateTextSize`, `streamUiSearchResultListEmptyStateTextColor`, `streamUiSearchResultListEmptyStateTextFont`, `streamUiSearchResultListEmptyStateTextFontAssets`, `streamUiSearchResultListEmptyStateTextStyle` attributes to customize empty state text
  - `streamUiSearchResultListProgressBarIcon` - animated progress drawable
  - `streamUiSearchResultListSenderNameTextSize`, `streamUiSearchResultListSenderNameTextColor`, `streamUiSearchResultListSenderNameTextFont`, `streamUiSearchResultListSenderNameTextFontAssets`, `streamUiSearchResultListSenderNameTextStyle` attributes to customize message sender text
  - `streamUiSearchResultListMessageTextSize`, `streamUiSearchResultListMessageTextColor`, `streamUiSearchResultListMessageTextFont`, `streamUiSearchResultListMessageTextFontAssets`, `streamUiSearchResultListMessageTextStyle` attributes to customize message text
  - `streamUiSearchResultListMessageTimeTextSize`, `streamUiSearchResultListMessageTimeTextColor`, `streamUiSearchResultListMessageTimeTextFont`, `streamUiSearchResultListMessageTimeTextFontAssets`, `streamUiSearchResultListMessageTimeTextStyle` attributes to customize message time text
- Added possibility to customize `SearchResultListView` style via `TransformStyle.searchResultListViewStyleTransformer`
- Added `streamUiTypingIndicatorViewStyle` attribute to application to customize `TypingIndicatorView`. The attribute references a style with the following attributes:
  - `streamUiTypingIndicatorAnimationView` - typing view
  - `streamUiTypingIndicatorUsersTextSize`, `streamUiTypingIndicatorUsersTextColor`, `streamUiTypingIndicatorUsersTextFont`, `streamUiTypingIndicatorUsersTextFontAssets`, `streamUiTypingIndicatorUsersTextStyle` attributes to customize typing users text
- Added possibility to customize `TypingIndicatorView` style via `TransformStyle.typingIndicatorViewStyleTransformer`
- Added new properties allowing customizing `MessageInputView` using `MessageInputViewStyle` and `AttachmentSelectionDialogStyle`:
  - `MessageInputViewStyle.fileNameTextStyle`
  - `MessageInputViewStyle.fileSizeTextStyle`
  - `MessageInputViewStyle.fileCheckboxSelectorDrawable`
  - `MessageInputViewStyle.fileCheckboxTextColor`
  - `MessageInputViewStyle.fileAttachmentEmptyStateTextStyle`
  - `MessageInputViewStyle.mediaAttachmentEmptyStateTextStyle`
  - `MessageInputViewStyle.fileAttachmentEmptyStateText`
  - `MessageInputViewStyle.mediaAttachmentEmptyStateText`
  - `MessageInputViewStyle.dismissIconDrawable`
  - `AttachmentSelectionDialogStyle.allowAccessToGalleryText`
  - `AttachmentSelectionDialogStyle.allowAccessToFilesText`
  - `AttachmentSelectionDialogStyle.allowAccessToCameraText`
  - `AttachmentSelectionDialogStyle.allowAccessToGalleryIcon`
  - `AttachmentSelectionDialogStyle.allowAccessToFilesIcon`
  - `AttachmentSelectionDialogStyle.allowAccessToCameraIcon`
  - `AttachmentSelectionDialogStyle.grantPermissionsTextStyle`
  - `AttachmentSelectionDialogStyle.recentFilesTextStyle`
  - `AttachmentSelectionDialogStyle.recentFilesText`
  - `AttachmentSelectionDialogStyle.fileManagerIcon`
  - `AttachmentSelectionDialogStyle.videoDurationTextStyle`
  - `AttachmentSelectionDialogStyle.videoIconDrawable`
  - `AttachmentSelectionDialogStyle.videoIconVisible`
  - `AttachmentSelectionDialogStyle.videoLengthLabelVisible`
- Added `StreamUi.MessageInputView` theme allowing to customize all of the `MessageInputViewStyle` properties:
  - streamUiAttachButtonEnabled
  - streamUiAttachButtonIcon
  - streamUiLightningButtonEnabled
  - streamUiLightningButtonIcon
  - streamUiMessageInputTextSize
  - streamUiMessageInputTextColor
  - streamUiMessageInputHintTextColor
  - streamUiMessageInputScrollbarEnabled
  - streamUiMessageInputScrollbarFadingEnabled
  - streamUiSendButtonEnabled
  - streamUiSendButtonEnabledIcon
  - streamUiSendButtonDisabledIcon
  - streamUiShowSendAlsoToChannelCheckbox
  - streamUiSendAlsoToChannelCheckboxGroupChatText
  - streamUiSendAlsoToChannelCheckboxDirectChatText
  - streamUiSendAlsoToChannelCheckboxTextSize
  - streamUiSendAlsoToChannelCheckboxTextColor
  - streamUiSendAlsoToChannelCheckboxTextStyle
  - streamUiMentionsEnabled
  - streamUiMessageInputTextStyle
  - streamUiMessageInputHintText
  - streamUiCommandsEnabled
  - streamUiMessageInputEditTextBackgroundDrawable
  - streamUiMessageInputDividerBackgroundDrawable
  - streamUiPictureAttachmentIcon
  - streamUiFileAttachmentIcon
  - streamUiCameraAttachmentIcon
  - streamUiAllowAccessToCameraIcon
  - streamUiAllowAccessToFilesIcon
  - streamUiAllowAccessToGalleryIcon
  - streamUiAllowAccessToGalleryText
  - streamUiAllowAccessToFilesText
  - streamUiAllowAccessToCameraText
  - streamUiGrantPermissionsTextSize
  - streamUiGrantPermissionsTextColor
  - streamUiGrantPermissionsTextStyle
  - streamUiAttachmentsRecentFilesTextSize
  - streamUiAttachmentsRecentFilesTextColor
  - streamUiAttachmentsRecentFilesTextStyle
  - streamUiAttachmentsRecentFilesText
  - streamUiAttachmentsFileManagerIcon
  - streamUiAttachmentVideoLogoIcon
  - streamUiAttachmentVideoLengthVisible
  - streamUiAttachmentVideoIconVisible
  - streamUiCommandInputCancelIcon
  - streamUiCommandInputBadgeBackgroundDrawable
  - streamUiCommandInputBadgeIcon
  - streamUiCommandInputBadgeTextSize
  - streamUiCommandInputBadgeTextColor
  - streamUiCommandInputBadgeStyle
  - streamUiAttachmentsFileNameTextSize
  - streamUiAttachmentsFileNameTextColor
  - streamUiAttachmentsFileNameTextStyle
  - streamUiAttachmentsFileSizeTextSize
  - streamUiAttachmentsFileSizeTextColor
  - streamUiAttachmentsFileSizeTextStyle
  - streamUiFileCheckBoxSelectorTextColor
  - streamUiFileCheckBoxSelectorDrawable
  - streamUiAttachmentsFilesEmptyStateTextSize
  - streamUiAttachmentsFilesEmptyStateTextColor
  - streamUiAttachmentsFilesEmptyStateStyle
  - streamUiAttachmentsMediaEmptyStateTextSize
  - streamUiAttachmentsMediaEmptyStateTextColor
  - streamUiAttachmentsMediaEmptyStateStyle
  - streamUiAttachmentsFilesEmptyStateText
  - streamUiAttachmentsMediaEmptyStateText
  - streamUiMessageInputCloseButtonIconDrawable
- Added `streamUiMessageListFileAttachmentStyle` theme attribute to customize the appearance of file attachments within messages.

### ⚠️ Changed
- Made `Channel::getLastMessage` function public
- `AttachmentSelectionDialogFragment::newInstance` requires instance of `MessageInputViewStyle` as a parameter. You can obtain a default implementation of `MessageInputViewStyle` with `MessageInputViewStyle::createDefault` method.
- Renamed `FileAttachmentsViewStyle` class to `FileAttachmentViewStyle`

### ❌ Removed
- 🚨 Breaking change: `MessageListItemStyle::reactionsEnabled` was deleted as doubling of the same flag from `MessageListViewStyle`


# July 19th, 2021 - 4.14.2
## stream-chat-android-client
### ❌ Removed
- Removed `Channel::isMuted` extension. Use `User::channelMutes` or subscribe for `NotificationChannelMutesUpdatedEvent` to get information about muted channels.

## stream-chat-android-ui-components
### 🐞 Fixed
- Fixed crash caused by missing `streamUiReplyAvatarStyle` and `streamUiMessageOptionsAvatarStyle`

### ⬆️ Improved
- "Copy Message" option is now hidden when the message contains no text to copy.

### ✅ Added
- Now you can configure the style of `AttachmentMediaActivity`.

# July 14th, 2021 - 4.14.1
## stream-chat-android-ui-components
### ✅ Added
- Added `MessageListView::requireStyle` which expose `MessageListViewStyle`. Be sure to invoke it when view is initialized already.

# July 13th, 2021 - 4.14.0
## Common changes for all artifacts
### 🐞 Fixed
- Fix scroll bug in the `MessageListView` that produces an exception related to index out of bounds.

## stream-chat-android-client
### ⬆️ Improved
- Improved `ChatClient::enableSlowMode`, `ChatClient::disableSlowMode`, `ChannelClient::enableSlowMode`, `ChannelClient::disableSlowMode` methods. Now the methods do partial channel updates so that other channel fields are not affected.

### ✅ Added
- Added `ChatClient::partialUpdateUser` method for user partial updates.

## stream-chat-android-offline
### 🐞 Fixed
- Fixed bug related to editing message in offline mode. The bug was causing message to reset to the previous one after connection was recovered.
- Fixed violation of comparison contract for nullable fields in `QuerySort::comparator`

## stream-chat-android-ui-components
### 🐞 Fixed
- Fixed the alignment of the titles in `MessageListHeaderView` when the avatar is hidden.

### ✅ Added
- Added `streamUiMessagesStart` that allows to control if the stack of messages starts at the bottom or the top.
- Added `streamUiThreadMessagesStart` that allows to control if the stack of thread messages starts at the bottom or the top.
- Added `streamUiSuggestionListViewStyle` that allows to customize `SuggestionListView` with a theme
- Added `streamUiChannelListHeaderStyle` that allows to customize ChannelListHeaderView.
- `MentionListView` can be customisable with XML parameters and with a theme.
- Added possibility to customize all avatar using themes. Create
  ```
  <style name="StreamTheme" parent="@style/StreamUiTheme">
  ```
  and customize all the avatars that you would like. All options are available here:
  https://github.com/GetStream/stream-chat-android/blob/main/stream-chat-android-ui-components/src/main/res/values/attrs.xml
- Now you can use the style `streamUiChannelListHeaderStyle` to customize ChannelListHeaderView.

### ⚠️ Changed
- 🚨 Breaking change: removed `MessageListItemStyle.threadsEnabled` property. You should use only the `MessageListViewStyle.threadsEnabled` instead. E.g. The following code will disable both _Thread reply_ message option and _Thread reply_ footnote view visible below the message list item:
```kotlin
        TransformStyle.messageListStyleTransformer = StyleTransformer {
  it.copy(threadsEnabled = false)
}
```

# July 1st, 2021 - 4.13.0
## Common changes for all artifacts
### ⬆️ Improved
- Updated to Kotlin 1.5.20

## stream-chat-android
### ✅ Added
- Added `ChatUi.Builder#withImageHeadersProvider` to allow adding custom headers to image requests

## stream-chat-android-client
### ⚠️ Changed
- Using the `useNewSerialization` option on the `ChatClient.Builder` to opt out from using the new serialization implementation is now an error. Please start using the new serialization implementation, or report any issues keeping you from doing so. The old implementation will be removed soon.

## stream-chat-android-offline
### 🐞 Fixed
- By default we use backend request to define is new message event related to our query channels specs or not. Now filtering by BE only fields works for channels

## stream-chat-android-ui-components
### ✅ Added
- Added new attributes to `MessageInputView` allowing to customize the style of input field during command input:
  - `streamUiCommandInputBadgeTextSize`, `streamUiCommandInputBadgeTextColor`, `streamUiCommandInputBadgeFontAssets`, `streamUiCommandInputBadgeFont`, `streamUiCommandInputBadgeStyle` attributes to customize the text appearance of command name inside command badge
  - `streamUiCommandInputCancelIcon` attribute to customize the icon for cancel button
  - `streamUiCommandInputBadgeIcon` attribute to customize the icon inside command badge
  - `streamUiCommandInputBadgeBackgroundDrawable` attribute to customize the background shape of command badge
- Added possibility to customize `MessageListHeaderView` style via `streamUiMessageListHeaderStyle` theme attribute and via `TransformStyle.messageListHeaderStyleTransformer`.
- Added new attributes to `MessageInputView`:
  - `streamUiCommandIcon` attribute to customize the command icon displayed for each command item in the suggestion list popup
  - `streamUiLightningIcon` attribute to customize the lightning icon displayed in the top left corner of the suggestion list popup
- Added support for customizing `SearchInputView`
  - Added `SearchInputViewStyle` class allowing customization using `TransformStyle` API
  - Added XML attrs for `SearchInputView`:
    - `streamUiSearchInputViewHintText`
    - `streamUiSearchInputViewSearchIcon`
    - `streamUiSearchInputViewClearInputIcon`
    - `streamUiSearchInputViewBackground`
    - `streamUiSearchInputViewTextColor`
    - `streamUiSearchInputViewHintColor`
    - `streamUiSearchInputViewTextSize`
- Added `ChatUi#imageHeadersProvider` to allow adding custom headers to image requests

### ⚠️ Changed
- 🚨 Breaking change: moved `commandsTitleTextStyle`, `commandsNameTextStyle`, `commandsDescriptionTextStyle`, `mentionsUsernameTextStyle`, `mentionsNameTextStyle`, `mentionsIcon`, `suggestionsBackground` fields from `MessageInputViewStyle` to `SuggestionListViewStyle`. Their values can be customized via `TransformStyle.suggestionListStyleTransformer`.
- Made `SuggestionListController` and `SuggestionListUi` public. Note that both of these are _experimental_, which means that the API might change at any time in the future (even without a deprecation cycle).
- Made `AttachmentSelectionDialogFragment` _experimental_ which means that the API might change at any time in the future (even without a deprecation cycle).


# June 23th, 2021 - 4.12.1
## stream-chat-android-client
### ✅ Added
- Added `ChannelClient::sendEvent` method which allows to send custom events.
- Added nullable `User` field to `UnknownEvent`.

### ❌ Removed
- Removed the `Message::attachmentsSyncStatus` field


## stream-chat-android-offline
### 🐞 Fixed
- Fixed `in` and `nin` filters when filtering by extra data field that is an array.
- Fixed crash when adding a reaction to a thread message.

### ⬆️ Improved
- Now attachments can be sent while being in offline


## stream-chat-android-ui-common
### ✅ Added
- Made `AttachmentSelectionDialogFragment` public. Use `newInstance` to create instances of this Fragment.


## stream-chat-android-ui-components
### ⬆️ Improved
- Hide suggestion list popup when keyboard is hidden.

### ✅ Added
- Added the `MessageInputView::hideSuggestionList` method to hide the suggestion list popup.


# June 15th, 2021 - 4.12.0
## stream-chat-android-client
### 🐞 Fixed
- Fixed thrown exception type while checking if `ChatClient` is initialized

## stream-chat-android-offline
### 🐞 Fixed
- Fixed bug where reactions of other users were sometimes displayed as reactions of the current user.
- Fixed bug where deleted user reactions were sometimes displayed on the message options overlay.

## stream-chat-android-ui-common
### 🐞 Fixed
- Fixed bug where files without extension in their name lost the mime type.
- Using offline.ChatDomain instead of livedata.ChatDomain in ChannelListViewModel.

## stream-chat-android-ui-components
### 🐞 Fixed
- Fixing the save of pictures from AttachmentGalleryActivity. When external storage
  permission is not granted, now it asks for it.
### ⬆️ Improved
- Added default implementation of "Leave channel" click listener to `ChannelListViewModelBinding`

### ✅ Added
- Added `streamUiChannelActionsDialogStyle` attribute to application theme and `ChannelListView` to customize channel actions dialog appearance. The attribute references a style with the following attributes:
  - `streamUiChannelActionsMemberNamesTextSize`, `streamUiChannelActionsMemberNamesTextColor`, `streamUiChannelActionsMemberNamesTextFont`, `streamUiChannelActionsMemberNamesTextFontAssets`, `streamUiChannelActionsMemberNamesTextStyle` attributes to customize dialog title with member names
  - `streamUiChannelActionsMemberInfoTextSize`, `streamUiChannelActionsMemberInfoTextColor`, `streamUiChannelActionsMemberInfoTextFont`, `streamUiChannelActionsMemberInfoTextFontAssets`, `streamUiChannelActionsMemberInfoTextStyle` attributes to customize dialog subtitle with member info
  - `streamUiChannelActionsItemTextSize`, `streamUiChannelActionsItemTextColor`, `streamUiChannelActionsItemTextFont`, `streamUiChannelActionsItemTextFontAssets`, `streamUiChannelActionsItemTextStyle` attributes to customize action item text style
  - `streamUiChannelActionsWarningItemTextSize`, `streamUiChannelActionsWarningItemTextColor`, `streamUiChannelActionsWarningItemTextFont`, `streamUiChannelActionsWarningItemTextFontAssets`, `streamUiChannelActionsWarningItemTextStyle` attributes to customize warning action item text style
  - `streamUiChannelActionsViewInfoIcon` attribute to customize "View Info" action icon
  - `streamUiChannelActionsViewInfoEnabled` attribute to hide/show "View Info" action item
  - `streamUiChannelActionsLeaveGroupIcon` attribute to customize "Leave Group" action icon
  - `streamUiChannelActionsLeaveGroupEnabled` attribute to hide/show "Leave Group" action item
  - `streamUiChannelActionsDeleteConversationIcon` attribute to customize "Delete Conversation" action icon
  - `streamUiChannelActionsDeleteConversationEnabled` attribute to hide/show "Delete Conversation" action item
  - `streamUiChannelActionsCancelIcon` attribute to customize "Cancel" action icon
  - `streamUiChannelActionsCancelEnabled` attribute to hide/show "Cancel" action item
  - `streamUiChannelActionsBackground` attribute for dialog's background
- Added `streamUiIconOnlyVisibleToYou` attribute to `MessageListView` to allow customizing "Only visible to you" icon placed in messages footer
- Added `GiphyViewHolderStyle` to `MessageListViewStyle` to allow customizing `GiphyViewHolder`. The new style comes together with following `MessageListView` attributes:
  - `streamUiGiphyCardBackgroundColor` attribute to customize card's background color
  - `streamUiGiphyCardElevation` attribute to customize card's elevation
  - `streamUiGiphyCardButtonDividerColor` attribute to customize dividers' colors
  - `streamUiGiphyIcon` attribute to customize Giphy icon
  - `streamUiGiphyLabelTextSize`, `streamUiGiphyLabelTextColor`, `streamUiGiphyLabelTextFont`, `streamUiGiphyLabelTextFontAssets`, `streamUiGiphyLabelTextStyle` attributes to customize label
  - `streamUiGiphyQueryTextSize`, `streamUiGiphyQueryTextColor`, `streamUiGiphyQueryTextFont`, `streamUiGiphyQueryTextFontAssets`, `streamUiGiphyQueryTextStyle` attributes to customize query text
  - `streamUiGiphyCancelButtonTextSize`, `streamUiGiphyCancelButtonTextColor`, `streamUiGiphyCancelButtonTextFont`, `streamUiGiphyCancelButtonTextFontAssets`, `streamUiGiphyCancelButtonTextStyle` attributes to customize cancel button text
  - `streamUiGiphyShuffleButtonTextSize`, `streamUiGiphyShuffleButtonTextColor`, `streamUiGiphyShuffleButtonTextFont`, `streamUiGiphyShuffleButtonTextFontAssets`, `streamUiGiphyShuffleButtonTextStyle` attributes to customize shuffle button text
  - `streamUiGiphySendButtonTextSize`, `streamUiGiphySendButtonTextColor`, `streamUiGiphySendButtonTextFont`, `streamUiGiphySendButtonTextFontAssets`, `streamUiGiphySendButtonTextStyle` attributes to customize send button text
- Adding extra XML attrs allowing to customize "Send also to channel" CheckBox at `MessageInputView` component:
  - `MessageInputView.streamUiSendAlsoToChannelCheckboxDrawable`
  - `MessageInputView.streamUiSendAlsoToChannelCheckboxDirectChatText`
  - `MessageInputView.streamUiSendAlsoToChannelCheckboxGroupChatText`
  - `MessageInputView.streamUiSendAlsoToChannelCheckboxTextStyle`
  - `MessageInputView.streamUiSendAlsoToChannelCheckboxTextColor`
  - `MessageInputView.streamUiSendAlsoToChannelCheckboxTextSize`
- Added `streamUiWarningMessageOptionsTextSize`, `streamUiWarningMessageOptionsTextColor`, `streamUiWarningMessageOptionsTextFont`, `streamUiWarningMessageOptionsFontAssets`, `streamUiWarningMessageOptionsTextStyle` attributes to `MessageListView` for customizing warning actions text appearance
- Deprecated multiple views' tint properties and attributes. Use custom drawables instead.
- Added `MediaAttachmentViewStyle` to allow customizing the appearance of media attachments in the message list. The new style comes together with following `MediaAttachmentView` attributes:
  - `progressIcon` - attribute to customize animated progress drawable when image is loading
  - `giphyIcon` - attribute to customize Giphy icon
  - `imageBackgroundColor` - attribute to customize image background color
  - `moreCountOverlayColor` - attribute to customize the color of "more count" semi-transparent overlay
  - `moreCountTextStyle` - attribute to customize text appearance of more count text
- Added `MessageReplyStyle` class allowing to customize MessageReply item view on MessageListView.
  Customization can be done using `TransformStyle` API or XML attributes of `MessageListView`:
  - `streamUiMessageReplyBackgroundColorMine`
  - `streamUiMessageReplyBackgroundColorTheirs`
  - `streamUiMessageReplyTextSizeMine`
  - `streamUiMessageReplyTextColorMine`
  - `streamUiMessageReplyTextFontMine`
  - `streamUiMessageReplyTextFontAssetsMine`
  - `streamUiMessageReplyTextStyleMine`
  - `streamUiMessageReplyTextSizeTheirs`
  - `streamUiMessageReplyTextColorTheirs`
  - `streamUiMessageReplyTextFontTheirs`
  - `streamUiMessageReplyTextFontAssetsTheirs`
  - `streamUiMessageReplyTextStyleTheirs`
  - `streamUiMessageReplyLinkColorMine`
  - `streamUiMessageReplyLinkColorTheirs`
  - `streamUiMessageReplyLinkBackgroundColorMine`
  - `streamUiMessageReplyLinkBackgroundColorTheirs`
  - `streamUiMessageReplyStrokeColorMine`
  - `streamUiMessageReplyStrokeWidthMine`
  - `streamUiMessageReplyStrokeColorTheirs`
  - `streamUiMessageReplyStrokeWidthTheirs`
- Added `FileAttachmentsViewStyle` class allowing to customize FileAttachmentsView item view on MessageListView.
- Added `MessageInputView::setSuggestionListViewHolderFactory` method which allows to provide custom views from suggestion list popup.

### ⚠️ Changed
- Changed the naming of string resources. The updated names can be reviewed in:
  - `strings_common.xml`
  - `strings_attachment_gallery.xml`
  - `strings_channel_list.xml`
  - `strings_channel_list_header.xml`
  - `strings_mention_list.xml`
  - `strings_message_input.xml`
  - `strings_message_list.xml`
  - `strings_message_list_header.xml`
  - `strings_search.xml`

# May 2nd, 2021 - 4.11.0
## Common changes for all artifacts
### 🐞 Fixed
- Fixed channel list sorting
### ⬆️ Improved
- Updated to Kotlin 1.5.10, coroutines 1.5.0
- Updated to Android Gradle Plugin 4.2.1
- Updated Room version to 2.3.0
- Updated Firebase, AndroidX, and other dependency versions to latest, [see here](https://github.com/GetStream/stream-chat-android/pull/1895) for more details
- Marked many library interfaces that should not be implemented by clients as [sealed](https://kotlinlang.org/docs/sealed-classes.html)
- Removed Fresco, PhotoDraweeView, and FrescoImageViewer dependencies (replaced by StfalconImageViewer)

## stream-chat-android
### 🐞 Fixed
- Fixing filter for draft channels. Those channels were not showing in the results, even when the user asked for them. Now this is fixed and the draft channels can be included in the `ChannelsView`.
- Fixed link preview UI issues in old-ui package
- Fixed crashes when opening the image gallery.

## stream-chat-android-client
### 🐞 Fixed
- Fixed querying banned users using new serialization.
- Fixed the bug when wrong credentials lead to inability to login
- Fixed issues with Proguard stripping response classes in new serialization implementation incorrectly

### ⬆️ Improved
- Improved handling push notifications:
  - Added `ChatClient.handleRemoteMessage` for remote message handling
  - Added `ChatClient.setFirebaseToken` for setting Firebase token
  - Added `NotificationConfig::pushNotificationsEnabled` for disabling push notifications
  - Deprecated `ChatClient.onMessageReceived`
  - Deprecated `ChatClient.onNewTokenReceived`
  - Changed `ChatNotificationHandler::buildNotification` signature - it now receives `Channel` and `Message` and returns `NotificationCompat.Builder` for better customization
  - Deprecated `ChatNotificationHandler.getSmallIcon`
  - Deprecated `ChatNotificationHandler.getFirebaseMessageIdKey`
  - Deprecated `ChatNotificationHandler.getFirebaseChannelIdKey`
  - Deprecated `ChatNotificationHandler.getFirebaseChannelTypeKey`
  - Changed `ChatNotificationHandler::onChatEvent` - it now doesn't handle events by default and receives `NewMessageEvent` instead of generic `ChatEvent`
- Improved error description provided by `ChatClient::sendImage`, `ChatClient::sendFile`, `ChannelClient::sendImage` and `ChannelClient::sendFile` methods if upload fails.

### ✅ Added
- Added `ChatClient::truncateChannel` and `ChannelClient::truncate` methods to remove messages from a channel.
- Added `DisconnectCause` to `DisconnectedEvent`
- Added method `SocketListener::onDisconnected(cause: DisconnectCause)`
- Added possibility to group notifications:
  - Notifications grouping is disabled by default and can be enabled using `NotificationConfig::shouldGroupNotifications`
  - If enabled, by default notifications are grouped by Channel's cid
  - Notifications grouping can be configured using `ChatNotificationHandler` and `NotificationConfig`
- Added `ChatNotificationHandler::getFirebaseMessaging()` method in place of `ChatNotificationHandler::getFirebaseInstanceId()`.
  It should be used now to fetch Firebase token in the following way: `handler.getFirebaseMessaging()?.token?.addOnCompleteListener {...}`.
- Added `Message.attachmentsSyncStatus: SyncStatus` property.

### ⚠️ Changed
- Changed the return type of `FileUploader` methods from nullable string to `Result<String>`.
- Updated `firebase-messaging` library to the version `22.0.0`. Removed deprecated `FirebaseInstanceId` invocations from the project.

### ❌ Removed
- `ChatNotificationHandler::getFirebaseInstanceId()` due to `FirebaseInstanceId` being deprecated. It's replaced now with `ChatNotificationHandler::getFirebaseMessaging()`.

## stream-chat-android-ui-components
### 🐞 Fixed
Fixing filter for draft channels. Those channels were not showing in the results, even when the user asked for them. Now this is fixed and the draft channels can be included in the `ChannelListView`.
Fixed bug when for some video attachments activity with media player wasn't shown.

### ✅ Added
- Added `topLeft`, `topRight`, `bottomLeft`, `bottomRight` options to the `streamUiAvatarOnlineIndicatorPosition` attribute of `AvatarView` and corresponding constants to `AvatarView.OnlineIndicatorPosition` enum.

### ⚠️ Changed
- Swipe options of `ChannelListView` component:
  - "Channel more" option is now not shown by default because we are not able to provide generic, default implementation for it.
    If you want to make this option visible, you need to set `app:streamUiChannelOptionsEnabled="true"` explicitly to `io.getstream.chat.android.ui.channel.list.ChannelListView` component.
  - "Channel delete" option has now default implementation. Clicking on the "delete" icon shows AlertDialog asking to confirm Channel deletion operation.

# May 11th, 2021 - 4.10.0
## stream-chat-android-client
### 🐞 Fixed
- Fixed the usage of `ProgressCallback` in `ChannelClient::sendFile` and `ChannelClient::sendImage` methods.

### ✅ Added
- Added `ChannelClient::deleteFile` and `ChannelClient::deleteImage` methods.
- Added `NotificationInviteRejectedEvent`
- Added `member` field to the `NotificationRemovedFromChannel` event
- Added `totalUnreadCount` and `unreadChannels` fields to the following events:
- `notification.channel_truncated`
- `notification.added_to_channel`
- `notification.channel_deleted`
- Added `channel` field to the `NotificationInviteAcceptedEvent` event
- Added `channel` field to the `NotificationInviteRejectedEvent` event

### ⚠️ Changed
- **The client now uses a new serialization implementation by default**, which was [previously](https://github.com/GetStream/stream-chat-android/releases/tag/4.8.0) available as an opt-in API.
  - This new implementation is more performant and greatly improves type safety in the networking code of the SDK.
  - If you experience any issues after upgrading to this version of the SDK, you can call `useNewSerialization(false)` when building your `ChatClient` to revert to using the old implementation. Note however that we'll be removing the old implementation soon, so please report any issues found.
  - To check if the new implementation is causing any failures in your app, enable error logging on `ChatClient` with the `logLevel` method, and look for the `NEW_SERIALIZATION_ERROR` tag in your logs while using the SDK.
- Made the `user` field in `channel.hidden` and `notification.invite_accepter` events non nullable.
- Updated channels state after `NotificationInviteRejectedEvent` or `NotificationInviteAcceptedEvent` is received

### ❌ Removed
- Removed redundant events which can only be received by using webhooks:
  - `channel.created`
  - `channel.muted`
  - `channel.unmuted`
  - `channel.muted`
  - `channel.unmuted`
- Removed `watcherCount` field from the following events as they are not returned with the server response:
  - `message.deleted`
  - `message.read`
  - `message.updated`
  - `notification.mark_read`
- Removed `user` field from the following events as they are not returned with the server response:
  - `notification.channel_deleted`
  - `notification.channel_truncated`
## stream-chat-android-offline
### 🐞 Fixed
- Fixed an issue when CustomFilter was configured with an int value but the value from the API was a double value
### ⚠️ Changed

- Changed the upload logic in `ChannelController` for the images unsupported by the Stream CDN. Now such images are uploaded as files via `ChannelClient::sendFile` method.
### ❌ Removed

## stream-chat-android-ui-common
### ⬆️ Improved
- Updated ExoPlayer version to 2.13.3

### ⚠️ Changed
- Deprecated `MessageInputViewModel::editMessage`. Use `MessageInputViewModel::messageToEdit` and `MessageInputViewModel::postMessageToEdit` instead.
- Changed `MessageInputViewModel::repliedMessage` type to `LiveData`. Use `ChatDomain::setMessageForReply` for setting message for reply.
- Changed `MessageListViewModel::mode` type to `LiveData`. Mode is handled internally and shouldn't be modified outside the SDK.

## stream-chat-android-ui-components
### 🐞 Fixed
- Removed empty badge for selected media attachments.

### ✅ Added
- Added `messageLimit` argument to `ChannelListViewModel` and `ChannelListViewModelFactory` constructors to allow changing the number of fetched messages for each channel in the channel list.

# April 30th, 2021 - 4.9.2
## stream-chat-android-offline
### ✅ Added
- Added `ChatDomain::user`, a new property that provide the current user into a LiveData/StateFlow container

### ⚠️ Changed
- `ChatDomain::currentUser` has been warning-deprecated because it is an unsafe property that could be null, you should subscribe to `ChatDomain::user` instead

## stream-chat-android-ui-components
### 🐞 Fixed
- Fixed NPE on MessageInputViewModel when the it was initialized before the user was set

# April 29th, 2021 - 4.9.1
## stream-chat-android
### ⬆️ Improved
* Updated coil dependency to the latest version. This fixes problem with .heic, and .heif attachment metadata parsing.

## stream-chat-android-client
### 🐞 Fixed
- Optimized the number of `ChatClient::addDevice` API calls

### ⬆️ Improved
- Events received after the client closes the connection are rejected

## stream-chat-android-offline
### 🐞 Fixed
- Fixed offline reactions sync

### ✅ Added
- Added new versions with API based on kotlin `StateFlow` for the following classes:
  * `io.getstream.chat.android.offline.ChatDomain`
  * `io.getstream.chat.android.offline.channel.ChannelController`
  * `io.getstream.chat.android.offline.thread.ThreadController`
  * `io.getstream.chat.android.offline.querychannels.QueryChannelsController`

## stream-chat-android-ui-common
### 🐞 Fixed
- Fixed crash related to accessing `ChatDomain::currentUser` in `MessageListViewModel` before user is connected

## stream-chat-android-ui-components
### ⬆️ Improved
* Updated coil dependency to the latest version. This fixes problem with .heic, and .heif attachment metadata parsing.

### ✅ Added
Customization of icons in Attachment selection dialog
you can use:
- app:streamUiPictureAttachmentIcon
  Change the icon for the first item in the list of icons
- app:streamUiPictureAttachmentIconTint
  Change the tint color for icon of picture selection
- app:streamUiFileAttachmentIcon
  Change the icon for the second item in the list of icons
- app:streamUiFileAttachmentIconTint
  Change the tint color for icon of file selection
- app:streamUiCameraAttachmentIcon
  Change the icon for the third item in the list of icons
- app:streamUiCameraAttachmentIconTint
  Change the tint color for icon of camera selection
- Added support for error messages
- Added attrs to `MessageListView` that allow to customize error message text style:
  * `streamUiErrorMessageTextSize`
  * `streamUiErrorMessageTextColor`
  * `streamUiErrorMessageTextFont`
  * `streamUiErrorMessageTextFontAssets`
  * `streamUiErrorMessageTextStyle`

# April 21th, 2021 - 4.9.0
## Common changes for all artifacts
### ✅ Added
Added icon to show when channel is muted in ChannelListView.
It is possible to customize the color and the drawable of the icon.

## stream-chat-android
### 🐞 Fixed
- Fixed multiline messages which were displayed in a single line

### ❌ Removed
- Removed deprecated `MessageListView::setViewHolderFactory` method
- Removed deprecated `Chat` interface

## stream-chat-android-client
### 🐞 Fixed
- Fixed: local cached hidden channels stay hidden even though new message is received.
- Make `Flag::approvedAt` nullable
- Fixed error event parsing with new serialization implementation

### ✅ Added
- Added `ChatClient::updateChannelPartial` and `ChannelClient::updatePartial` methods for partial updates of channel data.

### ⚠️ Changed
- Deprecated `ChannelClient::unBanUser` method
- Deprecated `ChatClient::unBanUser` method
- Deprecated `ChatClient::unMuteChannel` method

### ❌ Removed
- Removed deprecated `ChatObservable` class and all its uses
- Removed deprecated `ChannelControler` interface

## stream-chat-android-offline
### ✅ Added
- Added the following use case functions to `ChatDomain` which are supposed to replace `ChatDomain.useCases` property:
  * `ChatDomain::replayEventsForActiveChannels` Adds the provided channel to the active channels and replays events for all active channels.
  * `ChatDomain::getChannelController` Returns a `ChannelController` for given cid.
  * `ChatDomain::watchChannel` Watches the given channel and returns a `ChannelController`.
  * `ChatDomain::queryChannels` Queries offline storage and the API for channels matching the filter. Returns a queryChannelsController.
  * `ChatDomain::getThread` Returns a thread controller for the given channel and message id.
  * `ChatDomain::loadOlderMessages` Loads older messages for the channel.
  * `ChatDomain::loadNewerMessages` Loads newer messages for the channel.
  * `ChatDomain::loadMessageById` Loads message for a given message id and channel id.
  * `ChatDomain::queryChannelsLoadMore` Load more channels for query.
  * `ChatDomain::threadLoadMore` Loads more messages for the specified thread.
  * `ChatDomain::createChannel` Creates a new channel.
  * `ChatDomain::sendMessage` Sends the message.
  * `ChatDomain::cancelMessage` Cancels the message of "ephemeral" type.
  * `ChatDomain::shuffleGiphy` Performs giphy shuffle operation.
  * `ChatDomain::sendGiphy` Sends selected giphy message to the channel.
  * `ChatDomain::editMessage` Edits the specified message.
  * `ChatDomain::deleteMessage` Deletes the specified message.
  * `ChatDomain::sendReaction` Sends the reaction.
  * `ChatDomain::deleteReaction` Deletes the specified reaction.
  * `ChatDomain::keystroke` It should be called whenever a user enters text into the message input.
  * `ChatDomain::stopTyping` It should be called when the user submits the text and finishes typing.
  * `ChatDomain::markRead` Marks all messages of the specified channel as read.
  * `ChatDomain::markAllRead` Marks all messages as read.
  * `ChatDomain::hideChannel` Hides the channel with the specified id.
  * `ChatDomain::showChannel` Shows a channel that was previously hidden.
  * `ChatDomain::leaveChannel` Leaves the channel with the specified id.
  * `ChatDomain::deleteChannel` Deletes the channel with the specified id.
  * `ChatDomain::setMessageForReply` Set the reply state for the channel.
  * `ChatDomain::downloadAttachment` Downloads the selected attachment to the "Download" folder in the public external storage directory.
  * `ChatDomain::searchUsersByName` Perform api request with a search string as autocomplete if in online state. Otherwise performs search by name in local database.
  * `ChatDomain::queryMembers` Query members of a channel.
- Added `ChatDomain::removeMembers` method
- Added `ChatDomain::createDistinctChannel` A use-case for creating a channel based on its members.
- Added `ChatDomain::removeMembers` method

### ⚠️ Changed
- Deprecated `ChatDomain.useCases`. It has `DeprecationLevel.Warning` and still can be used. However, it will be not available in the future, so please consider migrating to use `ChatDomain` use case functions instead.
- Deprecated `GetUnreadChannelCount`
- Deprecated `GetTotalUnreadCount`

## stream-chat-android-ui-common
### 🐞 Fixed
- Fixed compatibility with latest Dagger Hilt versions

## stream-chat-android-ui-components
### 🐞 Fixed
- Fixed not perfectly rounded avatars
- `MessageInputView::UserLookupHandler` is not overridden everytime that members livedata is updated
- Fixed doubled command prefix when the command contains user mention
- Fixed handling user mute state in default `MessageListViewOptions` dialog
- Fixed incorrect "last seen" text
- Fixed multiline messages which were displayed in a single line

### ⬆️ Improved
- Setting external SuggestionListView is no longer necessary to display suggestions popup
### ✅ Added
- Added `ChatUI.supportedReactions: SupportedReactions` property, also introduced `SupportedReactions`, and `ReactionDrawable` class.
  It allows defining a set of supported reactions by passing a `Map<String, ReactionDrawable>` in constructor. `ReactionDrawable` is a wrapping class holding two `Drawable` instances - for active and inactive reaction states.
- Added methods and attrs to `MessageListView` that allow to customize visibility of message options:
  * `MessageListView::setDeleteMessageConfirmationEnabled`
  * `MessageListView::setCopyMessageEnabled`
  * `MessageListView::setBlockUserEnabled`
  * `MessageListView::setMuteUserEnabled`
  * `MessageListView::setMessageFlagEnabled`
  * `MessageListView::setReactionsEnabled`
  * `MessageListView::setRepliesEnabled`
  * `MessageListView::setThreadsEnabled`
  * `MessageListView.streamUiFlagMessageOptionEnabled`
  * `MessageListView.streamUiMuteUserOptionEnabled`
  * `MessageListView.streamUiBlockUserOptionEnabled`
  * `MessageListView.streamUiCopyMessageActionEnabled`
- Added confirmation dialog for flagging message option:
  * Added `MessageListView::flagMessageConfirmationEnabled` attribute
- Added `MessageListView::setFlagMessageResultHandler` which allows to handle flag message result
- Added support for system messages
- Added attrs to `MessageListView` that allow to customize system message text style:
  * `streamUiSystemMessageTextSize`
  * `streamUiSystemMessageTextColor`
  * `streamUiSystemMessageTextFont`
  * `streamUiSystemMessageTextFontAssets`
  * `streamUiSystemMessageTextStyle`
- Added attrs to `MessageListView` that allow to customize message option text style:
  * `streamUiMessageOptionsTextSize`
  * `streamUiMessageOptionsTextColor`
  * `streamUiMessageOptionsTextFont`
  * `streamUiMessageOptionsTextFontAssets`
  * `streamUiMessageOptionsTextStyle`
- Added attrs to `MessageListView` that allow to customize user reactions title text style:
  * `streamUiUserReactionsTitleTextSize`
  * `streamUiUserReactionsTitleTextColor`
  * `streamUiUserReactionsTitleTextFont`
  * `streamUiUserReactionsTitleTextFontAssets`
  * `streamUiUserReactionsTitleTextStyle`
- Added attrs to `MessageListView` that allow to customize colors of message options background, user reactions card background, overlay dim color and warning actions color:
  * `streamUiMessageOptionBackgroundColor`
  * `streamUiUserReactionsBackgroundColor`
  * `streamUiOptionsOverlayDimColor`
  * `streamUiWarningActionsTintColor`
- Added `ChatUI.mimeTypeIconProvider: MimeTypeIconProvider` property which allows to customize file attachment icons.

### ⚠️ Changed
- Now the "block user" feature is disabled. We're planning to improve the feature later. Stay tuned!
- Changed gallery background to black in dark mode

# April 8th, 2021 - 4.8.1
## Common changes for all artifacts
### ⚠️ Changed
- We've cleaned up the transitive dependencies that our library exposes to its clients. If you were using other libraries implicitly through our SDK, you'll now have to depend on those libraries directly instead.

## stream-chat-android
### 🐞 Fixed
- Fix Attachment Gravity

### ✅ Added
- Provide AvatarView class

## stream-chat-android-offline
### 🐞 Fixed
- Fix Crash on some devices that are not able to create an Encrypted SharedPreferences
- Fixed the message read indicator in the message list
- Added missing `team` field to `ChannelEntity` and `ChannelData`

### ✅ Added
- Add `ChatDomain::removeMembers` method

## stream-chat-android-ui-common
### 🐞 Fixed
- Fixed getting files provided by content resolver.

### ⚠️ Changed
- Added theme to all activities all the SDK. You can override then in your project by redefining the styles:
- StreamUiAttachmentGalleryActivityStyle
- StreamUiAttachmentMediaActivityStyle
- StreamUiAttachmentActivityStyle

## stream-chat-android-ui-components
### 🐞 Fixed
- Fixed attr streamUiCopyMessageActionEnabled. From color to boolean.
- Now it is possible to change the color of `MessageListHeaderView` from the XML.
- Fixed the `MessageListView::setUserClickListener` method.
- Fixed bugs in handling empty states for `ChannelListView`. Deprecated manual methods for showing/hiding empty state changes.
- Fix `ChannelListHeaderView`'s title position when user avatar or action button is invisible
- Fix UI behaviour for in-progress file uploads
- Fix extension problems with file uploads when attachment names contain spaces
- Fix reaction bubbles which were shown behind message attachment views

### ✅ Added
- Now it is possible to change the back button of MessageListHeaderView using `app:streamUiMessageListHeaderBackButtonIcon`
- Now it is possible to inject `UserLookupHandler` into `MessageInputView` in order to implement custom users' mention lookup algorithm

# March 31th, 2021 - 4.8.0
## Common changes for all artifacts
### 🐞 Fixed
Group channels with 1<>1 behaviour the same way as group channels with many users
It is not possible to remove users from distinct channels anymore.
### ⬆️ Improved
it is now possible to configure the max lines of a link description. Just use
`app:streamUiLinkDescriptionMaxLines` when defining MessageListView

It is now possible to configure the max size of files and an alert is shown when
a files bigger than this is selected.
### ✅ Added
Configure enable/disable of replies using XML in `MessageListView`
Option `app:streamUiReactionsEnabled` in `MessageListView` to enable or disable reactions
It is possible now to configure the max size of the file upload using
`app:streamUiAttachmentMaxFileSizeMb`

## stream-chat-android
### 🐞 Fixed
- Fixed crash when sending GIF from Samsung keyboard

## stream-chat-android-client
### 🐞 Fixed
- Fixed parsing of `createdAt` property in `MessageDeletedEvent`

### ⬆️ Improved
- Postponed queries as run as non-blocking

### ✅ Added
- **Added a brand new serialization implementation, available as an opt-in API for now.** This can be enabled by making a `useNewSerialization(true)` call on the `ChatClient.Builder`.
  - This new implementation will be more performant and greatly improve type safety in the networking code of the SDK.
  - The old implementation remains the default for now, while we're making sure the new one is bug-free.
  - We recommend that you opt-in to the new implementation and test your app with it, so that you can report any issues early and we can get them fixed before a general rollout.
- Added `unflagMessage(messageId)` and `unflagUser(userId)` methods to `ChatClient`
- Added support for querying banned users - added `ChatClient::queryBannedUsers` and `ChannelClient::queryBannedUsers`
- Added `uploadsEnabled`, `urlEnrichmentEnabled`, `customEventsEnabled`, `pushNotificationsEnabled`, `messageRetention`, `automodBehavior` and `blocklistBehavior` fields to channel config

### ⚠️ Changed
- Renamed `ChannelId` property to `channelId` in both `ChannelDeletedEvent` and `NotificationChannelDeletedEvent`
- Deprecated `ChatClient::unMuteChannel`, the `ChatClient::unmuteChannel` method should be used instead
- Deprecated `ChatClient::unBanUser`, the `ChatClient::unbanUser` method should be used instead
- Deprecated `ChannelClient::unBanUser`, the `ChannelClient::unbanUser` method should be used instead
- Deprecated `ChannelController::unBanUser`, the `ChannelController::unbanUser` method should be used instead

## stream-chat-android-offline
### 🐞 Fixed
- Fixed an issue that didn't find the user when obtaining the list of messages
- Fix refreshing not messaging channels which don't contain current user as a member

## stream-chat-android-ui-common
### ⬆️ Improved
- Show AttachmentMediaActivity for video attachments

### ✅ Added
- `AvatarView.streamUiAvatarOnlineIndicatorColor` and `AvatarView.streamUiAvatarOnlineIndicatorBorderColor` attrs

## stream-chat-android-ui-components
### 🐞 Fixed
- Now replied messages are shown correctly with the replied part in message options
- `MessageListView::enterThreadListener` is properly notified when entering into a thread
- Fix initial controls state in `MessageInputView`
- Fix crashing when open attachments destination

### ⬆️ Improved
- Add support of non-image attachment types to the default attachment click listener.

### ✅ Added
- `MessageInputView` now uses the cursor `stream_ui_message_input_cursor.xml` instead of accent color. To change the cursor, override `stream_ui_message_input_cursor.xml`.
- Replacing `ChatUI` with new `io.getstream.chat.android.ui.ChatUI` implementation
- Added possibility to configure delete message option visibility using `streamUiDeleteMessageEnabled` attribute, and `MessageListView::setDeleteMessageEnabled` method
- Add `streamUiEditMessageEnabled` attribute to `MessageListView` and `MessageListView::setEditMessageEnabled` method to enable/disable the message editing feature
- Add `streamUiMentionsEnabled` attribute to `MessageInputView` and `MessageInputView::setMentionsEnabled` method to enable/disable mentions
- Add `streamUiThreadsEnabled` attribute to `MessageListView` and `MessageListView::setThreadsEnabled` method to enable/disable the thread replies feature
- Add `streamUiCommandsEnabled` attribute to `MessageInputView` and `MessageInputView::setCommandsEnabled` method to enable/disable commands
- Add `ChannelListItemPredicate` to our `channelListView` to allow filter `ChannelListItem` before they are rendered
- Open `AvatarBitmapFactory` class
- Add `ChatUI::avatarBitmapFactory` property to allow custom implementation of `AvatarBitmapFactory`
- Add `AvatarBitmapFactory::userBitmapKey` method to generate cache key for a given User
- Add `AvatarBitmapFactory::channelBitmapKey` method to generate cache key for a given Channel
- Add `StyleTransformer` class to allow application-wide style customizations
- Add the default font field to `TextStyle`
- Add new method `ChatFonts::setFont(textStyle: TextStyle, textView: TextView, defaultTypeface: Typeface)`
- Add attributes for `MessageListView` in order to customize styles of:
  - Mine message text
  - Theirs message text
  - User name text in footer of Message
  - Message date in footer of Message
  - Thread replies counter in footer of Message
  - Link title text
  - Link description text
  - Date separator text
  - Deleted message text and background
  - Reactions style in list view and in options view
  - Indicator icons in footer of Message
  - Unread count badge on scroll to bottom button
  - Message stroke width and color for mine and theirs types
    It is now possible to customize the following attributes for `ChannelListView`:
- `streamUiChannelOptionsIcon` - customize options icon
- `streamUiChannelDeleteIcon` - customize delete icon
- `streamUiChannelOptionsEnabled` - hide/show options icon
- `streamUiChannelDeleteEnabled` - hide/show delete button
- `streamUiSwipeEnabled` - enable/disable swipe action
- `streamUiBackgroundLayoutColor` - customize the color of "background layout"
- `streamUiChannelTitleTextSize` - customize channel name text size
- `streamUiChannelTitleTextColor` - customize channel name text color
- `streamUiChannelTitleTextFont` - customize channel name text font
- `streamUiChannelTitleFontAssets` - customize channel name font asset
- `streamUiChannelTitleTextStyle` - customize channel name text style (normal / bold / italic)
- `streamUiLastMessageTextSize` - customize last message text size
- `streamUiLastMessageTextColor` - customize last message text color
- `streamUiLastMessageTextFont` - customize last message text font
- `streamUiLastMessageFontAssets` - customize last message font asset
- `streamUiLastMessageTextStyle` - customize last message text style (normal / bold / italic)
- `streamUiLastMessageDateTextSize` - customize last message date text size
- `streamUiLastMessageDateTextColor` - customize last message date text color
- `streamUiLastMessageDateTextFont` - customize last message date text font
- `streamUiLastMessageDateFontAssets` - customize last message date font asset
- `streamUiLastMessageDateTextStyle` - customize last message date text style (normal / bold / italic)
- `streamUiIndicatorSentIcon` - customize drawable indicator for sent
- `streamUiIndicatorReadIcon` - customize drawable indicator for read
- `streamUiIndicatorPendingSyncIcon` - customize drawable indicator for pending sync
- `streamUiForegroundLayoutColor` - customize the color of "foreground layout"
- `streamUiUnreadMessageCounterBackgroundColor` - customize the color of message counter badge
- `streamUiUnreadMessageCounterTextSize` - customize message counter text size
- `streamUiUnreadMessageCounterTextColor` - customize message counter text color
- `streamUiUnreadMessageCounterTextFont` - customize message counter text font
- `streamUiUnreadMessageCounterFontAssets` - customize message counter font asset
- `streamUiUnreadMessageCounterTextStyle` - customize message counter text style (normal / bold / italic)
- Option `app:streamUiReactionsEnabled` in `MessageListView` to enable or disable reactions
- It is now possible to configure new fields in MessageInputView:
- `streamUiMessageInputTextStyle` - customize message input text style.
- `streamUiMessageInputFont` - customize message input text font.
- `streamUiMessageInputFontAssets` - customize message input text font assets.
- `streamUiMessageInputEditTextBackgroundDrawable` - customize message input EditText drawable.
- `streamUiMessageInputCustomCursorDrawable` - customize message input EditText cursor drawable.
- `streamUiCommandsTitleTextSize` - customize command title text size
- `streamUiCommandsTitleTextColor` - customize command title text color
- `streamUiCommandsTitleFontAssets` - customize command title text color
- `streamUiCommandsTitleTextColor` - customize command title font asset
- `streamUiCommandsTitleFont` - customize command title text font
- `streamUiCommandsTitleStyle` - customize command title text style
- `streamUiCommandsNameTextSize` - customize command name text size
- `streamUiCommandsNameTextColor` - customize command name text color
- `streamUiCommandsNameFontAssets` - customize command name text color
- `streamUiCommandsNameTextColor` - customize command name font asset
- `streamUiCommandsNameFont` - customize command name text font
- `streamUiCommandsNameStyle` - customize command name text style
- `streamUiCommandsDescriptionTextSize` - customize command description text size
- `streamUiCommandsDescriptionTextColor` - customize command description text color
- `streamUiCommandsDescriptionFontAssets` - customize command description text color
- `streamUiCommandsDescriptionTextColor` - customize command description font asset
- `streamUiCommandsDescriptionFont` - customize command description text font
- `streamUiCommandsDescriptionStyle` - customize command description text style
- `streamUiSuggestionBackgroundColor` - customize suggestion view background
- `streamUiMessageInputDividerBackgroundDrawable` - customize the background of divider of MessageInputView

### ⚠️ Changed
- Deprecated `ChatUI` class

# March 8th, 2021 - 4.7.0
## stream-chat-android-client
### ⚠️ Changed
- Refactored `FilterObject` class  - see the [migration guide](https://github.com/GetStream/stream-chat-android/wiki/Migration-guide:-FilterObject) for more info

## stream-chat-android-offline
### 🐞 Fixed
- Fixed refreshing channel list after removing member
- Fixed an issue that didn't find the user when obtaining the list of messages

### ⚠️ Changed
- Deprecated `ChatDomain::disconnect`, use disconnect on ChatClient instead, it will make the disconnection on ChatDomain too.
- Deprecated constructors for `ChatDomain.Builder` with the `User` type parameter, use constructor with `Context` and `ChatClient` instead.

## stream-chat-android-ui-common
### ⚠️ Changed
- Message options list changed colour for dark version. The colour is a little lighters
  now, what makes it easier to see.

## stream-chat-android-ui-components
### 🐞 Fixed
- Fixed some rare crashes when `MessageListView` was created without any attribute info present

### ⬆️ Improved
- Updated PhotoView to version 2.3.0

### ✅ Added
- Introduced `AttachmentViewFactory` as a factory for custom attachment views/custom link view
- Introduced `TextAndAttachmentsViewHolder` for any combination of attachment content and text

### ❌ Removed
- Deleted `OnlyFileAttachmentsViewHolder`, `OnlyMediaAttachmentsViewHolder`,
  `PlainTextWithMediaAttachmentsViewHolder` and `PlainTextWithFileAttachmentsViewHolder`

# Feb 22th, 2021 - 4.6.0
# New UI-Components Artifact
A new UI-Components artifact has been created with a new design of all our components.
This new artifact is available on MavenCentral and can imported by adding the following dependency:
```
implementation "io.getstream:stream-chat-android-ui-components:4.6.0"
```

## stream-chat-android
- Add `streamMessageActionButtonsTextSize`, `streamMessageActionButtonsTextColor`, `streamMessageActionButtonsTextFont`,
  `streamMessageActionButtonsTextFontAssets`, `streamMessageActionButtonsTextStyle`, `streamMessageActionButtonsIconTint`
  attributes to `MessageListView`
- Add `ChannelHeaderViewModel::resetThread` method and make `ChannelHeaderViewModel::setActiveThread` message parameter non-nullable
- Fix ReadIndicator state
- Using `MessageListView#setViewHolderFactory` is now an error - use `setMessageViewHolderFactory` instead
- Removed `MessageListItemAdapter#replaceEntities` - use `submitList` method instead
- Use proper color values on Dialog Theme
- Increase touchable area on the button to remove an attachment

## stream-chat-android-client
- Introduce ChatClient::setUserWithoutConnecting function
- Handle disconnect event during pending token state
- Remove unneeded user data when creating WS Connection
- Using `User#unreadCount` is now an error - use `totalUnreadCount` instead
- Using `ChannelController` is now an error - use `ChannelClient` instead
- Using `Pagination#get` is now an error - use `toString` instead
- Using the old event APIs is now an error - see the [migration guide](https://github.com/GetStream/stream-chat-android/wiki/Migration-guide:-ChatObserver-and-events()-APIs) for more info
- Using `ChatClient#flag` is now an error - use `flagUser` instead

## stream-chat-android-offline
- Introduce `PushMessageSyncHandler` class

- Add UseCase for querying members (`chatDomain.useCases.queryMembers(..., ...).execute()`).
  - If we're online, it executes a remote call through the ChatClient
  - If we're offline, it pulls members from the database for the given channel
- Mark the `SendMessageWithAttachmentsImpl` use case an error

## stream-chat-android-ui-common
- Fix `CaptureMediaContract` chooser on Android API 21
- Using `ChatUI(client, domain, context)` now an error - use simpler constructor instead
- Using the `Chat` interface now an error - use `ChatUI` instead

# Feb 15th, 2021 - 4.5.5
## Common changes for all artifacts
- Updated project dependencies
  - Kotlin 1.4.30
  - Stable AndroidX releases: LiveData 2.3.0, Activity 1.2.0, Fragment 1.3.0
  - For the full list of dependency version changes, see [this PR](https://github.com/GetStream/stream-chat-android/pull/1383)

## stream-chat-android
- Add `streamInputAttachmentsMenuBackground` and `streamInputSuggestionsBackground` attributes to `MessageInputView`
- Add `streamMessageActionButtonsBackground` attributes to `MessageListView`

## stream-chat-android-client
- Remove unused `reason` and `timeout` parameters from `ChannelClient::unBanUser` method

# Feb 11th, 2021 - 4.5.4
## stream-chat-android
- Fix `streamLastMessageDateUnreadTextColor` attribute not being used in ChannelListView
- Fix `streamChannelsItemSeparatorDrawable` attribute not being parsed

## stream-chat-android-client
- Fix `ConcurrentModificationException` on our `NetworkStateProvider`

# Feb 5th, 2021 - 4.5.3
## stream-chat-android
-. `ChatUtils::devToken` is not accessible anymore, it has been moved to `ChatClient::devToken`

## stream-chat-android-client
- **setUser deprecation**
  - The `setUser`, `setGuestUser`, and `setAnonymousUser` methods on `ChatClient` are now deprecated.
  - Prefer to use the `connectUser` (`connectGuestUser`, `connectAnonymousUser`) methods instead, which return `Call` objects.
  - If you want the same async behaviour as with the old methods, use `client.setUser(user, token).enqueue { /* Handle result */ }`.
- Add support for typing events in threads:
  - Add `parentId` to `TypingStartEvent` and `TypingStopEvent`
  - Add `parentId` to ``ChannelClient::keystroke` and `ChannelClient::stopTyping`
- `ChatClient::sendFile` and `ChatClient::sendImage` each now have just one definition with `ProgressCallback` as an optional parameter. These methods both return `Call<String>`, allowing for sync/async execution, and error handling. The old overloads that were asynchronous and returned no value/error have been removed.
- `FileUploader::sendFile` and `FileUploader::sendImages` variations with `ProgressCallback` are no longer async with no return type. Now they are synchronous with `String?` as return type

## stream-chat-android-offline
- Add support for typing events in threads:
  - Add `parentId` to `Keystroke` and `StopTyping` use cases

## stream-chat-android-ui-common
- Add a new `isMessageRead` flag to the `MessageListItem.MessageItem` class, which indicates
  that a particular message is read by other members in this channel.
- Add handling threads typing in `MessageInputViewModel`

# Jan 31th, 2021 - 4.5.2
## stream-chat-android-client
- Use proper data on `ChatClient::reconnectSocket` to reconnect normal/anonymous user
- Add `enforceUnique` parameter to `ChatClient::sendReaction` and `ChannelClient::sendReaction` methods .
  If reaction is sent with `enforceUnique` set to true, new reaction will replace all reactions the user has on this message.
- Add suspending `setUserAndAwait` extension for `ChatClient`
- Replace chat event listener Kotlin functions with ChatEventListener functional interface in order to promote
  a better integration experience for Java clients. Old methods that use the Kotlin function have been deprecated.
  Deprecated interfaces, such as ChannelController, have not been updated. ChannelClient, which inherits from ChannelController
  for the sake of backwards compatibility, has been updated.

## stream-chat-android-offline
- Add `enforceUnique` parameter to `SendReaction` use case. If reaction is sent with `enforceUnique` set to true,
  new reaction will replace all reactions the user has on this message.
- Fix updating `Message::ownReactions` and `Message:latestReactions` after sending or deleting reaction - add missing `userId` to `Reaction`
- Fix Load Thread Replies process

## stream-chat-android-ui-common
- Add a new `isThreadMode` flag to the `MessageListItem.MessageItem` class.
  It shows is a message item should be shown as part of thread mode in chat.
- Add possibility to set `DateSeparatorHandler` via `MessageListViewModel::setDateSeparatorHandler`
  and `MessageListViewModel::setThreadDateSeparatorHandler` which determines when to add date separator between messages
- Add `MessageListViewModel.Event.ReplyAttachment`, `MessageListViewModel.Event.DownloadAttachment`, `MessageListViewModel.Event.ShowMessage`,
  and `MessageListViewModel.Event.RemoveAttachment` classes.
- Deprecate `MessageListViewModel.Event.AttachmentDownload`

# Jan 18th, 2021 - 4.5.1
## stream-chat-android
- Fix `MessageListItemViewHolder::bind` behavior
- Improve connection/reconnection with normal/anonymous user

## stream-chat-android-client
- Create `ChatClient::getMessagesWithAttachments` to filter message with attachments
- Create `ChannelClient::getMessagesWithAttachments` to filter message with attachments
- Add support for pinned messages:
  - Add `pinMessage` and `unpinMessage` methods `ChatClient` and `ChannelClient`
  - Add `Channel::pinnedMessages` property
  - Add `Message:pinned`, `Message::pinnedAt`, `Message::pinExpires`, and `Message:pinnedBy` properties

# Jan 7th, 2021 - 4.5.0
## stream-chat-android
- Now depends explicitly on AndroidX Fragment (fixes a potential crash with result handling)
- Update AndroidX dependencies: Activity 1.2.0-rc01 and Fragment 1.3.0-rc01

## stream-chat-android-client
- Add filtering non image attachments in ChatClient::getImageAttachments
- Add a `channel` property to `notification.message_new` events
- Fix deleting channel error
- 🚨 Breaking change: ChatClient::unmuteUser, ChatClient::unmuteCurrentUser,
  ChannelClient::unmuteUser, and ChannelClient::unmuteCurrentUser now return Unit instead of Mute

## stream-chat-android-offline
- Add LeaveChannel use case
- Add ChannelData::memberCount
- Add DeleteChannel use case
- Improve loading state querying channels
- Improve loading state querying messages

# Dec 18th, 2020 - 4.4.9

## stream-chat-android-client
- improved event recovery behaviour

## stream-chat-android-offline
- improved event recovery behaviour
- fixed the chatDomain.Builder boolean usage between userPresence and recoveryEnabled

# Dec 18th, 2020 - 4.4.8
## stream-chat-android
- Add filtering `shadowed` messages when computing last channel message
- Add filtering `draft` channels
- Add `DateFormatter::formatTime` method to format only time of a date
- Fix `ChatUtils::devToken` method

## stream-chat-android-client
- Improve `banUser` and `unBanUser` methods - make `reason` and `timeout` parameter nullable
- Add support for shadow ban - add `shadowBanUser` and `removeShadowBan` methods to `ChatClient` and `ChannelClient`
- Add `shadowBanned` property to `Member` class
- Add `ChatClient::getImageAttachments` method to obtain image attachments from a channel
- Add `ChatClient::getFileAttachments` method to obtain file attachments from a channel
- Add `ChannelClient::getImageAttachments` method to obtain image attachments from a channel
- Add `ChannelClient::getFileAttachments` method to obtain file attachments from a channel

## stream-chat-android-offline
- Add filtering `shadowed` messages
- Add new usecase `LoadMessageById` to fetch message by id with offset older and newer messages
- Watch Channel if there was previous error

## stream-chat-android-ui-common
- Add `messageId` arg to `MessageListViewModel`'s constructor allowing to load message by id and messages around it

# Dec 14th, 2020 - 4.4.7
## Common changes for all artifacts
- Updated to Kotlin 1.4.21
- For Java clients only: deprecated the `Call.enqueue(Function1)` method, please use `Call.enqueue(Callback)` instead

## stream-chat-android
- Add new attrs to `MessageListView`: `streamDeleteMessageActionEnabled`, `streamEditMessageActionEnabled`
- Improve Channel List Diff
- Add new attrs to `MessageInputView`: `streamInputScrollbarEnabled`, `streamInputScrollbarFadingEnabled`
- Add API for setting custom message date formatter in MessageListView via `setMessageDateFormatter(DateFormatter)`
  - 24 vs 12 hr controlled by user's System settings.

## stream-chat-android-client
- Add `ChatClient::isValidRemoteMessage` method to know if a RemoteMessage is valid for Stream

## stream-chat-android-offline
- Add updating `channelData` after receiving `ChannelUpdatedByUserEvent`
- Fix crash when a push notification arrives from other provider different than Stream

# Dic 4th, 2020 - 4.4.6

## stream-chat-android
- Use custom `StreamFileProvider` instead of androidx `FileProvider` to avoid conflicts
- Add `ChatClient::setGuestUser` method to login as a guest user
- Make `MessageListItemViewHolder` public and open, to allow customization by overriding the `bind` method

## stream-chat-android-offline
- Centralize how channels are stored locally

# Nov 24th, 2020 - 4.4.5
## Common changes for all artifacts
- Stream SDks has been uploaded to MavenCentral and the GroupID has changed to `io.getstream`.

## stream-chat-android
- New artifact name: `io.getstream:stream-chat-android:STREAM_VERSION`

## stream-chat-android-client
- It's no longer required to wait for `setUser` to finish before querying channels
- `ChatClient::setUser` method allows be called without network connection and will retry to connect when network connection is available
- New artifact name: `io.getstream:stream-chat-android-client:STREAM_VERSION`
- Show date of the last message into channels list when data comes from offline storage
- Show text of the last message into channels list when data comes from offline storage
- Accept Invite Message is now optional, if null value is sent, no message will be sent to the rest of members about this action

## stream-chat-android-offline
- Fix bug when channels with newer messages don't go to the first position in the list
- Fix Offline usage of `ChatDomain`
- New artifact name: `io.getstream:stream-chat-android-offline:STREAM_VERSION`
- Provide the last message when data is load from offline storage

# Nov 24th, 2020 - 4.4.4
This version is a rollback to 4.4.2, The previous release (4.4.3) was not valid due to a problem with the build flow.
We are going to release 4.4.5 with the features introduced by 4.4.3 as soon as the build is back working

# Nov 20th, 2020 - 4.4.3
## stream-chat-android-client
- It's no longer required to wait for `setUser` to finish before querying channels
- `ChatClient::setUser` method allows be called without network connection and will retry to connect when network connection is available

## stream-chat-android-offline
- Fix bug when channels with newer messages don't go to the first position in the list
- Fix Offline usage of `ChatDomain`

# Nov 13th, 2020 - 4.4.2

## stream-chat-android
- Remove `ChatClient` and `ChatDomain` as `ChatUI`'s dependencies
- Replace Glide with Coil - SDK doesn't depend on Glide anymore.
- Remove `BaseStyle` class and extract its properties into `AvatarStyle` and `ReadStateStyle`.
  - Use composition with `AvatarStyle` and `ReadStateStyle` instead of inheriting from `BaseStyle`.
  - Convert to kotlin: `ReadStateView`, `MessageListViewStyle`
- Add `streamShowSendAlsoToChannelCheckbox` attr to `MessageInputView` controlling visibility of "send also to channel" checkbox
- The sample app no longer uses Koin for dependency injection
- Add `streamCopyMessageActionEnabled`, `streamFlagMessageActionEnabled`, and `streamStartThreadMessageActionEnabled` attrs to `MessageListView`
- Validate message text length in MessageInputView.
  - Add property `MessageInputView.maxMessageLength: Int` and show warning once the char limit is exceeded
  - Expose `MessageInputViewModel.maxMessageLength: Int` informing about text length limit of the Channel

## stream-chat-android-client
- Deprecate `User::unreadCount` property, replace with `User::totalUnreadCount`
- Added MarkAllReadEvent
- Fix UpdateUsers call

## stream-chat-android-offline
- Update `totalUnreadCount` when user is connected
- Update `channelUnreadCount` when user is connected
- Fix bug when channels could be shown without names
- Added support for marking all channels as read for the current user.
  - Can be accessed via `ChatDomain`'s use cases (`chatDomain.useCases.markAllRead()...`).
- Fix bug when local channels could be sorted not properly
- Typing events can be all tracked with `ChatDomain.typingUpdates`

# Nov 4th, 2020 - 4.4.1
## Common changes for all artifacts
- Updated dependencies to latest versions (AGP 4.1, OkHttp 4.9, Coroutines 1.3.9, ExoPlayer 2.12.1, etc.)
  - See [PR #757](https://github.com/GetStream/stream-chat-android/pull/757) for full list of version updates
- Revamped `Call` implementations
  - The `Call2` type has been removed, the libraries now all use the same `Call` instead for all APIs
  - `Call` now guarantees callbacks to happen on the main thread
  - Coroutine users can now `await()` a `Call` easily with a provided extension

## stream-chat-android
- Add empty state views to channel list view and message list view components
- Allow setting custom empty state views
- Add loading view to message list view
- Allow setting custom loading view
- Add load more threshold for `MessageListView` and `streamLoadMoreThreshold` attribute
- Fix handling of the `streamShowReadState` attribute on `MessageListView`
- Add `streamShowDeliveredState` XML attribute to `MessageListView`
- Add "loading more" indicator to the `MessageListView`
- Messages in ChannelController were split in messages - New messages and oldMessages for messages coming from the history.

## stream-chat-android-client
- Fix guest user authentication
- Changed API of QuerySort class. You have to specify for what model it is being used.
- Rename `ChannelController` to `ChannelClient`. Deprecate `ChannelController`.
- Replace `ChannelController` subscribe related extension functions with corresponding `ChannelClient` functions
- Move `ChannelClient` extension functions to `io.getstream.chat.android.client.channel` package

## stream-chat-android-offline
- Add GetChannelController use cases which allows to get ChannelController for Channel
- Fix not storing channels when run channels fetching after connection recovery.
- Fix read state getting stuck in unread state

# Oct 26th, 2020 - 4.4.0
## stream-chat-android
- Create custom login screen in sample app
- Bump Coil to 1.0.0
- Add message sending/sent indicators in `MessageListView`
- Add possibility to replace default FileUploader
- Fixes a race condition where client.getCurrentUser() was set too late
- Support for hiding channels
- Makes the number of channels return configurable by adding the limit param to ChannelsViewModelFactory
- Add message sending/sent indicators in `MessageListView`
- Provide ChannelViewModelFactory and ChannelsViewModelFactory by the library to simplify setup
- Fixes for https://github.com/GetStream/stream-chat-android/issues/698 and https://github.com/GetStream/stream-chat-android/issues/723
- Don't show read state for the current user

## stream-chat-android-client
- Fix ConcurrentModificationException in `ChatEventsObservable`
- Add possibility to replace default FileUploader
- Fix anonymous user authentication
- Fix fetching color value from TypedArray

## stream-chat-android-offline
- Channel list now correctly updates when you send a new message while offline. This fixes https://github.com/GetStream/stream-chat-android/issues/698
- Channels now stay sorted based on the QuerySort order (previous behaviour was to sort them once)
- New messages now default to type "regular" or type "ephemeral" if they start with a /
- Improved error logging on sendMessage & sendReaction
- Fixed a race condition that in rare circumstances could cause the channel list to show stale (offline) data
- Fixed a bug with channel.hidden not working correctly
- Fixed crash with absence of user in the UserMap

# Oct 19th, 2020 - 4.3.1-beta-2 (stream-chat-android)
- Allow setting custom `NotificationHandler` in `Chat.Builder`
- Fix unresponsive attachment upload buttons
- Removed many internal implementation classes and methods from the SDK's public API
- Fix sending GIFs from keyboard
- Fix unresponsive attachment upload buttons
- Fix method to obtain initials from user to be shown into the avatar
- Fix method to obtain initials from channel to be shown into the avatar
- Allow setting `ChatLoggerHandler` and `ChatLogLevel` in `Chat.Builder`

# Oct 16th, 2020 - 4.3.1-beta-1 (stream-chat-android)
- Significant performance improvements
- Fix a crash related to behaviour changes in 1.3.0-alpha08 of the AndroidX Fragment library
- Replace Glide with Coil in AttachmentViewHolderMedia (Fix GIFs loading issues)
- `MessageListView.BubbleHelper`'s methods now have nullability annotations, and use primitive `boolean` values as parameters
- Update Offline Support to the [last version](https://github.com/GetStream/stream-chat-android-livedata/releases/tag/0.8.6)

# Oct 16th, 2020 - 0.8.6 (stream-chat-android-offline)
- Improve sync data validation in ChatDomain.Builder
- Removed many internal implementation classes and methods from the SDK's public API
- Significant performance improvements to offline storage
- Default message limit for the queryChannels use case changed from 10 to 1. This is a more sensible default for the channel list view of most chat apps
- Fix QuerySort
- Update client to 1.16.8: See changes: https://github.com/GetStream/stream-chat-android-client/releases/tag/1.16.8

# 1.16.8 - Fri 16th of Oct 2020 (stream-chat-android-client)
- Add `lastUpdated` property to `Channel`

# Oct 14th, 2020 - 4.3.0-beta-6 (stream-chat-android)
- Update to Kotlin 1.4.10
- Fix Typing view behavior
- Fix NPE asking for `Attachment::type`
- Fix ChatDomain initialization issue
- Limit max lines displayed in link previews (5 lines by default, customizable via `streamAttachmentPreviewMaxLines` attribute on `MessageListView`)
- Update Offline Support to the [last version](. See changes: )https://github.com/GetStream/stream-chat-android-livedata/releases/tag/0.8.5)

# 1.16.7 - Wed 14th of Oct 2020 (stream-chat-android-client)
- Removed many internal implementation classes and methods from the SDK's public API
- Improved nullability, restricted many generic type parameters to be non-nullable (set `Any` as their upper bound)
- Use AttachmentsHelper to validate imageUrl instead of just url.

# Oct 14th, 2020 - 0.8.5 (stream-chat-android-offline)
- Use `createdLocallyAt` and `updatedLocallyAt` properties in ChannelController and ThreadController
- Update attachments of message with an old image url, if it's still valid.
- Set attachment fields even if the file upload fails
- Fix NPE while ChatEvent was handled
- Improved nullability, restricted some generic type parameters to be non-nullable (set `Any` as their upper bound)
- Fix method to store date of the last message received into a channel
- Update client to 1.16.7: See changes: https://github.com/GetStream/stream-chat-android-client/releases/tag/1.16.7

# Oct 9th, 2020 - 4.3.0-beta-5 (stream-chat-android)
- Improve selecting non-media attachments
- Fix showing attachments captured with camera
- Add setting type and file size when creating AttachmentMetaData from file
- Remove FileAttachmentListAdapter and methods related to opening files chooser
- Replace isMedia flag with getting type from attachment if possible
- Update ExoPlayer dependency to version [2.12.0](https://github.com/google/ExoPlayer/blob/release-v2/RELEASENOTES.md#2120-2020-09-11)

# 1.16.6 - Fri 9th of Oct 2020 (stream-chat-android-client)
- Add `createdLocallyAt` and `updatedLocallyAt` properties to `Message` type
- Add AttachmentsHelper with hasValidUrl method

# Oct 7th, 2020 - 4.3.0-beta-4 (stream-chat-android)
- For Java clients, the `bindView` methods used to bind a ViewModel and its UI component together are now available with friendlier syntax.
- Calls such as `MessageListViewModelBindingKt.bindView(...);` should be replaced with calls like `MessageListViewModelBinding.bind(...);`
- The `ChannelListViewModelBindingKt` class has been renamed to `ChannelsViewModelBinding`, to match the name of the ViewModel it's associated with.
- Update client to the latest version. See changes: https://github.com/GetStream/stream-chat-android-client/releases/tag/1.16.5
- Update Stream Livedata to the last version. See changes: https://github.com/GetStream/stream-chat-android-livedata/releases/tag/0.8.4

# Oct 7th, 2020 - 0.8.4 (stream-chat-android-offline)
- Update client to 1.16.5: See changes: https://github.com/GetStream/stream-chat-android-client/releases/tag/1.16.5

# 1.16.5 - Wed 7th of Oct 2020 (stream-chat-android-client)
- Add autocomplete filter
- Add @JvmOverloads to QueryUsersRequest constructor
- Improve java interop of `TokenManager`

# Oct 5th, 2020 - 0.8.3 (stream-chat-android-offline)
- Improved message attachment handling. Message is now first added to local storage and the attachment is uploaded afterwards.
- Editing messages now works while offline
- Deprecate SendMessageWithAttachments in favor of SendMessage while specifying attachment.upload
- Fix a bug that caused messages not to load if member limit wasn't specified
- Fix a crash related to reaction data structure
- Fix a bug where network errors (temporary ones) are detected as permanent errors

# 1.16.4 - Mon 5th of Oct 2020 (stream-chat-android-client)
- Add `attachment.upload` and `attachment.uploadState` fields for livedata upload status. These fields are currently unused if you only use the low level client.

# Oct 2nd, 2020 - 4.3.0-beta-3 (stream-chat-android)
- Removed several parameters of `BaseAttachmentViewHolder#bind`, `Context` is now available as a property instead, others should be passed in through the `AttachmentViewHolderFactory` as constructor parameters
- Moved `BaseAttachmentViewHolder` to a new package
- Fix setting read state when user's last read equals message created date
- Skip setting user's read status if last read message is his own
- Make MessageListItem properties abstract
- Change default query sort to "last_updated"
- Fixed attachments logic. Save previously attached files when add more.
- Fixed the bug when it was unable to select new files when you have already attached something.
- Moved `MessageInputView` class to a new package.
- Update Stream Livedata to the last version. See changes: https://github.com/GetStream/stream-chat-android-livedata/releases/tag/0.8.2

# Oct 2nd, 2020 - 0.8.2 (stream-chat-android-offline)
- Request members by default when querying channels

# Sep 30th, 2020 - 4.3.0-beta-2 (stream-chat-android)
- Removed several parameters of `BaseMessageListItemViewHolder#bind`, `Context` is now available as a property instead, others should be passed in through the `MessageViewHolderFactory` as constructor parameters
- Attachment customization methods moved from `MessageViewHolderFactory` to a separate `AttachmentViewHolderFactory` class
- Removed `position` parameter from `MessageClickListener`
- Moved `BaseMessageListItemViewHolder` to a new package
- Update client to the latest version. See changes: https://github.com/GetStream/stream-chat-android-client/releases/tag/1.16.1
- Update Stream Livedata to the last version. See changes: https://github.com/GetStream/stream-chat-android-livedata/releases/tag/0.8.1

# Sep 30th, 2020 - 0.8.1 (stream-chat-android-offline)
- Handle the new `ChannelUpdatedByUserEvent`
- Update client to 1.16.1: See changes: https://github.com/GetStream/stream-chat-android-client/releases/tag/1.16.1
- Improve online status handling
- Replace posting an empty channels map when the channels query wasn't run online and offline storage is empty with error

# 1.16.2 - Wed 30 Sep 2020 (stream-chat-android-client)
- Add `ChatClient::enableSlowMode` method to enable slow mode
- Add `ChatClient::disableSlowMode` method to disable slow mode
- Add `ChannelController::enableSlowMode` method to enable slow mode
- Add `ChannelController::disableSlowMode` method to disable slow mode
- Add `Channel::cooldown` property to know how configured `cooldown` time for the channel
- Fix FirebaseMessageParserImpl.verifyPayload() logic
- Fix notification display condition
- Fix Socket connection issues

# 1.16.1 - Wed 25 Sep 2020 (stream-chat-android-client)
- Remove `User` field on `ChannelUpdatedEvent`
- Add new chat event type -> `ChannelUpdatedByUserEvent`
- Add `ChatNotificationHandler::getFirebaseInstanceId` method to provide a custom `FirebaseInstanceId`
- Add `NotificationConfig::useProvidedFirebaseInstance` conf

# Sep 23rd, 2020 - 4.3.0-beta-1 (stream-chat-android)
- Update livedata/client to latest version. See changes: https://github.com/GetStream/stream-chat-android-client/releases/tag/1.16.0

# 1.16.0 - Wed 23 Sep 2020 (stream-chat-android-client)
- Removed message.channel, this is a backwards incompatible change
- Ensure that message.cid is always available

The SDK was providing message.cid and message.channel in some cases, but not always.
Code that relied on those fields being populated caused bugs in production.

If you were relying on message.channel it's likely that you were running into bugs.
We recommend using one of these alternatives:

- message.cid if you just need a reference to the channel
- the channel object provided by client.queryChannel(s) if you need the full channel data
- channelController.channelData livedata object provided by the livedata package (automatically updated if channel data changes)
- channelController.toChannel() function provided by the livedata package

# Sep 23rd, 2020 - 0.8.0 (stream-chat-android-offline)
- Update client to 1.16.0: See changes: https://github.com/GetStream/stream-chat-android-client/releases/tag/1.16.0

# Sep 23rd, 2020 - 0.7.7 (stream-chat-android-offline)
- Fix crash when map channels DB entity to Channel
- Add posting empty channels map when queryChannels fails either offline and online which prevents infinite loader

# 1.15.6 - Wed 23 Sep 2020 (stream-chat-android-client)
- Convert ChatError to plain class. Changes in ChatLogger interface.
- Update events fields related to read status - remove "unread_messages" field and add "unread_channels" to NewMessageEvent, NotificationMarkReadEvent, and NotificationMessageNewEvent
- Mark ChatEvents containing the user property by the UserEvent interface.
- Simplified the event handling APIs, deprecated `ChatObservable`. See [the migration guide](https://github.com/GetStream/stream-chat-android-client/wiki/Migrating-from-the-old-event-subscription-APIs) for details on how to easily adopt the new APIs.

# Sep 23rd, 2020 - 4.2.11-beta-13 (stream-chat-android)
- Adjust ChatSocketListener to new events(NewMessageEvent, NotificationMarkReadEvent, NotificationMessageNewEvent) properties.
- Fix "load more channels"
- Update client to the latest version. See changes: https://github.com/GetStream/stream-chat-android-client/releases/tag/1.15.6
- Update Stream Livedata to the last version. See changes: https://github.com/GetStream/stream-chat-android-livedata/releases/tag/0.7.7

# Sep 18th, 2020 - 4.2.11-beta-12 (stream-chat-android)
- Implement Giphy actions handler
- Fix .gif preview rendering on message list
- Fix thread shown issue after sending message to a channel
- Remove border related attributes from MessageInputView. Add close button background attribute to MessageInputView.
- Improve setting user in sample app
- Add updating message read state after loading first messages
- Wrap Attachment into AttachmentListItem for use in adapter
- Properly show the message date
- Revamp MessageListView adapter customization, introduce ListenerContainer to handle all ViewHolder listeners
- Fix default filters on `ChannelsViewModelImpl`
- Update client to the latest version. See changes: https://github.com/GetStream/stream-chat-android-client/releases/tag/1.15.5
- Update Stream Livedata to the last version. See changes: https://github.com/GetStream/stream-chat-android-livedata/releases/tag/0.7.6

# Sep 18th, 2020 - 0.7.6 (stream-chat-android-offline)
- Store needed users in DB
- Stop trying to execute background sync in case ChatDomain.offlineEnabled is set to false
- Fix Socket Connection/Reconnection
- Update client to the latest version. See changes: https://github.com/GetStream/stream-chat-android-client/releases/tag/1.15.5

# 1.15.5 - Fri 18 Sep 2020 (stream-chat-android-client)
- Fix Socket Connection/Reconnection

# Sep 15th, 2020 - 0.7.5 (stream-chat-android-offline)
- Fix offline support for adding and removing reactions
- Fix crash when creating a channel while channel.createdBy is not set

# Sep 14th, 2020 - 0.7.4 (stream-chat-android-offline)
- Remove duplicates of new channels
- Improve tests
- Remove some message's properties that are not used anymore GetStream/stream-chat-android-client#69
- Update client to the latest version. See changes: https://github.com/GetStream/stream-chat-android-client/releases/tag/1.15.4

# 1.15.4 - Fri 11 Sep 2020 (stream-chat-android-client)
- Fix Socket Disconnection
- Remove useless message's properties (isStartDay, isYesterday, isToday, date, time and commandInfo)
- Forbid setting new user when previous one wasn't disconnected

# Sep 8th, 2020 - 0.7.3 (stream-chat-android-offline)
- Add usecase to send Giphy command
- Add usecase to shuffle a Gif on Giphy command message
- Add usecase to cancel Giphy Command
- Update client to the latest version. See changes: https://github.com/GetStream/stream-chat-android-client/releases/tag/1.15.3

# 1.15.3 - Tue 7 Sep 2020 (stream-chat-android-client)
- Add send action operation to ChannelController
- Fix serialized file names of SendActionRequest
- Fix `ConnectedEvent` parse process

# Sep 4th, 2020 - 4.2.11-beta-11 (stream-chat-android)
- Fix uploading files and capturing images on Android >= 10
- Fix `AvatarView`: Render lastActiveUsers avatars when channel image is not present

# 1.15.2 - Tue 1 Sep 2020 (stream-chat-android-client)
- `ChannelResponse.watchers` is an array of User now
- `Watcher` model has been removed, `User` model should be used instead
- `QueryChannelsRequet` has a new field called `memberLimit` to limit the number of members received per channel

# Aug 28th, 2020 - 4.2.11-beta-9 (stream-chat-android)
- Update event structure
- Update client to the latest version. See changes: https://github.com/GetStream/stream-chat-android-client/releases/tag/1.15.1
- Update Stream Livedata to the last version. See changes: https://github.com/GetStream/stream-chat-android-livedata/releases/tag/0.7.2

# 1.15.1 - Thu 28 Aug 2020 (stream-chat-android-client)
- New MapAdapter that omit key that contains null values or emptyMaps
- Null-Check over Watchers response

## Aug 23th, 2020 - 4.2.11-beta-8 (stream-chat-android)
- Fix Upload Files
- Update RecyclerView Lib
- Update Notification Customization

# Aug 28th, 2020 - 0.7.2 (stream-chat-android-offline)
- Update client to the latest version. See changes: https://github.com/GetStream/stream-chat-android-client/releases/tag/1.15.1

# Aug 28th, 2020 - 0.7.1 (stream-chat-android-offline)
- Keep order when retry to send a message
- Fix message sync logic and message sending success event emitting
- Update client to the latest version. See changes: https://github.com/GetStream/stream-chat-android-client/releases/tag/1.15.0

# Aug 20th, 2020 - 0.7.0 (stream-chat-android-offline)
- Update to version 0.7.0

# 1.15.0 - Thu 20 Aug 2020 (stream-chat-android-client)
- Refactor ChatEvents Structure

# 1.14.0 - Thu 20 Aug 2020 (stream-chat-android-client)
- Decouple cloud messages handler logic from configuration data
- Fix createChannel methods

# 1.13.3 - Tue 18 Aug 2020 (stream-chat-android-client)
- Set message as optional when updating a channel

# 1.13.2 - Fri 14 Aug 2020 (stream-chat-android-client)
- Reduce TLS Latency

# 1.13.1 - Fri 7 Aug 2020 (stream-chat-android-client)
- Fix DateParser

## Aug 5th, 2020 - 4.2.11-beta-7 (stream-chat-android)
- Update Stream Livedata to the last version. See changes: https://github.com/GetStream/stream-chat-android-livedata/releases/tag/0.6.9
- Fix channel name validation in CreateChannelViewModel
- Add `ChannelsView.setViewHolderFactory(factory: ChannelViewHolderFactory)` function
- Fix Fresco initialization
- Fix method to add/remove reaction

# Aug 3nd, 2020 - 0.6.9 (stream-chat-android-offline)
- Fix `QuerySort`

# 1.13.0 - Tue 28 Jul 2020 (stream-chat-android-client)
- Add `Client.flagUser()` method to flag an User
- Add `Client.flagMessage()` method to flag a Message
- Deprecated method `Client.flag()` because was a bit confusing, you should use `client.flagUser()` instead

# 1.12.3 - Mon 27 Jul 2020 (stream-chat-android-client)
- Fix NPE on TokenManagerImpl
- Upgrade Kotlin to version 1.3.72
- Add Kotlin Proguard Rules

# Jul 20th, 2020 - 0.6.8 (stream-chat-android-offline)
- Fix `NotificationAddedToChannelEvent` event handling

# 1.12.2 - Fri 17 Jul 2020 (stream-chat-android-client)
- Add customer proguard rules

# 1.12.1 - Wed 15 Jul 2020 (stream-chat-android-client)
- Add customer proguard rules

## Jul 13th, 2020 - 4.2.11-beta-6 (stream-chat-android)
- Update client to the latest version. See changes: https://github.com/GetStream/stream-chat-android-client/releases/tag/1.10.0
- Update Stream Livedata to the last version. See changes: https://github.com/GetStream/stream-chat-android-livedata/releases/tag/0.6.7
- Refactor ChannelHeaderView
- Refactor MessageInputView
- Refactor Permission Checker Behavior
- Refactor MessageListVIew
- Fix Send Attachment Behavior
- Fix "Take Picture/Record Video" Behavior
- Add option to show empty view when there are no channels
- Add option to send a message to a thread
- Allow to switch user / logout

# 1.12.0 - Mon 06 Jul 2020 (stream-chat-android-client)
- Add mute and unmute methods to channel controller

# 1.11.0 - Mon 06 Jul 2020 (stream-chat-android-client)
- Fix message mentioned users

# Jul 3nd, 2020 - 0.6.7 (stream-chat-android-offline)
- Update client to the latest version. See changes: https://github.com/GetStream/stream-chat-android-client/releases/tag/1.10.0
- Implement Thread Behavior

# 1.10.0 - Wed 29 June 2020 (stream-chat-android-client)
- Add mute and unmute channels
- Add `notification.channel_mutes_updated` socket even handling
- Add user.channelMutes field
- Improve error logging
- Add invalid date format handling (channel.config dates might be invalid)

# 1.9.3 - Wed 29 June 2020 (stream-chat-android-client)
- Add raw socket events logging. See with tag `Chat:Events`

# Jun 24th, 2020 - 0.6.6 (stream-chat-android-offline)
- Update client to the latest version. See changes: https://github.com/GetStream/stream-chat-android-client/releases/tag/1.9.2

# 1.9.2 - Wed 24 June 2020 (stream-chat-android-client)
- Add `show_in_channel` attribute to `Message` entity

# 1.9.1 - Mue 23 June 2020 (stream-chat-android-client)
- Fix multithreaded date parsing

# 1.9.0 - Mon 22 June 2020 (stream-chat-android-client)
- Fix search message request body
  🚨 Breaking change:
- client.searchMessages signature has been changed: query removed, added channel filter

# 1.8.1 - Thu 18 June 2020 (stream-chat-android-client)
- Fix UTC date for sync endpoint
- Fix inhered events parsing
- Fix custom url setter of ChatClient.Builder

# Jun 16th, 2020 - 0.6.5 (stream-chat-android-offline)
- Fixed crash caused by `NotificationMarkReadEvent.user` value being sent null.
- Solution: using the current user which was set to the ChatDomain instead of relying on event's data.

# 1.8.0 - Thu 12 June 2020 (stream-chat-android-client)
- Add sync api call

# Jun 12th, 2020 - 0.6.4 (stream-chat-android-offline)
- Add attachment.type when upload a file or image

# 1.7.0 - Thu 12 June 2020 (stream-chat-android-client)
- Add query members call

# Jun 11th, 2020 - 0.6.3 (stream-chat-android-offline)
- Create a new UseCase to send messages with attachments

# Jun 11th, 2020 - 0.6.2 (stream-chat-android-offline)
- Update client to the latest version. See changes: https://github.com/GetStream/stream-chat-android-client/releases/tag/1.6.1

# 1.6.1 - Thu 11 June 2020 (stream-chat-android-client)
- Add MimeType on sendFile and sendImage methods

# 1.6.0 - Mon 8 June 2020 (stream-chat-android-client)
- Add translations api call and update message with `i18n` field. Helper `Message` extensions functions are added.

## Jun 4th, 2020 - 4.2.11-beta-5 (stream-chat-android)
- Update livedata dependency to fix crash when NotificationMarkReadEvent received
- Add mavenLocal() repository

## Jun 4th, 2020 - 4.2.11-beta-4 (stream-chat-android)
- Fix crash when command (`/`) is typed.

## Jun 3rd, 2020 - 4.2.11-beta (stream-chat-android)
- Fix `AvatarView` crash when the view is not attached

# 1.5.4 - Wed 3 June 2020 (stream-chat-android-client)
- Add optional `userId` parameter to `Channel.getUnreadMessagesCount` to filter out unread messages for the user

# 1.5.3 - Wed 3 June 2020 (stream-chat-android-client)
- Fix switching users issue: `disconnect` and `setUser` resulted in wrong user connection

# 1.5.2 - Tue 2 June 2020 (stream-chat-android-client)
- Fix `ConcurrentModificationException` on multithread access to socket listeners

# May 30th, 2020 - 0.6.1 (stream-chat-android-offline)
- Use the new low level client syntax for creating a channel with members
- Fallback to a default channel config if the real channel config isn't available yet. This fixes GetStream/stream-chat-android#486

# May 27th, 2020 - 0.6.0 (stream-chat-android-offline)
- Update client to the latest version: https://github.com/GetStream/stream-chat-android-client/releases/tag/1.5.0

# 1.5.1 - Wed 27 May 2020 (stream-chat-android-client)
- Add filter contains with any value

# May 26th, 2020 - 0.5.2 (stream-chat-android-offline)
- Test cases for notification removed from channel had the wrong data structure. This caused a crash when this event was triggered.

# 1.5.0 - Mon 26 May 2020 (stream-chat-android-client)
🚨 Breaking change:
- Add new constructor field to `Channel`: `team`
- Add new constructor field to `User`: `teams`

✅ Other changes:
- Add `Filter.contains`

# 1.4.17 - Mon 26 May 2020 (stream-chat-android-client)
- Fix loop on client.create
- Fix crash when backend sends first event without me

# May 25th, 2020 - 0.5.1 (stream-chat-android-offline)
- Update client to the latest version. See changes: https://github.com/GetStream/stream-chat-android-client/releases/tag/1.4.16

# 1.4.16 - Mon 25 May 2020 (stream-chat-android-client)
Breaking change:
- `Command` fields are mandatory and marked as non-nullable

# May 24th, 2020 - 0.5.0 (stream-chat-android-offline)
Livedata now supports all events exposed by the chat API. The 3 new events are:
- Channel truncated
- Notification channel truncated
- Channel Deleted
  This release also improves how new channels are created.

# May 23rd, 2020 - 0.4.8 (stream-chat-android-offline)
- NotificationMessageNew doesn't specify event.message.cid, this was causing issues with offline storage. The test suite has been updated and the issue is now resolved. Also see: GetStream/stream-chat-android#490

# May 23rd, 2020 - 0.4.7 (stream-chat-android-offline)
- Fixed NPE on MemberRemoved event GetStream/stream-chat-android#476
- Updates low level client to fix GetStream/stream-chat-android#492

# 1.4.15 - Fri 22 May 2020 (stream-chat-android-client)
- Add events: `ChannelTruncated`, `NotificationChannelTruncated`, `NotificationChannelDeleted`

# 1.4.13 - Fri 22 May 2020 (stream-chat-android-client)
🚨 Breaking change:
- Fields `role` and `isInvited` of ``Member` fields optional

# 1.4.12 - Fri 22 May 2020 (stream-chat-android-client)
🚨 Breaking change:
- `Member` model is cleaned up from non existing fields

# May 20th, 2020 - 0.4.6 (stream-chat-android-offline)
- Update client to the latest version. See changes: https://github.com/GetStream/stream-chat-android-client/releases/tag/1.4.11

# 1.4.11 - Tue 19 May 2020 (stream-chat-android-client)
🚨 Breaking change:
- `markRead` of ``ChatClient` and `ChannelController` return `Unit` instead of `ChatEvent`

✅ Other changes:
- Fix null fields which are not marked as nullable

# 1.4.10 - Tue 19 May 2020 (stream-chat-android-client)
- Fix add member invalid api key

# 1.4.9 - Mon 18 May 2020 (stream-chat-android-client)
🚨 Breaking change:
- `markRead` of ``ChatClient` and `ChannelController` return `Unit` instead of `ChatEvent`

✅ Other changes:
- Fix `ChannelController.markRead`: was marking read all channels instead of current one
- `ChatClient.markRead` accepts optional `messageId`

# 1.4.8 - Mon 18 May 2020 (stream-chat-android-client)
- Add handling invalid event payload

# May 16th, 2020 - 0.4.5 (stream-chat-android-offline)
- Improved handling of unread counts. Fixes GetStream/stream-chat-android#475

# May 16th, 2020 - 0.4.4 (stream-chat-android-offline)
- GetStream/stream-chat-android#476

## May 15th, 2020 - 4.2.10-beta (stream-chat-android)
- Update to the latest livedata: 0.6.1

# May 15th, 2020 - 0.4.3 (stream-chat-android-offline)
- Resolves this ticket: GetStream/stream-chat-android#479

## May 29th, 2020 - 4.2.9-beta-3 (stream-chat-android)
- Fix AttachmentViewHolder crash when user sends message with plain/no-media url

## May 15th, 2020 - 4.2.9-beta-2 (stream-chat-android)
- Update to the latest livedata: 0.6.0

## May 15th, 2020 - 4.2.8-beta-1 (stream-chat-android)
- Update to the latest livedata: 0.4.6

## May 15th, 2020 - 4.2.6 (stream-chat-android)
- Fix Avatar crash if channel/user initials are empty

# 1.4.7 - Tue 14 May 2020 (stream-chat-android-client)
- Add more channel creation signatures to `Client` and `ChannelController`

# 1.4.6 - Tue 14 May 2020 (stream-chat-android-client)
- Move channel out of message constructor

## May 13th, 2020 - 4.2.5 (stream-chat-android)
- Create new `AvatarView`
- Glide Redirect issues resolved
- Bugfix release for livedata, updated to 0.4.2

# May 13th, 2020 - 0.4.2 (stream-chat-android-offline)
-NotificationAddedToChannelEvent cid parsing didn't work correctly. This has been fixed in 0.4.2

# May 13th, 2020 - 0.4.1 (stream-chat-android-offline)
- There was an issue with the 0.4.0 and the data structure for NotificationMarkRead

# May 13th, 2020 - 0.4.0 (stream-chat-android-offline)
## Features:
- Massive improvement to javadoc/dokka
- Support for user ban events. Exposed via chatDomain.banned
- Muted users are available via chatDomain.muted
- Support for notificationMarkRead, invite and removed from channel events
- Support for deleting channels
- Support for silent messages
- Creating channels with both members and additional data works now
- User presence is enabled

##Bugfixes:
- No longer denormalizing channelData.lastMessageAt
- Fixed an issue with channel event handling and the usage of channel.id vs channel.cid
- Changed channelData.createdBy from lateinit to a regular field

##Other:
- Moved from Travis to Github actions

# 1.4.5 - Tue 12 May 2020 (stream-chat-android-client)
- add message.silent field
- add extension properties `name` and `image` to `Channel` and `User`

## March 11th, 2020 - 3.6.5 (stream-chat-android)
- Fix reaction score parser casting exception

# May 8th, 2020 - 0.3.4 (stream-chat-android-offline)
- added support for muting users
- store the current user in offline storage
- performance tests
- removed launcher icons from lib
- forward compatibility with new event sync endpoint
- support for reaction scores

# 1.4.3 - Thu 7 May 2020 (stream-chat-android-client)
- fix type erasure of parsed collections: `LinkedTreeMap`, but not `List<Reaction>`

# 1.4.2 - Mon 4 May 2020 (stream-chat-android-client)
- add `reactionScores` to `Message`
- fix null write crash of CustomObject nullable field
- fix extraData duplicated fields

# May 2nd, 2020 - 0.3.1 (stream-chat-android-offline)
- Make the channel unread counts easily accessible via channel.unreadCount
- Support for muting users
- Detection for permanent vs temporary errors (which helps improve retry logic)
- Bugfix: Fixes edge cases where recovery flow runs before the existing API calls complete

# 1.4.0 - Fri 1 May 2020 (stream-chat-android-client)
- fix `QueryChannelRequest` when `withMessages/withMembers` is called, but messages were not returned
- add `unreadMessages` to `ChannelUserRead`. Add extension for channel to count total unread messages: `channel.getUnreadMessagesCount()`

# 1.3.0 - Wed 30 Apr 2020 (stream-chat-android-client)
🚨 Breaking changes:
- `TokenProvider` signature enforces async execution
- make socket related classes internal

✅ Other changes
- fix endlessly hanging request in case setUser is not called
- fix expired token case on socket connection
- fix client crash if TokenProvider throws an exception

# Apr 29th, 2020 - 0.3.0 (stream-chat-android-offline)
- Handle edge cases where events are received out of order
- KTlint, travis and coverage reporting
- Interfaces for use cases and controllers for easier testing
- Channel data to isolate channel data vs rest of channel state
- Java version of code examples
- Handle edge cases for channels with more than 100 members
- Test coverage on mark read
- Bugfix queryChannelsController returning duplicate channels
- Support for hiding and showing channels
- Full offline pagination support (including the difference between GTE and GT filters)

# 1.2.2 - Wed 29 Apr 2020 (stream-chat-android-client)
🚨 Breaking changes:
- fields of models are moved to constructors: `io.getstream.chat.android.client.models`
- field of Device `push_provider` renamed to `pushProvider` and moved to constructor

✅ Other changes
- added local error codes with descriptions: `io.getstream.chat.android.client.errors.ChatErrorCode`
- fix uncaught java.lang.ExceptionInInitializerError while parsing custom object

# Apr 22nd, 2020 - 0.2.1 (stream-chat-android-offline)
- Better handling for missing cids

# Apr 22nd, 2020 - 0.2.0 (stream-chat-android-offline)
- Test suite > 100 tests
- Sample app (stream-chat-android) works
- Full offline sync for channels, messages and reactions
- Easy to use livedata objects for building your own UI

# Apr 22nd, 2020 - 0.1.0 (stream-chat-android-offline)
- First Release

## March 3rd, 2020 - 3.6.5 (stream-chat-android)
- Fix crash on sending Google gif

## March 3rd, 2020 - 3.6.4 (stream-chat-android)
- Update default endpoint: from `chat-us-east-1.stream-io-api.com` to `chat-us-east-staging.stream-io-api.com`
- update target api level to 29
- Fixed media playback error on api 29 devices
- Added score field to reaction model

## January 28th, 2020 - 3.6.3 (stream-chat-android)
- ViewModel & ViewHolder classes now use protected instead of private variables to allow customization via subclassing
- ChannelViewHolderFactory is now easier to customize
- Added ChannelViewHolder.messageInputText for 2 way data binding
- Documentation improvements
- Fix problem with wrong scroll position

## January 10th, 2020 - 3.6.2 (stream-chat-android)
- Enable multiline edit text
- Fix deprecated getColumnIndexOrThrow for 29 Api Level

## January 7th, 2020 - 3.6.1 (stream-chat-android)
- Add navigation components with handler to override default behaviour

## Breaking changes:
###
- `OpenCameraViewListener` is replaced with CameraDestination

## January 6th, 2020 - 3.6.0 (stream-chat-android)
- Add `MessageSendListener` interface for sending Message
- Update `README` about Customizing MessageInputView
- Client support for anonymous and guest users
- Client support initialization with Configurator
- Support auto capitalization for keyboard
- Add `NotificationManager` with customization opportunity
- Update `UpdateChannelRequest` for reserved fields
- renamed `MoreActionDialog` to `MessageMoreActionDialog`
- Add `StreamLoggerHandler` interface for custom logging client data
- Add logging customization ability
- fix markdown for mention if there is no space at prefix @
- fix Edit Attachment behavior
- add support for channel.hide with clear history + events
- Fix crash in AttachmentActivity and AttachmentDocumentActivity crash when app is killed in background
- Add utility method StreamChat.isConnected()

#### Breaking changes:

##### Channel hide request
- `Channel:hide` signature has changed: `HideChannelRequest` must be specified as first parameter
- `Client:hideChannel` signature has changed: `HideChannelRequest` must be specified as second parameter
- `ChannelListViewModel:hideChannel` signature has changed: `HideChannelRequest` must be specified as second parameter

##### How to upgrade
To keep the same behavior pass `new HideChannelRequest()` as request parameter to match with the new signature.

## December 9th, 2019 - 3.5.0 (stream-chat-android)
- Fix set typeFace without custom font
- Fix channel.watch (data payload was not sent)
- Fix API 23 compatibility
- Add Attachment Border Color attrs
- Add Message Link Text Color attrs
- Add custom api endpoint config to sample app and SDK

## November 28th, 2019 - 3.4.1 (stream-chat-android)
- Fix Giphy buttons alignments
- Add Giphy error cases handling
- Update http related issues documentation


## November 28th, 2019 - 3.4.0 (stream-chat-android)
- Custom font fot the whole SDK
- Custom font per TextView
- Ignore sample app release unit tests, keep debug tests
- Added AttachmentBackgroundColorMine/Theirs
- Fix Edit/Delete thread parent message
- Replace fadein/fadeout animation of parent/current thread with default RecyclerView animation

## November 5th, 2019 - 3.3.0 (stream-chat-android)
- Fix Concurrent modification when removing member from channel
- Fix automention input issue
- Fix Sent message progress infinite
- Fix channel delete event handling in ChannelList view model
- Fix attachment duplicated issue when message edit
- Add File Upload 2.0
- Add editMessage function in Channel View Model
- Fix JSON encoding always omits null fields
- Sample app: add version header, release version signing
- Add Message Username and Date attrs


## November 5th, 2019 - 3.2.1 (stream-chat-android)
- Fixed transparency issues with user profile images on older devices
- Better channel header title for channels without a name
- Fixed read count difference between own and other users' messages
- Fixed Video length preview
- Catch error body parsing errors
- Do not show commands list UI when all commands are disabled
- Renamed `MessageInputClient` to `MessageInputController`
- Added Large file(20MB) check for uploading file
- Added streamUserNameShow and streamMessageDateShow in `MessageListViewStyle`
- Fixed channel header title position issue when Last Active is hidden


## October 25th, 2019 - 3.2.0 (stream-chat-android)
- Added event interceptors to `ChannelListViewModel`

## October 24th, 2019 - 3.1.0 (stream-chat-android)
- Add channel to list when the user is added
- Add `onUserDisconnected` event
- Make sure channel list view model is cleared when the user disconnects
- Fix bug with `setUser` when user data is not correctly URI encoded
- Add debug/info logging
- Add Attrs for DateSeparator

## Oct 23th, 2019 - 3.0.2 (stream-chat-android)
- Fix NPE with restore from background and null users

## Oct 22th, 2019 - 3.0.1 (stream-chat-android)
- Fix NPE with empty channel lists

## Oct 21th, 2019 - 3.0.0 (stream-chat-android)
- Added support for message search `client.searchMessages`
- Better support for query user options
- Update channel update signature
- Fix disconnection NPE
- Minor bugfixes
- Remove file/image support
- Expose members and watchers pagination options for query channel

#### Breaking changes
- `Channel.update` signature has changed

## Oct 16th, 2019 - 2.3.0 (stream-chat-android)
- Added support for `getReactions` endpoint
- Calls to `ChannelListViewModel#setChannelFilter` will reload the list of channels if necessary
- Added support for `channel.stopWatching()`
- Improved error message for uploading large files
- Remove error messages after you send a message (similar behaviour to Slack)
- Fixed slash command support on threads
- Improved newline handling
- Improved thread display
- Expose ban information for current user (`User#getBanned`)
- Bugfix on attachment size
- Added support for accepting and rejecting channel invites
- Expose current user LiveData with `StreamChat.getCurrentUser()`

## Oct 14th, 2019 - 2.2.1 (stream-chat-android)
- Renamed `FileSendResponse` to `UploadFileResponse`
- Renamed `SendFileCallback` to `UploadFileCallback`
- Removed `SendMessageRequest`
- Updated `sendMessage` and `updateMessage` from `Client`
- Added devToken function for setUser of Client
- Added a callback as an optional last argument for setUser functions
- Added ClientState which stores users, current user, unreadCount and the current user's mutes
- Added notification.mutes_updated event
- Add support for add/remove channel members
- Expose channel unread messages counts for any user in the channel

## Oct 9, 2019 - 2.2.0 (stream-chat-android)
- Limit message input height to 7 rows
- Fixed thread safety issues on Client.java
- Fixed serialization of custom fields for message/user/channel and attachment types
- Added support for distinct channels
- Added support to Channel hide/show
- Improved client error reporting (we now return a parsed error response when available)
- General improvements to Message Input View
- Added ReactionViewClickListener
- Added support for banning and unbanning users
- Added support for deleting a channel
- Add support for switching users via `client.disconnect` and `client.setUser`
- Add `reload` method to `ChannelListViewModel`
- Bugfix: hides attachment drawer after deny permission
- Add support for update channel endpoint
- Add PermissionRequestListener for Permission Request

## September 28, 2019 - 2.1.0 (stream-chat-android)
- Improved support for regenerating expired tokens

#### Breaking changes:
- `MessageInputView#progressCapturedMedia(int requestCode, int resultCode, Intent data)` renamed into `captureMedia(int requestCode, int resultCode, Intent data)`
- `binding.messageInput.permissionResult(requestCode, permissions, grantResults)` in `onRequestPermissionsResult(requestCode, permissions, grantResults) of `ChannelActivity`

## September 28, 2019 - 2.0.1 (stream-chat-android)
- Fix channel list ordering when a channel is added directly from Android
- Better Proguard support

## September 26, 2019 - 2.0.0 (stream-chat-android)
- Simplify random access to channels
- Channel query and watch methods now work the same as they do on all other SDKs

#### Breaking changes:
- `channel.query` does not watch the channel anymore, to retrieve channel state and watch use `channel.watch`
- `client.getChannelByCID` is now private, use one of the `client.channel` methods to get the same (no null checks needed)<|MERGE_RESOLUTION|>--- conflicted
+++ resolved
@@ -84,14 +84,17 @@
 
 ## stream-chat-android-compose
 ### 🐞 Fixed
+- Fixed a small issue with user avatars flickering [#2822](https://github.com/GetStream/stream-chat-android/pull/2822)
 
 ### ⬆️ Improved
 - Added an animation to the `ChannelInfo` component.
 - Avatars now show fallback initials in case there was an error while loading images from the network. [#2830](https://github.com/GetStream/stream-chat-android/pull/2830)
+- Added more parameters to the stateless version of the MessageComposer for consistency [#2809](https://github.com/GetStream/stream-chat-android/pull/2809)
 
 ### ✅ Added
 - Added the `headerContent` and `centerContent` Slot APIs for the `ChannelInfo` component. [#2823](https://github.com/GetStream/stream-chat-android/pull/2823)
 - You can now define a `placeholderPainter` for the `Avatar` that is shown while the image is loading. [#2830](https://github.com/GetStream/stream-chat-android/pull/2830)
+- Added more Slot APIs to the`MessageComposer` and `MessageInput` components [#2809](https://github.com/GetStream/stream-chat-android/pull/2809)
 
 ### ⚠️ Changed
 - Updated [ChatTheme documentation](https://getstream.io/chat/docs/sdk/android/compose/general-customization/chat-theme/). [#2833](https://github.com/GetStream/stream-chat-android/pull/2833)
@@ -125,7 +128,6 @@
 
 ### ❌ Removed
 
-<<<<<<< HEAD
 ## stream-chat-android-markdown-transformer
 ### 🐞 Fixed
 
@@ -136,13 +138,13 @@
 ### ⚠️ Changed
 
 ### ❌ Removed
-=======
+
+
 # December 30th, 2021 - 4.25.1
 ## stream-chat-android-client
 ### ✅ Added
 - Added support to paginate messages pinned in a channel. [#2848](https://github.com/GetStream/stream-chat-android/pull/2848).
 
->>>>>>> 3c293ecd
 
 # December 23th, 2021 - 4.25.0
 ## Common changes for all artifacts
@@ -183,21 +185,18 @@
 
 ### ⚠️ Changed
 - Constructor of `ChannelListViewModel` and `ChannelListViewModelFactory` changed. Now they ask for `ChatEventHandlerFactory` instead `ChatEventHandler`, so users can use `StateFlow<List<Channel>>` in their implementations of `ChatEventHandler`, which can make implementation smarter with resources (don't try to add a channel that is already there, for example) [#2747](https://github.com/GetStream/stream-chat-android/pull/2747)
-- When querying for more channels, `ChannelListViewModel` now uses `OfflinePlugin` based approach if it is enabled. [#2790](https://github.com/GetStream/stream-chat-android/pull/2790)
 
 ### ❌ Removed
 
 ## stream-chat-android-compose
 ### 🐞 Fixed
 - Fixed the message grouping logic to now include date separators when splitting message groups [#2770](https://github.com/GetStream/stream-chat-android/pull/2770)
-- Fixed a small issue with user avatars flickering [#2822](https://github.com/GetStream/stream-chat-android/pull/2822)
 
 ### ⬆️ Improved
 - Improved the UI for message footers to be more respective of thread replies [#2765](https://github.com/GetStream/stream-chat-android/pull/2765)
 - Fixed the orientation and UI of ThreadParticipants [#2765](https://github.com/GetStream/stream-chat-android/pull/2765)
 - Improved the API structure more, made the components package more clear [#2795](https://github.com/GetStream/stream-chat-android/pull/2795)
 - Improved the way to customize the message item types and containers [#2791](https://github.com/GetStream/stream-chat-android/pull/2791)
-- Added more parameters to the stateless version of the MessageComposer for consistency [#2809](https://github.com/GetStream/stream-chat-android/pull/2809)
 
 ### ✅ Added
 - Added site name labels to link attachments for websites using the Open Graph protocol [#2785](https://github.com/GetStream/stream-chat-android/pull/2785)
@@ -206,7 +205,6 @@
 - Added an option to the message options menu to unmute a user that sent the message. [#2787](https://github.com/GetStream/stream-chat-android/pull/2787)
 - Added a `DefaultMessageContainer` component that encapsulates all default message types [#2791](https://github.com/GetStream/stream-chat-android/pull/2791)
 - Added the `SelectedReactionsMenu` component that represents a list of user reactions left for a particular message [#2782](https://github.com/GetStream/stream-chat-android/pull/2782)
-- Added more Slot APIs to the`MessageComposer` and `MessageInput` components [#2809](https://github.com/GetStream/stream-chat-android/pull/2809) 
 
 ### ⚠️ Changed
 - Removed SelectedMessageOverlay and replaced it with SelectedMessageMenu - [#2768](https://github.com/GetStream/stream-chat-android/pull/2768)
@@ -218,10 +216,10 @@
 - Changed various component names, removed unused/redundant component blocks and moved to Default components [#2795](https://github.com/GetStream/stream-chat-android/pull/2795)
 - Changed some of the component types regarding the message item [#2791](https://github.com/GetStream/stream-chat-android/pull/2791)
 - Moved message item components to `components.messages` [#2791](https://github.com/GetStream/stream-chat-android/pull/2791)
-- When querying for more channels, `ChannelListViewModel` now uses `OfflinePlugin` based approach if it is enabled. [#2790](https://github.com/GetStream/stream-chat-android/pull/2790)
 
 ### ❌ Removed
 - Removed some reduntant components from separate files and the `components` package [#2795](https://github.com/GetStream/stream-chat-android/pull/2795)
+
 
 # December 9th, 2021 - 4.24.0
 ## stream-chat-android-offline
