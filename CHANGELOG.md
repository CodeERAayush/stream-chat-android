--- conflicted
+++ resolved
@@ -1,13 +1,8 @@
 ## Upcoming
 
 - Fix set typeFace without custom font
-<<<<<<< HEAD
-- Improve rendering performance for messages without Markdown markup
-- Fix ChannelQueryRequest/ChannelWatchRequest
-- Add ChannelWatchRequest Test case
-=======
+- Fix channel.watch (data payload was not sent)
 - Fix API 23 compatiblity
->>>>>>> 2ac6dd74
 - Add Attachment Border Color attrs
 - Add Message Link Text Color attrs
 
