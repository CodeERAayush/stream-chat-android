--- conflicted
+++ resolved
@@ -86,15 +86,12 @@
 - Updated the Accompanist library version (0.18.0)
 
 ### ✅ Added
-<<<<<<< HEAD
 - Added an uploading indicator to files and images
 - Images being uploaded are now preloaded from the system
 - Upload indicators show the upload progress and how much data is left to send
 - Added more image options to the ImagePreviewActivity such as download, delete, reply to message...
 - Added an Image Gallery feature to the ImagePreviewActivity where users can browse all the images
-=======
 - Notifications are dismissed after the user go into the channel conversation when you are using `MessageList`
->>>>>>> 871aed91
 
 ### ⚠️ Changed
 - `StreamAttachment.defaultFactories()` is a function now, instead of a property.
