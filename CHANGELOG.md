--- conflicted
+++ resolved
@@ -3,14 +3,11 @@
 - Allow setting custom `NotificationHandler` in `Chat.Builder`
 - Fix unresponsive attachment upload buttons
 - Removed many internal implementation classes and methods from the SDK's public API
-<<<<<<< HEAD
-- Allow specifying a custom `ChatLogger.Config` in `Chat.Builder`
-=======
 - Fix sending GIFs from keyboard
 - Fix unresponsive attachment upload buttons
 - Fix method to obtain initials from user to be shown into the avatar
 - Fix method to obtain initials from channel to be shown into the avatar
->>>>>>> fac46891
+- Allow setting `ChatLoggerHandler` and `ChatLogLevel` in `Chat.Builder`
 
 # Oct 16th, 2020 - 4.3.1-beta-1
 - Significant performance improvements
