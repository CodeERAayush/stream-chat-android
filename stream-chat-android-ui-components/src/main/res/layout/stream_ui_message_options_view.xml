--- conflicted
+++ resolved
@@ -19,17 +19,12 @@
         <LinearLayout
             android:layout_width="match_parent"
             android:layout_height="match_parent"
-            android:background="@color/stream_ui_background_light"
-            android:divider="@color/stream_ui_divider"
             android:minWidth="200dp"
             android:orientation="vertical"
             android:paddingTop="12dp"
             android:paddingBottom="12dp"
-<<<<<<< HEAD
-            android:divider="@color/stream_ui_divider_tint_light"
+            android:divider="@color/stream_ui_divider"
             android:background="@color/stream_ui_background"
-=======
->>>>>>> c61fb6a4
             android:showDividers="middle"
             >
 
