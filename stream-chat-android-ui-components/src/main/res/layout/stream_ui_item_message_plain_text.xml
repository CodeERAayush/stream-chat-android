--- conflicted
+++ resolved
@@ -38,9 +38,6 @@
         app:layout_constraintEnd_toEndOf="@id/deliveryFailedIcon"
         app:layout_constraintStart_toEndOf="@id/avatarView"
         app:layout_constraintTop_toBottomOf="@id/gapView"
-<<<<<<< HEAD
-        tools:text="Neque porro quisquam est qui dolorem ipsum quia dolor sit amet, consectetur, adipisci velit..."
-=======
         app:layout_goneMarginEnd="0dp"
         app:layout_goneMarginStart="@dimen/stream_ui_message_viewholder_avatar_missing_margin"
         >
@@ -87,7 +84,6 @@
         android:layout_height="wrap_content"
         app:layout_constraintStart_toStartOf="@id/messageContainer"
         app:layout_constraintTop_toTopOf="@id/messageContainer"
->>>>>>> ecb4d3da
         />
 
     <io.getstream.chat.android.ui.messages.reactions.ViewReactionsView
@@ -103,8 +99,8 @@
         android:layout_width="wrap_content"
         android:layout_height="wrap_content"
         layout="@layout/stream_ui_message_threads_footnote"
-        app:layout_constraintLeft_toLeftOf="@id/messageText"
-        app:layout_constraintTop_toBottomOf="@+id/messageText"
+        app:layout_constraintLeft_toLeftOf="@id/messageContainer"
+        app:layout_constraintTop_toBottomOf="@+id/messageContainer"
         />
 
     <include
