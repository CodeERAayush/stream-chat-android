--- conflicted
+++ resolved
@@ -45,10 +45,6 @@
         tools:text="@tools:sample/lorem"
         />
 
-<<<<<<< HEAD
-    <androidx.appcompat.widget.LinearLayoutCompat
-        android:id="@+id/messageFooterContainer"
-=======
     <io.getstream.chat.android.ui.messages.reactions.ViewReactionsView
         android:id="@+id/reactionsView"
         android:layout_width="wrap_content"
@@ -57,20 +53,8 @@
         app:layout_constraintTop_toBottomOf="@id/gapView"
         />
 
-    <ImageView
-        android:id="@+id/deliveryStatusIcon"
-        android:layout_width="16dp"
-        android:layout_height="16dp"
-        android:layout_marginEnd="4dp"
-        app:layout_constraintBottom_toBottomOf="@+id/tvTime"
-        app:layout_constraintEnd_toStartOf="@+id/tvTime"
-        app:layout_constraintTop_toTopOf="@+id/tvTime"
-        tools:src="@drawable/stream_ui_ic_check_all"
-        />
-
-    <TextView
-        android:id="@+id/tvTime"
->>>>>>> 47ac5b31
+    <androidx.appcompat.widget.LinearLayoutCompat
+        android:id="@+id/messageFooterContainer"
         android:layout_width="wrap_content"
         android:layout_height="wrap_content"
         android:orientation="horizontal"
