<?xml version="1.0" encoding="utf-8"?>
<androidx.constraintlayout.widget.ConstraintLayout xmlns:android="http://schemas.android.com/apk/res/android"
    xmlns:app="http://schemas.android.com/apk/res-auto"
    xmlns:tools="http://schemas.android.com/tools"
    android:layout_width="match_parent"
    android:layout_height="wrap_content"
    >

    <io.getstream.chat.android.ui.messages.adapter.view.GapView
        android:id="@+id/gapView"
        android:layout_width="match_parent"
        android:layout_height="0dp"
<<<<<<< HEAD
        app:layout_constraintEnd_toEndOf="@+id/messageText"
        app:layout_constraintStart_toStartOf="@+id/messageText"
=======
        app:layout_constraintStart_toEndOf="@id/avatarView"
>>>>>>> 46d42c7a
        app:layout_constraintTop_toTopOf="parent"
        />

    <io.getstream.chat.android.ui.avatar.AvatarView
        android:id="@+id/avatarView"
        android:layout_width="@dimen/stream_ui_avatar_size_medium"
        android:layout_height="@dimen/stream_ui_avatar_size_medium"
        android:layout_marginStart="8dp"
        android:layout_marginTop="8dp"
        android:layout_marginEnd="8dp"
        android:layout_marginBottom="8dp"
        app:layout_constraintBottom_toBottomOf="parent"
        app:layout_constraintStart_toStartOf="@id/marginStart"
        tools:src="@tools:sample/avatars"
        />

    <FrameLayout
        android:id="@+id/textContainer"
        android:layout_width="0dp"
        android:layout_height="wrap_content"
        app:layout_constraintStart_toEndOf="@id/avatarView"
        app:layout_constraintEnd_toEndOf="@id/marginEnd"
        app:layout_constraintTop_toBottomOf="@id/gapView">

    <TextView
        android:id="@+id/messageText"
        android:layout_width="wrap_content"
        android:layout_height="wrap_content"
        android:hyphenationFrequency="normal"
        android:paddingLeft="@dimen/stream_ui_spacing_medium"
        android:paddingTop="@dimen/stream_ui_spacing_small"
        android:paddingRight="@dimen/stream_ui_spacing_medium"
        android:paddingBottom="@dimen/stream_ui_spacing_small"
        android:textColor="@color/stream_ui_black"
<<<<<<< HEAD
        app:layout_constraintEnd_toEndOf="@+id/marginEnd"
        app:layout_constraintTop_toBottomOf="@id/gapView"
        app:lineHeight="16sp"
=======
>>>>>>> 46d42c7a
        tools:text="@tools:sample/lorem"
        />

    </FrameLayout>

    <TextView
        android:id="@+id/tvTime"
        android:layout_width="wrap_content"
        android:layout_height="wrap_content"
        app:layout_constraintTop_toBottomOf="@id/textContainer"
        app:layout_constraintEnd_toEndOf="@id/marginEnd"
        android:textAppearance="@style/TextAppearance.MaterialComponents.Caption"
        />

    <androidx.constraintlayout.widget.Guideline
        android:id="@+id/marginStart"
        android:layout_width="wrap_content"
        android:layout_height="wrap_content"
        android:orientation="vertical"
        app:layout_constraintGuide_begin="20dp"
        />

    <androidx.constraintlayout.widget.Guideline
        android:id="@+id/marginEnd"
        android:layout_width="wrap_content"
        android:layout_height="wrap_content"
        android:orientation="vertical"
        app:layout_constraintGuide_end="20dp"
        />
</androidx.constraintlayout.widget.ConstraintLayout><|MERGE_RESOLUTION|>--- conflicted
+++ resolved
@@ -1,5 +1,6 @@
 <?xml version="1.0" encoding="utf-8"?>
-<androidx.constraintlayout.widget.ConstraintLayout xmlns:android="http://schemas.android.com/apk/res/android"
+<androidx.constraintlayout.widget.ConstraintLayout
+    xmlns:android="http://schemas.android.com/apk/res/android"
     xmlns:app="http://schemas.android.com/apk/res-auto"
     xmlns:tools="http://schemas.android.com/tools"
     android:layout_width="match_parent"
@@ -10,12 +11,7 @@
         android:id="@+id/gapView"
         android:layout_width="match_parent"
         android:layout_height="0dp"
-<<<<<<< HEAD
-        app:layout_constraintEnd_toEndOf="@+id/messageText"
-        app:layout_constraintStart_toStartOf="@+id/messageText"
-=======
         app:layout_constraintStart_toEndOf="@id/avatarView"
->>>>>>> 46d42c7a
         app:layout_constraintTop_toTopOf="parent"
         />
 
@@ -44,18 +40,14 @@
         android:id="@+id/messageText"
         android:layout_width="wrap_content"
         android:layout_height="wrap_content"
-        android:hyphenationFrequency="normal"
         android:paddingLeft="@dimen/stream_ui_spacing_medium"
         android:paddingTop="@dimen/stream_ui_spacing_small"
         android:paddingRight="@dimen/stream_ui_spacing_medium"
         android:paddingBottom="@dimen/stream_ui_spacing_small"
+        android:textAppearance="@style/TextAppearance.MaterialComponents.Body2"
+        android:lineHeight="16sp"
+        android:hyphenationFrequency="normal"
         android:textColor="@color/stream_ui_black"
-<<<<<<< HEAD
-        app:layout_constraintEnd_toEndOf="@+id/marginEnd"
-        app:layout_constraintTop_toBottomOf="@id/gapView"
-        app:lineHeight="16sp"
-=======
->>>>>>> 46d42c7a
         tools:text="@tools:sample/lorem"
         />
 
