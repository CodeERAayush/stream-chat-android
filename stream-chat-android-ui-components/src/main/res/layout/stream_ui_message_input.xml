<?xml version="1.0" encoding="utf-8"?>
<androidx.constraintlayout.widget.ConstraintLayout xmlns:android="http://schemas.android.com/apk/res/android"
    xmlns:app="http://schemas.android.com/apk/res-auto"
    xmlns:tools="http://schemas.android.com/tools"
    android:id="@+id/root"
    android:layout_width="match_parent"
    android:layout_height="wrap_content"
<<<<<<< HEAD
=======
    android:background="@color/stream_ui_white"
    android:paddingHorizontal="@dimen/stream_ui_spacing_tiny"
>>>>>>> 18b15727
    >

    <androidx.appcompat.widget.AppCompatImageView
        android:id="@+id/attachmentsButton"
        android:layout_width="@dimen/stream_ui_message_input_button_size"
        android:layout_height="@dimen/stream_ui_message_input_button_size"
        android:layout_marginHorizontal="@dimen/stream_ui_spacing_tiny"
        android:layout_marginBottom="@dimen/stream_ui_spacing_medium"
        android:src="@drawable/stream_ui_ic_attach"
        app:layout_constraintBottom_toBottomOf="@id/messageInputFieldView"
        app:layout_constraintStart_toStartOf="parent"
        />

    <androidx.appcompat.widget.AppCompatImageView
        android:id="@+id/commandsButton"
        android:layout_width="@dimen/stream_ui_message_input_button_size"
        android:layout_height="@dimen/stream_ui_message_input_button_size"
        android:layout_marginHorizontal="@dimen/stream_ui_spacing_tiny"
        android:layout_marginBottom="@dimen/stream_ui_spacing_medium"
        android:src="@drawable/stream_ui_ic_command"
        android:tint="@color/stream_ui_black_50"
        app:layout_constraintBottom_toBottomOf="@id/messageInputFieldView"
        app:layout_constraintStart_toEndOf="@id/attachmentsButton"
        />

    <io.getstream.chat.android.ui.textinput.MessageInputFieldView
        android:id="@+id/messageInputFieldView"
        android:layout_width="0dp"
        android:layout_height="wrap_content"
        android:layout_marginHorizontal="@dimen/stream_ui_spacing_tiny"
        app:layout_constraintBottom_toBottomOf="@+id/sendAlsoToChannel"
<<<<<<< HEAD
        app:layout_constraintEnd_toStartOf="@id/fl_send_button_container"
        app:layout_constraintStart_toEndOf="@id/iv_open_emojis"
        app:layout_constraintTop_toBottomOf="@id/suggestionListView"
        >

        <FrameLayout
            android:layout_width="match_parent"
            android:layout_height="wrap_content"
            android:layout_gravity="center_horizontal"
            android:layout_marginTop="0dp"
            >

            <androidx.recyclerview.widget.RecyclerView
                android:id="@+id/media_composer"
                android:layout_width="match_parent"
                android:layout_height="wrap_content"
                android:layout_marginStart="1dp"
                android:layout_marginTop="@dimen/stream_ui_spacing_medium"
                android:layout_marginEnd="1dp"
                android:clipToPadding="false"
                android:orientation="horizontal"
                android:paddingStart="4dp"
                android:paddingEnd="4dp"
                android:visibility="gone"
                app:layoutManager="androidx.recyclerview.widget.LinearLayoutManager"
                />

            <androidx.recyclerview.widget.RecyclerView
                android:id="@+id/file_composer"
                android:layout_width="match_parent"
                android:layout_height="wrap_content"
                android:layout_marginTop="12dp"
                android:divider="@null"
                android:orientation="vertical"
                android:visibility="gone"
                app:layoutManager="androidx.recyclerview.widget.LinearLayoutManager"
                />
        </FrameLayout>

        <androidx.appcompat.widget.AppCompatEditText
            android:id="@+id/et_message_text_input"
            android:layout_width="match_parent"
            android:layout_height="wrap_content"
            android:background="@null"
            android:inputType="textCapSentences|textMultiLine"
            android:maxLines="7"
            android:paddingStart="@dimen/stream_ui_spacing_medium"
            android:paddingTop="18dp"
            android:paddingEnd="@dimen/stream_ui_spacing_medium"
            android:paddingBottom="18dp"
            android:scrollbars="vertical"
            android:textColorHint="@color/stream_ui_grey_light"
            android:textSize="15sp"
            app:layout_constraintBottom_toBottomOf="parent"
            app:layout_constraintEnd_toStartOf="@id/fl_send_button_container"
            app:layout_constraintStart_toEndOf="@id/iv_open_emojis"
            app:layout_constraintTop_toBottomOf="@id/suggestionListView"
            tools:text="Hi. I am a text, did you notice?"
            />

    </LinearLayout>
=======
        app:layout_constraintEnd_toStartOf="@id/sendButtonContainer"
        app:layout_constraintStart_toEndOf="@id/commandsButton"
        app:layout_constraintTop_toTopOf="parent"
        />
>>>>>>> 18b15727

    <FrameLayout
        android:id="@+id/sendButtonContainer"
        android:layout_width="wrap_content"
        android:layout_height="wrap_content"
        android:layout_marginHorizontal="@dimen/stream_ui_spacing_tiny"
        android:layout_marginBottom="@dimen/stream_ui_spacing_medium"
        app:layout_constraintBottom_toBottomOf="@id/messageInputFieldView"
        app:layout_constraintEnd_toEndOf="parent"
        >

        <androidx.appcompat.widget.AppCompatImageView
            android:id="@+id/sendMessageButtonDisabled"
            android:layout_width="@dimen/stream_ui_message_input_button_size"
            android:layout_height="@dimen/stream_ui_message_input_button_size"
            android:src="@drawable/stream_ui_ic_filled_right_arrow"
            tools:visibility="gone"
            />

        <androidx.appcompat.widget.AppCompatImageView
            android:id="@+id/sendMessageButtonEnabled"
            android:layout_width="@dimen/stream_ui_message_input_button_size"
            android:layout_height="@dimen/stream_ui_message_input_button_size"
            android:src="@drawable/stream_ui_ic_filled_up_arrow"
            tools:visibility="visible"
            />

    </FrameLayout>

    <androidx.appcompat.widget.AppCompatCheckBox
        android:id="@+id/sendAlsoToChannel"
        android:layout_width="match_parent"
        android:layout_height="wrap_content"
        android:layout_marginLeft="12dp"
        android:layout_marginRight="12dp"
        android:textColor="@color/stream_ui_black_50"
        android:textSize="@dimen/stream_ui_text_small"
        app:layout_constraintBottom_toBottomOf="parent"
        app:layout_constraintTop_toBottomOf="@+id/messageInputFieldView"
        tools:text="Send also to channel"
        />

</androidx.constraintlayout.widget.ConstraintLayout><|MERGE_RESOLUTION|>--- conflicted
+++ resolved
@@ -5,11 +5,7 @@
     android:id="@+id/root"
     android:layout_width="match_parent"
     android:layout_height="wrap_content"
-<<<<<<< HEAD
-=======
-    android:background="@color/stream_ui_white"
     android:paddingHorizontal="@dimen/stream_ui_spacing_tiny"
->>>>>>> 18b15727
     >
 
     <androidx.appcompat.widget.AppCompatImageView
@@ -41,74 +37,10 @@
         android:layout_height="wrap_content"
         android:layout_marginHorizontal="@dimen/stream_ui_spacing_tiny"
         app:layout_constraintBottom_toBottomOf="@+id/sendAlsoToChannel"
-<<<<<<< HEAD
-        app:layout_constraintEnd_toStartOf="@id/fl_send_button_container"
-        app:layout_constraintStart_toEndOf="@id/iv_open_emojis"
-        app:layout_constraintTop_toBottomOf="@id/suggestionListView"
-        >
-
-        <FrameLayout
-            android:layout_width="match_parent"
-            android:layout_height="wrap_content"
-            android:layout_gravity="center_horizontal"
-            android:layout_marginTop="0dp"
-            >
-
-            <androidx.recyclerview.widget.RecyclerView
-                android:id="@+id/media_composer"
-                android:layout_width="match_parent"
-                android:layout_height="wrap_content"
-                android:layout_marginStart="1dp"
-                android:layout_marginTop="@dimen/stream_ui_spacing_medium"
-                android:layout_marginEnd="1dp"
-                android:clipToPadding="false"
-                android:orientation="horizontal"
-                android:paddingStart="4dp"
-                android:paddingEnd="4dp"
-                android:visibility="gone"
-                app:layoutManager="androidx.recyclerview.widget.LinearLayoutManager"
-                />
-
-            <androidx.recyclerview.widget.RecyclerView
-                android:id="@+id/file_composer"
-                android:layout_width="match_parent"
-                android:layout_height="wrap_content"
-                android:layout_marginTop="12dp"
-                android:divider="@null"
-                android:orientation="vertical"
-                android:visibility="gone"
-                app:layoutManager="androidx.recyclerview.widget.LinearLayoutManager"
-                />
-        </FrameLayout>
-
-        <androidx.appcompat.widget.AppCompatEditText
-            android:id="@+id/et_message_text_input"
-            android:layout_width="match_parent"
-            android:layout_height="wrap_content"
-            android:background="@null"
-            android:inputType="textCapSentences|textMultiLine"
-            android:maxLines="7"
-            android:paddingStart="@dimen/stream_ui_spacing_medium"
-            android:paddingTop="18dp"
-            android:paddingEnd="@dimen/stream_ui_spacing_medium"
-            android:paddingBottom="18dp"
-            android:scrollbars="vertical"
-            android:textColorHint="@color/stream_ui_grey_light"
-            android:textSize="15sp"
-            app:layout_constraintBottom_toBottomOf="parent"
-            app:layout_constraintEnd_toStartOf="@id/fl_send_button_container"
-            app:layout_constraintStart_toEndOf="@id/iv_open_emojis"
-            app:layout_constraintTop_toBottomOf="@id/suggestionListView"
-            tools:text="Hi. I am a text, did you notice?"
-            />
-
-    </LinearLayout>
-=======
         app:layout_constraintEnd_toStartOf="@id/sendButtonContainer"
         app:layout_constraintStart_toEndOf="@id/commandsButton"
         app:layout_constraintTop_toTopOf="parent"
         />
->>>>>>> 18b15727
 
     <FrameLayout
         android:id="@+id/sendButtonContainer"
