<?xml version="1.0" encoding="utf-8"?>
<androidx.constraintlayout.widget.ConstraintLayout xmlns:android="http://schemas.android.com/apk/res/android"
    xmlns:app="http://schemas.android.com/apk/res-auto"
    xmlns:tools="http://schemas.android.com/tools"
    android:layout_width="match_parent"
    android:layout_height="wrap_content"
    >

    <io.getstream.chat.android.ui.messages.adapter.view.GapView
        android:id="@+id/gapView"
        android:layout_width="match_parent"
        android:layout_height="0dp"
        app:layout_constraintLeft_toLeftOf="parent"
        app:layout_constraintTop_toTopOf="parent"
        />

    <io.getstream.chat.android.ui.messages.adapter.view.MediaAttachmentsGroupView
        android:id="@+id/mediaAttachmentsGroupView"
        android:layout_width="0dp"
        android:layout_height="wrap_content"
        android:padding="1dp"
        app:layout_constraintEnd_toEndOf="@+id/marginEnd"
        app:layout_constraintStart_toEndOf="@+id/avatarView"
        app:layout_constraintTop_toBottomOf="@id/gapView"
        />

    <io.getstream.chat.android.ui.avatar.AvatarView
        android:id="@+id/avatarView"
        android:layout_width="@dimen/stream_ui_avatar_size_medium"
        android:layout_height="@dimen/stream_ui_avatar_size_medium"
        android:layout_marginStart="8dp"
        android:layout_marginTop="8dp"
        android:layout_marginEnd="8dp"
        android:layout_marginBottom="8dp"
        app:layout_constraintBottom_toBottomOf="parent"
        app:layout_constraintStart_toStartOf="@id/marginStart"
        tools:src="@tools:sample/avatars"
        />

    <ImageView
        android:id="@+id/deliveryStatusIcon"
        android:layout_width="16dp"
        android:layout_height="16dp"
        android:layout_marginEnd="4dp"
        app:layout_constraintBottom_toBottomOf="@+id/tvTime"
        app:layout_constraintEnd_toStartOf="@+id/tvTime"
        app:layout_constraintTop_toTopOf="@+id/tvTime"
        tools:src="@drawable/stream_ui_ic_check_all"
        />

    <TextView
<<<<<<< HEAD
        android:id="@+id/messageFooter"
=======
        android:id="@+id/tvTime"
>>>>>>> 3347efbf
        android:layout_width="wrap_content"
        android:layout_height="wrap_content"
        app:layout_constraintTop_toBottomOf="@+id/mediaAttachmentsGroupView"
        app:layout_constraintEnd_toEndOf="@+id/marginEnd"
        android:textAppearance="@style/TextAppearance.MaterialComponents.Caption"
        tools:text="16:25"
        />

    <androidx.constraintlayout.widget.Guideline
        android:id="@+id/marginStart"
        android:layout_width="wrap_content"
        android:layout_height="wrap_content"
        android:orientation="vertical"
        app:layout_constraintGuide_begin="20dp"
        />

    <androidx.constraintlayout.widget.Guideline
        android:id="@+id/marginEnd"
        android:layout_width="wrap_content"
        android:layout_height="wrap_content"
        android:orientation="vertical"
        app:layout_constraintGuide_end="20dp"
        />
</androidx.constraintlayout.widget.ConstraintLayout><|MERGE_RESOLUTION|>--- conflicted
+++ resolved
@@ -49,11 +49,7 @@
         />
 
     <TextView
-<<<<<<< HEAD
         android:id="@+id/messageFooter"
-=======
-        android:id="@+id/tvTime"
->>>>>>> 3347efbf
         android:layout_width="wrap_content"
         android:layout_height="wrap_content"
         app:layout_constraintTop_toBottomOf="@+id/mediaAttachmentsGroupView"
