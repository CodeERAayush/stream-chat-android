<?xml version="1.0" encoding="utf-8"?>
<resources>
    <!-- Official Stream Color -->
    <color name="stream_ui_blue">#005FFF</color>

    <color name="stream_ui_grey">#808080</color>
    <color name="stream_ui_grey_medium_light">#CCCCCC</color>
    <color name="stream_ui_grey_light">#F5F5F5</color>
    <color name="stream_ui_grey_dark">#989898</color>
    <color name="stream_ui_grey_light_opacity_50">#80E6E6E6</color>
    <color name="stream_ui_light_red">#FF3742</color>
    <color name="stream_ui_blue_alice">#E9F2FF</color>

    <color name="stream_ui_text_black">@color/stream_ui_black</color>
    <color name="stream_ui_text_grey">@color/stream_ui_grey</color>
    <color name="stream_ui_text_color_black_translucent">#88000000</color>
    <color name="stream_ui_text_red">#FF3742</color>

    <color name="stream_ui_avatar_gradient_orange">#FF8A65</color>
    <color name="stream_ui_avatar_gradient_green">#81C784</color>
    <color name="stream_ui_avatar_gradient_blue">#4FC3F7</color>
    <color name="stream_ui_avatar_gradient_brown">#A1887F</color>
    <color name="stream_ui_avatar_gradient_yellow">#FFF176</color>
    <color name="stream_ui_avatar_gradient_red">#E57373</color>

    <color name="stream_ui_gray_legacy">#ebebeb</color>
    <color name="stream_ui_gray_dark">#989898</color>
    <color name="stream_ui_gray_light">#e8e8e8</color>
    <color name="stream_ui_transparent">#00000000</color>
    <color name="stream_ui_black">#000000</color>
<<<<<<< HEAD
    <color name="stream_ui_black_10">#1A000000</color>
=======
    <color name="stream_ui_black_8">#14000000</color>
>>>>>>> 6906df67
    <color name="stream_ui_black_16">#29000000</color>
    <color name="stream_ui_black_30">#4D000000</color>
    <color name="stream_ui_black_50">#80000000</color>
    <color name="stream_ui_black_60">#99000000</color>
    <color name="stream_ui_white">#FFFFFF</color>
    <color name="stream_ui_alabaster">#FCFCFC</color>
    <color name="stream_ui_concrete">#F2F2F2</color>
    <color name="stream_ui_grey_gainsboro">#DBDBDB</color>
    <color name="stream_ui_grey_90">#E6E6E6</color>
    <color name="stream_ui_border_stroke">#14000000</color>

    <array name="stream_ui_avatar_gradient_colors">
        <item>@color/stream_ui_avatar_gradient_orange</item>
        <item>@color/stream_ui_avatar_gradient_green</item>
        <item>@color/stream_ui_avatar_gradient_blue</item>
        <item>@color/stream_ui_avatar_gradient_brown</item>
        <item>@color/stream_ui_avatar_gradient_yellow</item>
        <item>@color/stream_ui_avatar_gradient_red</item>
    </array>

    <color name="stream_ui_attachment_dialog_selection_overlay">#80000000</color>

    <color name="stream_ui_view_reactions_bubble_color_mine">@color/stream_ui_white</color>
    <color name="stream_ui_view_reactions_bubble_border_color_mine">@color/stream_ui_grey_90</color>
    <color name="stream_ui_view_reactions_bubble_color_theirs">@color/stream_ui_grey_90</color>
    <color name="stream_ui_edit_reactions_bubble_color_mine">@color/stream_ui_white</color>
    <color name="stream_ui_edit_reactions_bubble_color_theirs">@color/stream_ui_white</color>

    <color name="stream_ui_attachment_dialog_header_color">#F5F5F5</color>
    <color name="stream_ui_attachment_dialog_button_enabled">#7A7A7A</color>
    <color name="stream_ui_attachment_dialog_button_disabled">#E6E6E6</color>

    <color name="stream_ui_input_message_send_button">#0076FF</color>

    <color name="stream_ui_channel_item_text_color">@color/stream_ui_black</color>
    <color name="stream_ui_disabled_send_message_dark_theme">#2D2E2E</color>

    <color name="stream_ui_background_default">@color/stream_ui_white</color>
    <color name="stream_ui_background_light">@color/stream_ui_white</color>
    <color name="stream_ui_background_alabaster">@color/stream_ui_alabaster</color>
    <color name="stream_ui_background_alabaster_black">@color/stream_ui_alabaster</color>
    <color name="stream_ui_icon_default_tint">@color/stream_ui_black</color>
    <color name="stream_ui_icon_light_tint">@color/stream_ui_grey_dark</color>

    <color name="stream_ui_text_color_light">@color/stream_ui_grey_dark</color>
    <color name="stream_ui_text_color_strong">@color/stream_ui_black</color>

    <color name="stream_ui_divider">@color/stream_ui_black_8</color>

    <color name="stream_ui_section_item_color">@color/stream_ui_gray_light</color>

    <color name="stream_ui_input_border">#2D2E2E</color>

    <color name="stream_ui_send_button">@color/stream_ui_blue</color>
    <color name="stream_ui_send_button_disabled">@color/stream_ui_grey_gainsboro</color>
</resources><|MERGE_RESOLUTION|>--- conflicted
+++ resolved
@@ -28,11 +28,8 @@
     <color name="stream_ui_gray_light">#e8e8e8</color>
     <color name="stream_ui_transparent">#00000000</color>
     <color name="stream_ui_black">#000000</color>
-<<<<<<< HEAD
+    <color name="stream_ui_black_8">#14000000</color>
     <color name="stream_ui_black_10">#1A000000</color>
-=======
-    <color name="stream_ui_black_8">#14000000</color>
->>>>>>> 6906df67
     <color name="stream_ui_black_16">#29000000</color>
     <color name="stream_ui_black_30">#4D000000</color>
     <color name="stream_ui_black_50">#80000000</color>
