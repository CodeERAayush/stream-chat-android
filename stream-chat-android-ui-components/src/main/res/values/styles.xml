<?xml version="1.0" encoding="utf-8"?>
<resources>

    <style name="StreamUiBaseAvatarStyle">
        <item name="streamUiAvatarBorderWidth">0dp</item>
        <item name="streamUiAvatarBorderColor">@color/stream_ui_white</item>
        <item name="streamUiAvatarTextColor">@color/stream_ui_white</item>
        <item name="streamUiAvatarTextStyle">bold</item>
    </style>

    <style name="StreamUiMessageListAvatarStyle" parent="StreamUiBaseAvatarStyle">
        <item name="android:layout_width">@dimen/stream_ui_avatar_size_small</item>
        <item name="android:layout_height">@dimen/stream_ui_avatar_size_small</item>
        <item name="streamUiAvatarTextSize">@dimen/stream_ui_avatar_text_size_small</item>
        <item name="streamUiAvatarOnlineIndicatorEnabled">false</item>
    </style>

    <style name="StreamUiUserAvatarStyle" parent="StreamUiBaseAvatarStyle">
        <item name="android:layout_width">@dimen/stream_ui_avatar_size_medium</item>
        <item name="android:layout_height">@dimen/stream_ui_avatar_size_medium</item>
        <item name="streamUiAvatarTextSize">@dimen/stream_ui_avatar_text_size_medium</item>
        <item name="streamUiAvatarOnlineIndicatorEnabled">false</item>
    </style>

    <style name="StreamUiChannelListAvatarStyle" parent="StreamUiBaseAvatarStyle">
        <item name="android:layout_width">@dimen/stream_ui_avatar_size_medium</item>
        <item name="android:layout_height">@dimen/stream_ui_avatar_size_medium</item>
        <item name="streamUiAvatarTextSize">@dimen/stream_ui_avatar_text_size_medium</item>
        <item name="streamUiAvatarOnlineIndicatorEnabled">true</item>
    </style>

    <style name="StreamUiGroupActionsAvatarStyle" parent="StreamUiBaseAvatarStyle">
        <item name="android:layout_width">@dimen/stream_ui_avatar_size_large</item>
        <item name="android:layout_height">@dimen/stream_ui_avatar_size_large</item>
        <item name="streamUiAvatarTextSize">@dimen/stream_ui_avatar_text_size_large</item>
        <item name="streamUiAvatarOnlineIndicatorEnabled">true</item>
    </style>

    <style name="StreamUiReplyAvatarStyle" parent="StreamUiBaseAvatarStyle">
        <item name="android:layout_width">@dimen/stream_ui_avatar_size_tiny</item>
        <item name="android:layout_height">@dimen/stream_ui_avatar_size_tiny</item>
        <item name="streamUiAvatarTextSize">@dimen/stream_ui_avatar_text_size_tiny</item>
        <item name="streamUiAvatarOnlineIndicatorEnabled">false</item>
    </style>

    <style name="StreamUiSelectedGroupMembersStyle" parent="StreamUiBaseAvatarStyle">
        <item name="android:layout_width">@dimen/stream_ui_avatar_size_large</item>
        <item name="android:layout_height">@dimen/stream_ui_avatar_size_large</item>
        <item name="streamUiAvatarTextSize">@dimen/stream_ui_avatar_text_size_large</item>
        <item name="streamUiAvatarOnlineIndicatorEnabled">true</item>
        <item name="streamUiAvatarOnlineIndicatorPosition">bottom</item>
    </style>

    <style name="StreamUiBottomSheetDialogTheme" parent="ThemeOverlay.MaterialComponents.BottomSheetDialog">
        <item name="bottomSheetStyle">@style/StreamUiBottomSheetStyle</item>
    </style>
  
    <style name="StreamUiChatInfoAvatarStyle" parent="StreamUiBaseAvatarStyle">
        <item name="android:layout_width">@dimen/stream_ui_avatar_size_extra_large</item>
        <item name="android:layout_height">@dimen/stream_ui_avatar_size_extra_large</item>
        <item name="streamUiAvatarTextSize">@dimen/stream_ui_avatar_text_size_extra_large</item>
        <item name="streamUiAvatarOnlineIndicatorEnabled">false</item>
    </style>

    <style name="StreamUiBottomSheetStyle" parent="Widget.MaterialComponents.BottomSheet">
        <item name="shapeAppearanceOverlay">@style/StreamUiBottomSheetShapeAppearanceOverlay</item>
    </style>

    <style name="StreamUiBottomSheetShapeAppearanceOverlay">
        <item name="cornerFamily">rounded</item>
        <item name="cornerSizeTopRight">16dp</item>
        <item name="cornerSizeTopLeft">16dp</item>
        <item name="cornerSizeBottomRight">0dp</item>
        <item name="cornerSizeBottomLeft">0dp</item>
    </style>

    <style name="StreamUiChannelActionsButtonStyle">
        <item name="android:textStyle">bold</item>
        <item name="android:textColor">@color/stream_ui_text_color_strong</item>
        <item name="android:paddingStart">@dimen/stream_ui_spacing_medium</item>
        <item name="android:paddingEnd">@dimen/stream_ui_spacing_medium</item>
        <item name="android:drawablePadding">@dimen/stream_ui_spacing_medium</item>
        <item name="android:layout_width">wrap_content</item>
        <item name="android:layout_height">@dimen/stream_ui_channel_actions_item_height</item>
        <item name="android:textSize">@dimen/stream_ui_text_medium</item>
        <item name="android:gravity">center_vertical</item>
        <item name="android:singleLine">true</item>
    </style>

    <style name="StreamUiChannelsHeaderTitleStyle">
        <item name="android:gravity">center_horizontal</item>
        <item name="android:textSize">@dimen/stream_ui_text_large</item>
        <item name="android:textColor">@color/stream_ui_black</item>
        <item name="android:textStyle">bold</item>
        <item name="android:singleLine">true</item>
    </style>

    <style name="StreamUiAttachmentBottomSheetDialog" parent="@style/ThemeOverlay.MaterialComponents.BottomSheetDialog">
        <item name="android:windowContentOverlay">@null</item>
        <item name="android:windowIsTranslucent">true</item>
        <item name="android:windowBackground">@android:color/transparent</item>
        <item name="android:windowNoTitle">true</item>
        <item name="android:backgroundDimEnabled">false</item>
    </style>

    <style name="StreamUiAttachmentsCardViewStyle" parent="@style/Widget.MaterialComponents.CardView">
        <item name="shapeAppearanceOverlay">@style/StreamUiAttachmentsShapeAppearanceOverlay</item>
    </style>

    <style name="StreamUiAttachmentsShapeAppearanceOverlay">
        <item name="cornerFamily">rounded</item>
        <item name="cornerSizeTopRight">16dp</item>
        <item name="cornerSizeTopLeft">16dp</item>
        <item name="cornerSizeBottomRight">0dp</item>
        <item name="cornerSizeBottomLeft">0dp</item>
    </style>

    <style name="StreamUiAttachmentDialogToggleButton">
        <item name="android:layout_width">@dimen/stream_ui_attachment_dialog_button_size</item>
        <item name="android:layout_height">@dimen/stream_ui_attachment_dialog_button_size</item>
        <item name="android:backgroundTint">@color/stream_ui_attachment_tab_button</item>
        <item name="android:textOff"></item>
        <item name="android:textOn"></item>
    </style>

    <style name="StreamUiUserReactionAvatarStyle" parent="StreamUiBaseAvatarStyle">
        <item name="android:layout_width">@dimen/stream_ui_avatar_size_large</item>
        <item name="android:layout_height">@dimen/stream_ui_avatar_size_large</item>
        <item name="streamUiAvatarTextSize">@dimen/stream_ui_avatar_text_size_large</item>
        <item name="streamUiAvatarOnlineIndicatorEnabled">false</item>
    </style>

    <style name="StreamUiBadgeStyle">
        <item name="android:layout_width">wrap_content</item>
        <item name="android:layout_height">16dp</item>
        <item name="android:background">@drawable/stream_ui_badge_bg</item>
        <item name="android:backgroundTint">@color/stream_ui_light_red</item>
        <item name="android:minWidth">16dp</item>
        <item name="android:minHeight">16dp</item>
        <item name="android:singleLine">true</item>
        <item name="android:paddingLeft">5dp</item>
        <item name="android:paddingRight">5dp</item>
        <item name="android:gravity">center</item>
        <item name="android:textSize">10sp</item>
        <item name="android:textStyle">bold</item>
        <item name="android:textColor">@color/stream_ui_white</item>
    </style>

    <style name="StreamUiTextAppearance" parent="TextAppearance.MaterialComponents.Body2" />

    <style name="StreamUiBaseStyle" parent="Theme.MaterialComponents.DayNight.NoActionBar">
        <item name="colorAccent">@color/stream_ui_blue</item>
        <item name="android:textColor">?android:attr/textColorPrimary</item>>
        <item name="background">?android:attr/colorBackground</item>
    </style>

<<<<<<< HEAD
    <style name="StreamUiMessageOptionItem">
        <item name="android:layout_height">40dp</item>
        <item name="android:layout_width">match_parent</item>
        <item name="android:gravity">start|center_vertical</item>
        <item name="android:paddingStart">16dp</item>
        <item name="android:paddingEnd">16dp</item>
        <item name="android:drawablePadding">16dp</item>
        <item name="android:background">?selectableItemBackground</item>
        <item name="android:textColor">@color/stream_ui_black</item>
=======
    <style name="StreamUIAttachmentGalleryToolbarTitleTextAppearance">
        <item name="android:textSize">16sp</item>
        <item name="lineHeight">19sp</item>
        <item name="android:gravity">center</item>
        <item name="android:textColor">@color/stream_ui_text_color_strong</item>
        <item name="android:textStyle">bold</item>
    </style>

    <style name="StreamUIAttachmentGalleryToolbarSubtitleTextAppearance">
        <item name="android:textSize">12sp</item>
        <item name="android:gravity">center</item>
        <item name="android:textColor">@color/stream_ui_text_color_subtitle</item>
>>>>>>> f15e86fa
    </style>

</resources><|MERGE_RESOLUTION|>--- conflicted
+++ resolved
@@ -54,7 +54,7 @@
     <style name="StreamUiBottomSheetDialogTheme" parent="ThemeOverlay.MaterialComponents.BottomSheetDialog">
         <item name="bottomSheetStyle">@style/StreamUiBottomSheetStyle</item>
     </style>
-  
+
     <style name="StreamUiChatInfoAvatarStyle" parent="StreamUiBaseAvatarStyle">
         <item name="android:layout_width">@dimen/stream_ui_avatar_size_extra_large</item>
         <item name="android:layout_height">@dimen/stream_ui_avatar_size_extra_large</item>
@@ -154,17 +154,6 @@
         <item name="background">?android:attr/colorBackground</item>
     </style>
 
-<<<<<<< HEAD
-    <style name="StreamUiMessageOptionItem">
-        <item name="android:layout_height">40dp</item>
-        <item name="android:layout_width">match_parent</item>
-        <item name="android:gravity">start|center_vertical</item>
-        <item name="android:paddingStart">16dp</item>
-        <item name="android:paddingEnd">16dp</item>
-        <item name="android:drawablePadding">16dp</item>
-        <item name="android:background">?selectableItemBackground</item>
-        <item name="android:textColor">@color/stream_ui_black</item>
-=======
     <style name="StreamUIAttachmentGalleryToolbarTitleTextAppearance">
         <item name="android:textSize">16sp</item>
         <item name="lineHeight">19sp</item>
@@ -177,7 +166,17 @@
         <item name="android:textSize">12sp</item>
         <item name="android:gravity">center</item>
         <item name="android:textColor">@color/stream_ui_text_color_subtitle</item>
->>>>>>> f15e86fa
+    </style>
+
+    <style name="StreamUiMessageOptionItem">
+        <item name="android:layout_height">40dp</item>
+        <item name="android:layout_width">match_parent</item>
+        <item name="android:gravity">start|center_vertical</item>
+        <item name="android:paddingStart">16dp</item>
+        <item name="android:paddingEnd">16dp</item>
+        <item name="android:drawablePadding">16dp</item>
+        <item name="android:background">?selectableItemBackground</item>
+        <item name="android:textColor">@color/stream_ui_black</item>
     </style>
 
 </resources>