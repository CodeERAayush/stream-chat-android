<?xml version="1.0" encoding="utf-8"?>
<resources>

    <style name="StreamUiBaseAvatarStyle">
        <item name="streamUiAvatarBorderWidth">0dp</item>
        <item name="streamUiAvatarBorderColor">@color/stream_ui_white</item>
        <item name="streamUiAvatarTextColor">@color/stream_ui_white</item>
        <item name="streamUiAvatarTextStyle">bold</item>
    </style>

    <style name="StreamUiMessageListAvatarStyle" parent="StreamUiBaseAvatarStyle">
        <item name="android:layout_width">@dimen/stream_ui_avatar_size_small</item>
        <item name="android:layout_height">@dimen/stream_ui_avatar_size_small</item>
        <item name="streamUiAvatarTextSize">@dimen/stream_ui_avatar_text_size_small</item>
        <item name="streamUiAvatarOnlineIndicatorEnabled">false</item>
    </style>

    <style name="StreamUiUserAvatarStyle" parent="StreamUiBaseAvatarStyle">
        <item name="android:layout_width">@dimen/stream_ui_avatar_size_medium</item>
        <item name="android:layout_height">@dimen/stream_ui_avatar_size_medium</item>
        <item name="streamUiAvatarTextSize">@dimen/stream_ui_avatar_text_size_medium</item>
        <item name="streamUiAvatarOnlineIndicatorEnabled">false</item>
    </style>

    <style name="StreamUiChannelListAvatarStyle" parent="StreamUiBaseAvatarStyle">
        <item name="android:layout_width">@dimen/stream_ui_avatar_size_medium</item>
        <item name="android:layout_height">@dimen/stream_ui_avatar_size_medium</item>
        <item name="streamUiAvatarTextSize">@dimen/stream_ui_avatar_text_size_medium</item>
        <item name="streamUiAvatarOnlineIndicatorEnabled">true</item>
    </style>

    <style name="StreamUiGroupActionsAvatarStyle" parent="StreamUiBaseAvatarStyle">
        <item name="android:layout_width">@dimen/stream_ui_avatar_size_large</item>
        <item name="android:layout_height">@dimen/stream_ui_avatar_size_large</item>
        <item name="streamUiAvatarTextSize">@dimen/stream_ui_avatar_text_size_large</item>
        <item name="streamUiAvatarOnlineIndicatorEnabled">true</item>
    </style>

    <style name="StreamUiReplyAvatarStyle" parent="StreamUiBaseAvatarStyle">
        <item name="android:layout_width">@dimen/stream_ui_avatar_size_tiny</item>
        <item name="android:layout_height">@dimen/stream_ui_avatar_size_tiny</item>
        <item name="streamUiAvatarTextSize">@dimen/stream_ui_avatar_text_size_tiny</item>
        <item name="streamUiAvatarOnlineIndicatorEnabled">false</item>
    </style>

    <style name="StreamUiSelectedGroupMembersStyle" parent="StreamUiBaseAvatarStyle">
        <item name="android:layout_width">@dimen/stream_ui_avatar_size_large</item>
        <item name="android:layout_height">@dimen/stream_ui_avatar_size_large</item>
        <item name="streamUiAvatarTextSize">@dimen/stream_ui_avatar_text_size_large</item>
        <item name="streamUiAvatarOnlineIndicatorEnabled">true</item>
        <item name="streamUiAvatarOnlineIndicatorPosition">bottomRight</item>
    </style>

    <style name="StreamUiChatInfoAvatarStyle" parent="StreamUiBaseAvatarStyle">
        <item name="android:layout_width">@dimen/stream_ui_avatar_size_extra_large</item>
        <item name="android:layout_height">@dimen/stream_ui_avatar_size_extra_large</item>
        <item name="streamUiAvatarTextSize">@dimen/stream_ui_avatar_text_size_extra_large</item>
        <item name="streamUiAvatarOnlineIndicatorEnabled">false</item>
    </style>

    <style name="StreamUiGalleryAvatarStyle" parent="StreamUiBaseAvatarStyle">
        <item name="android:layout_width">@dimen/stream_ui_avatar_size_tiny</item>
        <item name="android:layout_height">@dimen/stream_ui_avatar_size_tiny</item>
        <item name="streamUiAvatarTextSize">@dimen/stream_ui_avatar_text_size_tiny</item>
        <item name="streamUiAvatarOnlineIndicatorEnabled">false</item>
        <item name="streamUiAvatarBorderWidth">1dp</item>
    </style>

    <style name="StreamUiBottomSheetDialogTheme" parent="ThemeOverlay.MaterialComponents.BottomSheetDialog">
        <item name="bottomSheetStyle">@style/StreamUiBottomSheetStyle</item>
    </style>

    <style name="StreamUiBottomSheetStyle" parent="Widget.MaterialComponents.BottomSheet">
        <item name="shapeAppearanceOverlay">@style/StreamUiBottomSheetShapeAppearanceOverlay</item>
    </style>

    <style name="StreamUiBottomSheetShapeAppearanceOverlay">
        <item name="cornerFamily">rounded</item>
        <item name="cornerSizeTopRight">16dp</item>
        <item name="cornerSizeTopLeft">16dp</item>
        <item name="cornerSizeBottomRight">0dp</item>
        <item name="cornerSizeBottomLeft">0dp</item>
    </style>

    <style name="StreamUiChannelActionsButtonStyle">
        <item name="android:textStyle">bold</item>
        <item name="android:textColor">@color/stream_ui_text_color_primary</item>
        <item name="android:paddingStart">@dimen/stream_ui_spacing_medium</item>
        <item name="android:paddingEnd">@dimen/stream_ui_spacing_medium</item>
        <item name="android:drawablePadding">@dimen/stream_ui_spacing_medium</item>
        <item name="android:layout_width">wrap_content</item>
        <item name="android:layout_height">@dimen/stream_ui_channel_actions_item_height</item>
        <item name="android:textSize">@dimen/stream_ui_text_medium</item>
        <item name="android:gravity">center_vertical</item>
        <item name="android:singleLine">true</item>
    </style>

    <style name="StreamUiAttachmentBottomSheetDialog" parent="@style/ThemeOverlay.MaterialComponents.BottomSheetDialog">
        <item name="android:windowContentOverlay">@null</item>
        <item name="android:windowIsTranslucent">true</item>
        <item name="android:windowBackground">@color/stream_ui_literal_transparent</item>
        <item name="android:windowNoTitle">true</item>
        <item name="android:backgroundDimEnabled">false</item>
    </style>

    <style name="StreamUiAttachmentsCardViewStyle" parent="@style/Widget.MaterialComponents.CardView">
        <item name="shapeAppearanceOverlay">@style/StreamUiAttachmentsShapeAppearanceOverlay</item>
    </style>

    <style name="StreamUiAttachmentsShapeAppearanceOverlay">
        <item name="cornerFamily">rounded</item>
        <item name="cornerSizeTopRight">16dp</item>
        <item name="cornerSizeTopLeft">16dp</item>
        <item name="cornerSizeBottomRight">0dp</item>
        <item name="cornerSizeBottomLeft">0dp</item>
    </style>

    <style name="StreamUiAttachmentDialogToggleButton">
        <item name="android:layout_width">@dimen/stream_ui_attachment_dialog_button_size</item>
        <item name="android:layout_height">@dimen/stream_ui_attachment_dialog_button_size</item>
        <item name="android:backgroundTint">@color/stream_ui_attachment_tab_button</item>
        <item name="android:textOff"></item>
        <item name="android:textOn"></item>
    </style>

    <style name="StreamUiUserReactionAvatarStyle" parent="StreamUiBaseAvatarStyle">
        <item name="android:layout_width">@dimen/stream_ui_avatar_size_large</item>
        <item name="android:layout_height">@dimen/stream_ui_avatar_size_large</item>
        <item name="streamUiAvatarTextSize">@dimen/stream_ui_avatar_text_size_large</item>
        <item name="streamUiAvatarOnlineIndicatorEnabled">false</item>
    </style>

    <style name="StreamUiBadgeStyle">
        <item name="android:layout_width">wrap_content</item>
        <item name="android:layout_height">16dp</item>
        <item name="android:background">@drawable/stream_ui_badge_bg</item>
        <item name="android:backgroundTint">@color/stream_ui_accent_red</item>
        <item name="android:minWidth">16dp</item>
        <item name="android:minHeight">16dp</item>
        <item name="android:singleLine">true</item>
        <item name="android:paddingLeft">5dp</item>
        <item name="android:paddingRight">5dp</item>
        <item name="android:gravity">center</item>
        <item name="android:textSize">10sp</item>
        <item name="android:textStyle">bold</item>
        <item name="android:textColor">@color/stream_ui_white</item>
    </style>

    <style name="StreamUIAttachmentGalleryToolbarTitleTextAppearance">
        <item name="android:textSize">16sp</item>
        <item name="lineHeight">19sp</item>
        <item name="android:gravity">center</item>
        <item name="android:textColor">@color/stream_ui_text_color_primary</item>
        <item name="android:textStyle">bold</item>
    </style>

    <style name="StreamUIAttachmentGalleryToolbarSubtitleTextAppearance">
        <item name="android:textSize">12sp</item>
        <item name="android:gravity">center</item>
        <item name="android:textColor">@color/stream_ui_text_color_secondary</item>
    </style>

    <style name="StreamUiMessageOptionItem">
        <item name="android:layout_height">40dp</item>
        <item name="android:layout_width">match_parent</item>
        <item name="android:gravity">start|center_vertical</item>
        <item name="android:paddingStart">16dp</item>
        <item name="android:paddingEnd">16dp</item>
        <item name="android:drawablePadding">16dp</item>
        <item name="android:background">?selectableItemBackground</item>
        <item name="android:textAppearance">@style/StreamUiTextAppearance.Body</item>
    </style>

    <!-- Typography -->
    <style name="StreamUiTextAppearance" parent="TextAppearance.AppCompat.Body2" />

    <style name="StreamUiTextAppearance.CaptionBold">
        <item name="fontFamily">@font/roboto_bold</item>
        <item name="android:fontFamily">@font/roboto_bold</item>
        <item name="android:textStyle">normal</item>
        <item name="android:textAllCaps">false</item>
        <item name="android:textSize">10sp</item>
        <item name="android:textColor">@color/stream_ui_text_color_primary</item>
    </style>

    <style name="StreamUiTextAppearance.Footnote">
        <item name="fontFamily">@font/roboto_regular</item>
        <item name="android:fontFamily">@font/roboto_regular</item>
        <item name="android:textStyle">normal</item>
        <item name="android:textAllCaps">false</item>
        <item name="android:textSize">12sp</item>
        <item name="android:textColor">@color/stream_ui_text_color_secondary</item>
    </style>

    <style name="StreamUiTextAppearance.FootnoteBold">
        <item name="fontFamily">@font/roboto_medium</item>
        <item name="android:fontFamily">@font/roboto_medium</item>
        <item name="android:textStyle">normal</item>
        <item name="android:textAllCaps">false</item>
        <item name="android:textSize">12sp</item>
        <item name="android:textColor">@color/stream_ui_text_color_primary</item>
    </style>

    <style name="StreamUiTextAppearance.Caption1Bold">
        <item name="fontFamily">@font/roboto_bold</item>
        <item name="android:fontFamily">@font/roboto_bold</item>
        <item name="android:textStyle">normal</item>
        <item name="android:textAllCaps">false</item>
        <item name="android:textSize">12sp</item>
        <item name="android:textColor">@color/stream_ui_text_color_primary</item>
    </style>

    <style name="StreamUiTextAppearance.Body">
        <item name="fontFamily">@font/roboto_medium</item>
        <item name="android:fontFamily">@font/roboto_medium</item>
        <item name="android:textStyle">normal</item>
        <item name="android:textAllCaps">false</item>
        <item name="android:textSize">14sp</item>
        <item name="android:textColor">@color/stream_ui_text_color_primary</item>
    </style>

    <style name="StreamUiTextAppearance.BodyBold">
        <item name="fontFamily">@font/roboto_bold</item>
        <item name="android:fontFamily">@font/roboto_bold</item>
        <item name="android:textStyle">normal</item>
        <item name="android:textAllCaps">false</item>
        <item name="android:textSize">14sp</item>
        <item name="android:textColor">@color/stream_ui_text_color_primary</item>
    </style>

    <style name="StreamUiTextAppearance.Headline">
        <item name="fontFamily">@font/roboto_medium</item>
        <item name="android:fontFamily">@font/roboto_medium</item>
        <item name="android:textStyle">normal</item>
        <item name="android:textAllCaps">false</item>
        <item name="android:textSize">16sp</item>
        <item name="android:textColor">@color/stream_ui_text_color_primary</item>
    </style>

    <style name="StreamUiTextAppearance.HeadlineBold">
        <item name="fontFamily">@font/roboto_bold</item>
        <item name="android:fontFamily">@font/roboto_bold</item>
        <item name="android:textStyle">normal</item>
        <item name="android:textAllCaps">false</item>
        <item name="android:textSize">16sp</item>
        <item name="android:textColor">@color/stream_ui_text_color_primary</item>
    </style>

    <style name="StreamUiTextAppearance.Title">
        <item name="fontFamily">@font/roboto_bold</item>
        <item name="android:fontFamily">@font/roboto_bold</item>
        <item name="android:textStyle">normal</item>
        <item name="android:textAllCaps">false</item>
        <item name="android:textSize">22sp</item>
        <item name="android:textColor">@color/stream_ui_text_color_primary</item>
    </style>

    <style name="StreamUiAttachmentMediaActivityStyle" parent="Theme.MaterialComponents.DayNight.NoActionBar" />

    <style name="StreamUiAttachmentGalleryActivityStyle" parent="Theme.MaterialComponents.DayNight.NoActionBar" />

    <style name="StreamUiAttachmentActivityStyle" parent="Theme.MaterialComponents.DayNight.NoActionBar" />

    <style name="StreamUiTheme" parent="Theme.MaterialComponents.DayNight.NoActionBar">
        <item name="streamUiValidTheme">true</item>
        <item name="streamUiGlobalAvatarBorderColor">@color/stream_ui_white</item>
        <item name="streamUiGlobalAvatarOnlineIndicatorColor">@color/stream_ui_accent_green</item>
        <item name="streamUiGlobalAvatarTextColor">@color/stream_ui_white</item>
        <item name="streamUiMessageListItemAvatarStyle">@style/StreamUi.MessageList.Item.Avatar</item>
        <item name="streamUiMessageListHeaderAvatarStyle">@style/StreamUi.MessageList.Header.Avatar</item>
        <item name="streamUiChannelListItemAvatarStyle">@style/StreamUi.ChannelList.Item.Avatar</item>
        <item name="streamUiChannelListHeaderAvatarStyle">@style/StreamUi.ChannelListHeader.Avatar</item>
        <item name="streamUiMentionPreviewItemAvatarStyle">@style/StreamUi.MentionPreview.Item.Avatar</item>
        <item name="streamUiChannelActionsDialogAvatarStyle">@style/StreamUi.ChannelActions.Dialog.Avatar</item>
        <item name="streamUiAttachmentGalleryAvatarStyle">@style/StreamUi.AttachmentGallery.Avatar</item>
        <item name="streamUiSuggestionListViewMentionAvatarStyle">@style/StreamUi.SuggestionListView.Mention.Avatar</item>
        <item name="streamUiSearchResultAvatarStyle">@style/StreamUi.SearchResult.Avatar</item>
        <item name="streamUiThreadAvatarStyle">@style/StreamUi.Thread.Avatar</item>
        <item name="streamUiReplyAvatarStyle">@style/StreamUi.Reply.Avatar</item>
<<<<<<< HEAD
        <item name="streamUiMessageInputViewStyle">@style/StreamUi.MessageInputView</item>
=======
        <item name="streamUiMessageOptionsAvatarStyle">@style/StreamUi.MessageOptions.Avatar</item>
>>>>>>> 20f68d90
    </style>

    <style name="StreamUi">
        <!--Common styles properties-->
    </style>

    <style name="StreamUi.BaseAvatar">
        <!--Common styles properties for BaseAvatar-->
        <item name="streamUiAvatarBorderColor">?attr/streamUiGlobalAvatarBorderColor</item>
        <item name="streamUiAvatarTextColor">?attr/streamUiGlobalAvatarTextColor</item>
        <item name="streamUiAvatarOnlineIndicatorEnabled">true</item>
        <item name="streamUiAvatarOnlineIndicatorPosition">topRight</item>
        <item name="streamUiAvatarBorderWidth">0dp</item>
        <item name="streamUiAvatarOnlineIndicatorColor">?attr/streamUiGlobalAvatarOnlineIndicatorColor</item>
        <item name="streamUiAvatarOnlineIndicatorBorderColor">@color/stream_ui_white</item>
    </style>

    <style name="StreamUi.MessageList.Item.Avatar" parent="StreamUi.BaseAvatar">
        <!--Style properties for Avatar inside of MessageList Item-->
        <item name="android:layout_width">@dimen/stream_ui_avatar_size_small</item>
        <item name="android:layout_height">@dimen/stream_ui_avatar_size_small</item>
        <item name="android:layout_marginTop">8dp</item>
        <item name="android:layout_marginEnd">8dp</item>
        <item name="android:layout_marginBottom">8dp</item>
        <item name="streamUiAvatarTextSize">@dimen/stream_ui_avatar_initials</item>
    </style>

    <style name="StreamUi.MessageList.Header.Avatar" parent="StreamUi.BaseAvatar">
        <item name="android:layout_width">@dimen/stream_ui_avatar_size_medium</item>
        <item name="android:layout_height">@dimen/stream_ui_avatar_size_medium</item>
        <item name="streamUiAvatarTextSize">@dimen/stream_ui_avatar_text_size_medium</item>
        <item name="streamUiAvatarOnlineIndicatorEnabled">true</item>
    </style>

    <style name="StreamUi.ChannelListHeader" parent="StreamUi">
        <item name="streamUiOnlineTitleTextSize">@dimen/stream_ui_text_large</item>
        <item name="streamUiOnlineTitleTextColor">@color/stream_ui_text_color_primary</item>
        <item name="streamUiOnlineTitleTextStyle">bold</item>
        <item name="streamUiOfflineTitleTextSize">@dimen/stream_ui_text_large</item>
        <item name="streamUiOfflineTitleTextColor">@color/stream_ui_text_color_primary</item>
        <item name="streamUiOfflineTitleTextStyle">bold</item>
        <item name="streamUiShowOfflineProgressBar">true</item>
        <item name="streamUiOfflineProgressBarTint">@color/stream_ui_accent_blue</item>
        <item name="streamUiShowActionButton">true</item>
        <item name="streamUiActionButtonIcon">@drawable/stream_ui_ic_pen</item>
        <item name="streamUiActionBackgroundTint">@color/stream_ui_icon_button_background_selector</item>
    </style>

    <style name="StreamUi.ChannelList.Item.Avatar" parent="StreamUi.BaseAvatar">
        <!--Style properties for Avatar inside of MessageList Item-->
        <item name="android:layout_width">@dimen/stream_ui_avatar_size_medium</item>
        <item name="android:layout_height">@dimen/stream_ui_avatar_size_medium</item>
        <item name="streamUiAvatarTextSize">@dimen/stream_ui_avatar_text_size_medium</item>
        <item name="streamUiAvatarOnlineIndicatorEnabled">true</item>
        <item name="android:layout_marginStart">8dp</item>
        <item name="android:layout_marginTop">12dp</item>
        <item name="android:layout_marginBottom">12dp</item>
    </style>

    <style name="StreamUi.ChannelListView" parent="StreamUi">
        <item name="streamUiChannelsItemSeparatorDrawable">@drawable/stream_ui_divider</item>

        <!--Background layout-->
        <item name="streamUiChannelOptionsIcon">@drawable/stream_ui_ic_more</item>
        <item name="streamUiChannelDeleteIcon">@drawable/stream_ui_ic_delete</item>
        <item name="streamUiChannelOptionsEnabled">false</item>
        <item name="streamUiChannelDeleteEnabled">true</item>
        <item name="streamUiSwipeEnabled">true</item>
        <item name="streamUiBackgroundLayoutColor">@color/stream_ui_white_smoke</item>

        <!--Foreground layout-->
        <item name="streamUiChannelTitleTextSize">@dimen/stream_ui_channel_item_title</item>
        <item name="streamUiChannelTitleTextColor">@color/stream_ui_text_color_primary</item>
        <item name="streamUiChannelTitleTextStyle">bold</item>

        <item name="streamUiLastMessageTextSize">@dimen/stream_ui_channel_item_message</item>
        <item name="streamUiLastMessageTextColor">@color/stream_ui_text_color_secondary</item>
        <item name="streamUiLastMessageTextStyle">normal</item>

        <item name="streamUiLastMessageDateTextSize">@dimen/stream_ui_channel_item_message_date</item>
        <item name="streamUiLastMessageDateTextColor">@color/stream_ui_text_color_secondary</item>
        <item name="streamUiLastMessageDateTextStyle">normal</item>

        <item name="streamUiIndicatorSentIcon">@drawable/stream_ui_ic_check_single</item>
        <item name="streamUiIndicatorReadIcon">@drawable/stream_ui_ic_check_double</item>
        <item name="streamUiIndicatorPendingSyncIcon">@drawable/stream_ui_ic_clock</item>
        <item name="streamUiForegroundLayoutColor">@color/stream_ui_white_snow</item>

        <item name="streamUiUnreadMessageCounterTextSize">@dimen/stream_ui_text_small</item>
        <item name="streamUiUnreadMessageCounterTextColor">@color/stream_ui_literal_white</item>
        <item name="streamUiUnreadMessageCounterTextStyle">normal</item>

        <item name="streamUiUnreadMessageCounterBackgroundColor">@color/stream_ui_accent_red</item>

        <item name="streamUiMutedChannelIcon">@drawable/stream_ui_ic_mute_black</item>

        <item name="streamUiLoadingView">@layout/stream_ui_channel_list_loading_view</item>
        <item name="streamUiLoadingMoreView">@layout/stream_ui_channel_list_loading_more_view</item>
        <item name="streamUiEmptyStateView">@layout/stream_ui_channel_list_empty_state_view</item>
    </style>

    <style name="StreamUi.MentionList" parent="StreamUi">
        <item name="streamUiBackground">@color/stream_ui_white_snow</item>
        <item name="streamUiEmptyStateDrawable">@drawable/stream_ui_ic_mentions_empty</item>
        <item name="streamUiSenderNameTextColor">@color/stream_ui_text_color_primary</item>
        <item name="streamUiSenderNameTextSize">@dimen/stream_ui_text_medium</item>
        <item name="streamUiSenderNameTextStyle">normal</item>
        <item name="streamUiMessageTextColor">@color/stream_ui_text_color_secondary</item>
        <item name="streamUiMessageTextSize">@dimen/stream_ui_text_medium</item>
        <item name="streamUiMessageTextStyle">normal</item>
        <item name="streamUiMessageTimeTextColor">@color/stream_ui_text_color_secondary</item>
        <item name="streamUiMessageTimeTextSize">@dimen/stream_ui_text_medium</item>
        <item name="streamUiMessageTimeTextStyle">normal</item>
    </style>

    <style name="StreamUi.MentionPreview.Item.Avatar" parent="StreamUi.BaseAvatar">
        <item name="android:layout_width">@dimen/stream_ui_avatar_size_medium</item>
        <item name="android:layout_height">@dimen/stream_ui_avatar_size_medium</item>
        <item name="streamUiAvatarTextSize">@dimen/stream_ui_avatar_text_size_medium</item>
        <item name="streamUiAvatarOnlineIndicatorEnabled">true</item>
    </style>

    <style name="StreamUi.ChannelListHeader.Avatar" parent="StreamUi.BaseAvatar">
        <!--Style properties for Avatar inside of ChanneListHeaderView Item-->
        <item name="android:layout_width">@dimen/stream_ui_avatar_size_medium</item>
        <item name="android:layout_height">@dimen/stream_ui_avatar_size_medium</item>
        <item name="streamUiAvatarTextSize">@dimen/stream_ui_avatar_text_size_medium</item>
        <item name="streamUiAvatarOnlineIndicatorEnabled">false</item>
    </style>

    <style name="StreamUi.ChannelActions.Dialog.Avatar" parent="StreamUi.BaseAvatar">
        <!--Style properties for Avatar inside of GroupActions Item-->
        <item name="android:layout_width">@dimen/stream_ui_avatar_size_large</item>
        <item name="android:layout_height">@dimen/stream_ui_avatar_size_large</item>
        <item name="streamUiAvatarTextSize">@dimen/stream_ui_avatar_text_size_large</item>
        <item name="streamUiAvatarOnlineIndicatorEnabled">true</item>
    </style>

    <style name="StreamUi.AttachmentGallery.Avatar" parent="StreamUi.BaseAvatar">
        <item name="android:layout_width">@dimen/stream_ui_avatar_size_tiny</item>
        <item name="android:layout_height">@dimen/stream_ui_avatar_size_tiny</item>
        <item name="streamUiAvatarTextSize">@dimen/stream_ui_avatar_text_size_tiny</item>
        <item name="streamUiAvatarOnlineIndicatorEnabled">false</item>
        <item name="streamUiAvatarBorderWidth">1dp</item>
    </style>

    <style name="StreamUi.SuggestionListView.Mention.Avatar" parent="StreamUi.BaseAvatar">
        <item name="android:layout_width">@dimen/stream_ui_avatar_size_medium</item>
        <item name="android:layout_height">@dimen/stream_ui_avatar_size_medium</item>
        <item name="streamUiAvatarTextSize">@dimen/stream_ui_avatar_text_size_medium</item>
        <item name="streamUiAvatarOnlineIndicatorEnabled">true</item>
    </style>

    <style name="StreamUi.SearchResult.Avatar" parent="StreamUi.BaseAvatar">
        <item name="android:layout_width">@dimen/stream_ui_avatar_size_medium</item>
        <item name="android:layout_height">@dimen/stream_ui_avatar_size_medium</item>
        <item name="streamUiAvatarTextSize">@dimen/stream_ui_avatar_text_size_medium</item>
        <item name="streamUiAvatarOnlineIndicatorEnabled">true</item>
    </style>

    <style name="StreamUi.MessageOptions.Avatar" parent="StreamUi.BaseAvatar">
        <item name="android:layout_width">@dimen/stream_ui_avatar_size_large</item>
        <item name="android:layout_height">@dimen/stream_ui_avatar_size_large</item>
        <item name="streamUiAvatarTextSize">@dimen/stream_ui_avatar_text_size_large</item>
        <item name="streamUiAvatarOnlineIndicatorEnabled">false</item>
    </style>

    <style name="StreamUi.Reply.Avatar" parent="StreamUi.BaseAvatar">
        <item name="android:layout_width">@dimen/stream_ui_avatar_size_tiny</item>
        <item name="android:layout_height">@dimen/stream_ui_avatar_size_tiny</item>
        <item name="streamUiAvatarTextSize">@dimen/stream_ui_avatar_text_size_tiny</item>
        <item name="streamUiAvatarOnlineIndicatorEnabled">false</item>
    </style>

    <style name="StreamUi.Thread.Avatar" parent="StreamUi.BaseAvatar">
        <item name="android:layout_width">@dimen/stream_ui_avatar_size_extra_tiny</item>
        <item name="android:layout_height">@dimen/stream_ui_avatar_size_extra_tiny</item>
        <item name="streamUiAvatarTextSize">@dimen/stream_ui_avatar_text_size_tiny</item>
        <item name="streamUiAvatarOnlineIndicatorEnabled">false</item>
    </style>

    <style name="StreamUi.ChannelList.ActionsDialog" parent="StreamUi">
        <!-- Channel actions dialog title with member names -->
        <item name="streamUiChannelActionsMemberNamesTextSize">@dimen/stream_ui_text_large</item>
        <item name="streamUiChannelActionsMemberNamesTextColor">@color/stream_ui_text_color_primary</item>
        <item name="streamUiChannelActionsMemberNamesTextStyle">bold</item>

        <!-- Channel actions dialog subtitle with member info -->
        <item name="streamUiChannelActionsMemberInfoTextSize">@dimen/stream_ui_text_small</item>
        <item name="streamUiChannelActionsMemberInfoTextColor">@color/stream_ui_text_color_secondary</item>
        <item name="streamUiChannelActionsMemberInfoTextStyle">normal</item>

        <!-- Channel action item text style -->
        <item name="streamUiChannelActionsItemTextSize">@dimen/stream_ui_text_medium</item>
        <item name="streamUiChannelActionsItemTextColor">@color/stream_ui_text_color_primary</item>
        <item name="streamUiChannelActionsItemTextStyle">bold</item>

        <item name="streamUiChannelActionsViewInfoIcon">@drawable/stream_ui_ic_single_user</item>
        <item name="streamUiChannelActionsViewInfoEnabled">false</item>
        <item name="streamUiChannelActionsLeaveGroupIcon">@drawable/stream_ui_ic_leave_group</item>
        <item name="streamUiChannelActionsLeaveGroupEnabled">true</item>
        <item name="streamUiChannelActionsDeleteConversationIcon">@drawable/stream_ui_ic_delete</item>
        <item name="streamUiChannelActionsDeleteConversationEnabled">true</item>
        <item name="streamUiChannelActionsCancelIcon">@drawable/stream_ui_ic_clear</item>
        <item name="streamUiChannelActionsCancelEnabled">true</item>
    </style>

    <style name="StreamUi.MessageListHeader" parent="StreamUi">
        <!-- Title text style -->
        <item name="streamUiMessageListHeaderTitleTextSize">@dimen/stream_ui_text_large</item>
        <item name="streamUiMessageListHeaderTitleTextColor">@color/stream_ui_text_color_primary</item>
        <item name="streamUiMessageListHeaderTitleTextStyle">bold</item>

        <!-- Offline text style -->
        <item name="streamUiMessageListHeaderOfflineLabelTextSize">@dimen/stream_ui_text_small</item>
        <item name="streamUiMessageListHeaderOfflineLabelTextColor">@color/stream_ui_text_color_secondary</item>
        <item name="streamUiMessageListHeaderOfflineLabelTextStyle">normal</item>

        <!-- Searching for network text style -->
        <item name="streamUiMessageListHeaderSearchingForNetworkLabelTextSize">@dimen/stream_ui_text_small</item>
        <item name="streamUiMessageListHeaderSearchingForNetworkLabelColor">@color/stream_ui_text_color_secondary</item>
        <item name="streamUiMessageListHeaderSearchingForNetworkLabelTextStyle">normal</item>

        <!-- Online text style -->
        <item name="streamUiMessageListHeaderDefaultLabelTextSize">@dimen/stream_ui_text_small</item>
        <item name="streamUiMessageListHeaderDefaultLabelTextColor">@color/stream_ui_text_color_secondary</item>
        <item name="streamUiMessageListHeaderDefaultLabelTextStyle">normal</item>

        <item name="streamUiMessageListHeaderShowUserAvatar">true</item>
        <item name="streamUiMessageListHeaderBackButtonIcon">@drawable/stream_ui_arrow_left</item>
        <item name="streamUiMessageListHeaderShowBackButton">true</item>
        <item name="streamUiMessageListHeaderShowBackButtonBadge">false</item>
        <item name="streamUiMessageListHeaderBackButtonBadgeBackgroundColor">@color/stream_ui_accent_red</item>
        <item name="streamUiMessageListHeaderShowSearchingForNetworkProgressBar">true</item>
        <item name="streamUiMessageListHeaderSearchingForNetworkProgressBarTint">@color/stream_ui_accent_blue</item>
    </style>

    <style name="StreamUi.SearchInputView" parent="StreamUi">
        <item name="streamUiSearchInputViewHintText">@string/stream_ui_search_input_hint</item>
        <item name="streamUiSearchInputViewSearchIcon">@drawable/stream_ui_ic_search</item>
        <item name="streamUiSearchInputViewClearInputIcon">@drawable/stream_ui_ic_clear</item>
        <item name="streamUiSearchInputViewBackground">@drawable/stream_ui_shape_search_view_background</item>
        <item name="streamUiSearchInputViewTextColor">@color/stream_ui_text_color_primary</item>
        <item name="streamUiSearchInputViewHintColor">@color/stream_ui_text_color_primary</item>
        <item name="streamUiSearchInputViewTextSize">@dimen/stream_ui_text_medium</item>
    </style>

    <style name="StreamUi.SearchResultListView" parent="StreamUi">
        <item name="streamUiSearchResultListSearchInfoBarBackground">@drawable/stream_ui_bg_gradient</item>
        <item name="streamUiSearchResultListSearchInfoBarTextSize">@dimen/stream_ui_text_small</item>
        <item name="streamUiSearchResultListSearchInfoBarTextColor">@color/stream_ui_text_color_primary</item>
        <item name="streamUiSearchResultListSearchInfoBarTextStyle">normal</item>

        <item name="streamUiSearchResultListEmptyStateIcon">@drawable/stream_ui_ic_search_empty</item>
        <item name="streamUiSearchResultListEmptyStateTextSize">@dimen/stream_ui_text_medium</item>
        <item name="streamUiSearchResultListEmptyStateTextColor">@color/stream_ui_text_color_secondary</item>
        <item name="streamUiSearchResultListEmptyStateTextStyle">normal</item>

        <item name="streamUiSearchResultListProgressBarIcon">@drawable/stream_ui_rotating_indeterminate_progress_gradient</item>

        <item name="streamUiSearchResultListSenderNameTextColor">@color/stream_ui_text_color_primary</item>
        <item name="streamUiSearchResultListSenderNameTextSize">@dimen/stream_ui_channel_item_title</item>
        <item name="streamUiSearchResultListSenderNameTextStyle">normal</item>

        <item name="streamUiSearchResultListMessageTextColor">@color/stream_ui_text_color_secondary</item>
        <item name="streamUiSearchResultListMessageTextSize">@dimen/stream_ui_channel_item_message</item>
        <item name="streamUiSearchResultListMessageTextStyle">normal</item>

        <item name="streamUiSearchResultListMessageTimeTextColor">@color/stream_ui_text_color_secondary</item>
        <item name="streamUiSearchResultListMessageTimeTextSize">@dimen/stream_ui_channel_item_message</item>
        <item name="streamUiSearchResultListMessageTimeTextStyle">normal</item>
    </style>

    <style name="StreamUi.AttachmentGallery" parent="Theme.MaterialComponents.DayNight.NoActionBar">
        <item name="streamUiAttachmentGalleryCloseButtonStyle">@style/StreamUi.AttachmentGallery.CloseButton</item>
        <item name="streamUiAttachmentGalleryTitleStyle">@style/StreamUi.AttachmentGallery.Title</item>
        <item name="streamUiAttachmentGalleryDateStyle">@style/StreamUi.AttachmentGallery.Date</item>
        <item name="streamUiAttachmentGalleryActionsMenuStyle">@style/StreamUi.AttachmentGallery.ActionsMenu</item>
        <item name="streamUiAttachmentGalleryBottomBarImageCountStyle">@style/StreamUi.AttachmentGallery.BottomBar.ImageCount</item>
        <item name="streamUiAttachmentGalleryBottomBarLeftIconStyle">@style/StreamUi.AttachmentGallery.BottomBar.LeftIcon</item>
        <item name="streamUiAttachmentGalleryBottomBarRightIconStyle">@style/StreamUi.AttachmentGallery.BottomBar.RightIcon</item>
    </style>

    <style name="StreamUi.AttachmentActivity" parent="StreamUi">
        <item name="streamUiProgressBarStyle">@style/StreamUi.AttachmentActivity.ProgressBar</item>
        <item name="streamUiImageStyle">@style/StreamUi.AttachmentActivity.Image</item>
        <item name="streamUiWebViewStyle">@style/StreamUi.AttachmentActivity.WebView</item>
    </style>

    <style name="StreamUi.AttachmentActivity.ProgressBar" parent="StreamUi">
        <item name="android:layout_width">wrap_content</item>
        <item name="android:layout_height">wrap_content</item>
    </style>

    <style name="StreamUi.AttachmentActivity.Image" parent="StreamUi">
        <item name="android:layout_width">match_parent</item>
        <item name="android:layout_height">match_parent</item>
    </style>

    <style name="StreamUi.AttachmentActivity.WebView" parent="StreamUi">
        <item name="android:layout_width">match_parent</item>
        <item name="android:layout_height">match_parent</item>
    </style>

    <style name="StreamUi.AttachmentGallery.CloseButton" parent="StreamUi">
        <item name="android:src">@drawable/stream_ui_ic_close</item>
        <item name="android:layout_width">wrap_content</item>
        <item name="android:layout_height">wrap_content</item>
        <item name="android:layout_marginStart">@dimen/stream_ui_spacing_small</item>
    </style>

    <style name="StreamUi.AttachmentGallery.Title" parent="StreamUi">
        <item name="android:textAppearance">@style/StreamUiTextAppearance.HeadlineBold</item>
    </style>

    <style name="StreamUi.AttachmentGallery.Date" parent="StreamUi">
        <item name="android:textAppearance">@style/StreamUiTextAppearance.Footnote</item>
    </style>

    <style name="StreamUi.AttachmentGallery.ActionsMenu" parent="StreamUi">
        <item name="android:layout_marginEnd">@dimen/stream_ui_spacing_small</item>
        <item name="android:src">@drawable/stream_ui_ic_three_dots_menu</item>
    </style>

    <style name="StreamUi.AttachmentGallery.BottomBar.ImageCount" parent="StreamUi">
        <item name="android:textAppearance">@style/StreamUiTextAppearance.HeadlineBold</item>
    </style>

    <style name="StreamUi.AttachmentGallery.BottomBar.LeftIcon" parent="StreamUi">
        <item name="android:layout_marginStart">@dimen/stream_ui_spacing_small</item>
        <item name="android:src">@drawable/stream_ui_ic_share</item>
    </style>

    <style name="StreamUi.AttachmentGallery.BottomBar.RightIcon" parent="StreamUi">
        <item name="android:layout_marginEnd">@dimen/stream_ui_spacing_small</item>
        <item name="android:src">@drawable/stream_ui_ic_grid_menu</item>
    </style>

    <style name="StreamUi.MediaActivity" parent="Theme.MaterialComponents.DayNight.NoActionBar">
        <item name="streamUiMediaActivityIconStyle">@style/StreamUi.MediaActivity.Icon</item>
    </style>

    <style name="StreamUi.MediaActivity.Icon" parent="StreamUi">
        <item name="android:layout_width">150dp</item>
        <item name="android:layout_height">150dp</item>
        <item name="android:src">@drawable/stream_ui_ic_audio</item>
    </style>

    <style name="StreamUi.SuggestionListView"  parent="StreamUi">
        <!-- Background -->
        <item name="streamUiSuggestionBackgroundColor">@color/stream_ui_white</item>

        <!-- Command title text style -->
        <item name="streamUiCommandsTitleTextSize">@dimen/stream_ui_text_medium</item>
        <item name="streamUiCommandsTitleTextColor">@color/stream_ui_text_color_secondary</item>
        <item name="streamUiCommandsTitleStyle">normal</item>

        <!-- Command name text style -->
        <item name="streamUiCommandsNameTextSize">@dimen/stream_ui_text_medium</item>
        <item name="streamUiCommandsNameTextColor">@color/stream_ui_text_color_primary</item>
        <item name="streamUiCommandsNameStyle">normal</item>

        <!-- Command description text style -->
        <item name="streamUiCommandsDescriptionTextSize">@dimen/stream_ui_text_medium</item>
        <item name="streamUiCommandsDescriptionTextColor">@color/stream_ui_text_color_primary</item>
        <item name="streamUiCommandsDescriptionStyle">normal</item>

        <!-- Mention username text style -->
        <item name="streamUiMentionsUserNameTextSize">@dimen/stream_ui_text_medium</item>
        <item name="streamUiMentionsUserNameTextColor">@color/stream_ui_text_color_primary</item>
        <item name="streamUiMentionsUserNameStyle">normal</item>

        <!-- Mention name text style -->
        <item name="streamUiMentionsNameTextSize">@dimen/stream_ui_text_medium</item>
        <item name="streamUiMentionsNameTextColor">@color/stream_ui_text_color_secondary</item>
        <item name="streamUiMentionsNameStyle">normal</item>

        <!-- Icons -->
        <item name="streamUiMentionsIcon">@drawable/stream_ui_ic_mention</item>
        <item name="streamUiCommandIcon">@drawable/stream_ui_ic_command_circle</item>
        <item name="streamUiLightningButtonIcon">@drawable/stream_ui_ic_command_blue</item>
    </style>

<<<<<<< HEAD
    <style name="StreamUi.MessageInputView" parent="StreamUi">
        <item name="streamUiAttachButtonEnabled">true</item>
        <item name="streamUiAttachButtonIcon">@drawable/stream_ui_ic_attach</item>
        <item name="streamUiLightningButtonEnabled">true</item>
        <item name="streamUiLightningButtonIcon">@drawable/stream_ui_ic_command</item>
        <item name="streamUiMessageInputTextSize">@dimen/stream_ui_text_size_input</item>
        <item name="streamUiMessageInputTextColor">@color/stream_ui_text_color_primary</item>
        <item name="streamUiMessageInputHintTextColor">@color/stream_ui_text_color_hint</item>
        <item name="streamUiMessageInputScrollbarEnabled">false</item>
        <item name="streamUiMessageInputScrollbarFadingEnabled">false</item>
        <item name="streamUiSendButtonEnabled">true</item>
        <item name="streamUiSendButtonEnabledIcon">@drawable/stream_ui_ic_filled_up_arrow</item>
        <item name="streamUiSendButtonDisabledIcon">@drawable/stream_ui_ic_filled_right_arrow</item>
        <item name="streamUiShowSendAlsoToChannelCheckbox">true</item>
        <item name="streamUiSendAlsoToChannelCheckboxGroupChatText">@string/stream_ui_message_input_send_to_channel</item>
        <item name="streamUiSendAlsoToChannelCheckboxDirectChatText">@string/stream_ui_message_input_send_as_direct_message</item>
        <item name="streamUiSendAlsoToChannelCheckboxTextSize">@dimen/stream_ui_text_small</item>
        <item name="streamUiSendAlsoToChannelCheckboxTextColor">@color/stream_ui_text_color_secondary</item>
        <item name="streamUiSendAlsoToChannelCheckboxTextStyle">normal</item>
        <item name="streamUiMentionsEnabled">true</item>
        <item name="streamUiMessageInputTextStyle">normal</item>
        <item name="streamUiMessageInputHintText">@string/stream_ui_message_input_hint</item>
        <item name="streamUiCommandsEnabled">true</item>
        <item name="streamUiMessageInputEditTextBackgroundDrawable">@drawable/stream_ui_shape_edit_text_round</item>
        <item name="streamUiMessageInputDividerBackgroundDrawable">@drawable/stream_ui_divider</item>
        <item name="streamUiPictureAttachmentIcon">@drawable/stream_ui_attachment_permission_media</item>
        <item name="streamUiFileAttachmentIcon">@drawable/stream_ui_attachment_permission_file</item>
        <item name="streamUiCameraAttachmentIcon">@drawable/stream_ui_attachment_permission_camera</item>
        <item name="streamUiAllowAccessToCameraIcon">@drawable/stream_ui_attachment_permission_camera</item>
        <item name="streamUiAllowAccessToFilesIcon">@drawable/stream_ui_attachment_permission_file</item>
        <item name="streamUiAllowAccessToGalleryIcon">@drawable/stream_ui_attachment_permission_media</item>
        <item name="streamUiAllowAccessToGalleryText">@string/stream_ui_message_input_gallery_access</item>
        <item name="streamUiAllowAccessToFilesText">@string/stream_ui_message_input_files_access</item>
        <item name="streamUiAllowAccessToCameraText">@string/stream_ui_message_input_camera_access</item>
        <item name="streamUiGrantPermissionsTextSize">@dimen/stream_ui_spacing_medium</item>
        <item name="streamUiGrantPermissionsTextColor">@color/stream_ui_accent_blue</item>
        <item name="streamUiGrantPermissionsTextStyle">bold</item>
        <item name="streamUiAttachmentsRecentFilesTextSize">@dimen/stream_ui_spacing_medium</item>
        <item name="streamUiAttachmentsRecentFilesTextColor">@color/stream_ui_black</item>
        <item name="streamUiAttachmentsRecentFilesTextStyle">bold</item>
        <item name="streamUiAttachmentsRecentFilesText">@string/stream_ui_message_input_recent_files</item>
        <item name="streamUiAttachmentsFileManagerIcon">@drawable/stream_ui_ic_file_manager</item>
        <item name="streamUiAttachmentVideoLogoIcon">@drawable/stream_ui_ic_video</item>
        <item name="streamUiAttachmentVideoLengthVisible">true</item>
        <item name="streamUiAttachmentVideoIconVisible">true</item>
        <item name="streamUiCommandInputCancelIcon">@drawable/stream_ui_ic_clear</item>
        <item name="streamUiCommandInputBadgeBackgroundDrawable">@drawable/stream_ui_shape_command_background</item>
        <item name="streamUiCommandInputBadgeIcon">@drawable/stream_ui_ic_command_white</item>
        <item name="streamUiCommandInputBadgeTextSize">@dimen/stream_ui_text_small</item>
        <item name="streamUiCommandInputBadgeTextColor">@color/stream_ui_literal_white</item>
        <item name="streamUiCommandInputBadgeStyle">bold</item>
        <item name="streamUiAttachmentsFileNameTextSize">@dimen/stream_ui_text_medium</item>
        <item name="streamUiAttachmentsFileNameTextColor">@color/stream_ui_black</item>
        <item name="streamUiAttachmentsFileNameTextStyle">bold</item>
        <item name="streamUiAttachmentsFileSizeTextSize">@dimen/stream_ui_text_small</item>
        <item name="streamUiAttachmentsFileSizeTextColor">@color/stream_ui_text_color_secondary</item>
        <item name="streamUiAttachmentsFileSizeTextStyle">bold</item>
        <item name="streamUiFileCheckBoxSelectorTextColor">@color/stream_ui_white_snow</item>
        <item name="streamUiFileCheckBoxSelectorDrawable">@drawable/stream_ui_ic_file_manager</item>
        <item name="streamUiAttachmentsFilesEmptyStateTextSize">@dimen/stream_ui_text_large</item>
        <item name="streamUiAttachmentsFilesEmptyStateTextColor">@color/stream_ui_text_color_primary</item>
        <item name="streamUiAttachmentsFilesEmptyStateStyle">normal</item>
        <item name="streamUiAttachmentsMediaEmptyStateTextSize">@dimen/stream_ui_text_large</item>
        <item name="streamUiAttachmentsMediaEmptyStateTextColor">@color/stream_ui_text_color_primary</item>
        <item name="streamUiAttachmentsMediaEmptyStateStyle">normal</item>
        <item name="streamUiAttachmentsFilesEmptyStateText">@string/stream_ui_message_input_no_files</item>
        <item name="streamUiAttachmentsMediaEmptyStateText">@string/stream_ui_message_input_no_files</item>
        <item name="streamUiMessageInputCloseButtonIconDrawable">@drawable/stream_ui_ic_clear</item>
=======
    <style name="StreamUi.TypingIndicatorView" parent="StreamUi">
        <item name="streamUiTypingIndicatorAnimationView">@layout/stream_ui_typing_indicator_animation_view</item>

        <item name="streamUiTypingIndicatorUsersTextSize">@dimen/stream_ui_text_small</item>
        <item name="streamUiTypingIndicatorUsersTextColor">@color/stream_ui_text_color_secondary</item>
        <item name="streamUiTypingIndicatorUsersTextStyle">normal</item>
>>>>>>> 20f68d90
    </style>
</resources><|MERGE_RESOLUTION|>--- conflicted
+++ resolved
@@ -277,11 +277,8 @@
         <item name="streamUiSearchResultAvatarStyle">@style/StreamUi.SearchResult.Avatar</item>
         <item name="streamUiThreadAvatarStyle">@style/StreamUi.Thread.Avatar</item>
         <item name="streamUiReplyAvatarStyle">@style/StreamUi.Reply.Avatar</item>
-<<<<<<< HEAD
+        <item name="streamUiMessageOptionsAvatarStyle">@style/StreamUi.MessageOptions.Avatar</item>
         <item name="streamUiMessageInputViewStyle">@style/StreamUi.MessageInputView</item>
-=======
-        <item name="streamUiMessageOptionsAvatarStyle">@style/StreamUi.MessageOptions.Avatar</item>
->>>>>>> 20f68d90
     </style>
 
     <style name="StreamUi">
@@ -665,7 +662,13 @@
         <item name="streamUiLightningButtonIcon">@drawable/stream_ui_ic_command_blue</item>
     </style>
 
-<<<<<<< HEAD
+    <style name="StreamUi.TypingIndicatorView" parent="StreamUi">
+        <item name="streamUiTypingIndicatorAnimationView">@layout/stream_ui_typing_indicator_animation_view</item>
+        <item name="streamUiTypingIndicatorUsersTextSize">@dimen/stream_ui_text_small</item>
+        <item name="streamUiTypingIndicatorUsersTextColor">@color/stream_ui_text_color_secondary</item>
+        <item name="streamUiTypingIndicatorUsersTextStyle">normal</item>
+    </style>
+
     <style name="StreamUi.MessageInputView" parent="StreamUi">
         <item name="streamUiAttachButtonEnabled">true</item>
         <item name="streamUiAttachButtonIcon">@drawable/stream_ui_ic_attach</item>
@@ -734,13 +737,5 @@
         <item name="streamUiAttachmentsFilesEmptyStateText">@string/stream_ui_message_input_no_files</item>
         <item name="streamUiAttachmentsMediaEmptyStateText">@string/stream_ui_message_input_no_files</item>
         <item name="streamUiMessageInputCloseButtonIconDrawable">@drawable/stream_ui_ic_clear</item>
-=======
-    <style name="StreamUi.TypingIndicatorView" parent="StreamUi">
-        <item name="streamUiTypingIndicatorAnimationView">@layout/stream_ui_typing_indicator_animation_view</item>
-
-        <item name="streamUiTypingIndicatorUsersTextSize">@dimen/stream_ui_text_small</item>
-        <item name="streamUiTypingIndicatorUsersTextColor">@color/stream_ui_text_color_secondary</item>
-        <item name="streamUiTypingIndicatorUsersTextStyle">normal</item>
->>>>>>> 20f68d90
     </style>
 </resources>