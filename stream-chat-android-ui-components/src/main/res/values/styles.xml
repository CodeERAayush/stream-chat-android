--- conflicted
+++ resolved
@@ -261,13 +261,10 @@
 
     <style name="StreamUiTheme" parent="Theme.MaterialComponents.DayNight">
         <item name="streamUiValidTheme">true</item>
-<<<<<<< HEAD
         <item name="streamUiMessageListStyle">@style/StreamUi.MessageList</item>
-=======
         <item name="streamUiGlobalAvatarBorderColor">@color/stream_ui_white</item>
         <item name="streamUiGlobalAvatarOnlineIndicatorColor">@color/stream_ui_accent_green</item>
         <item name="streamUiGlobalAvatarTextColor">@color/stream_ui_white</item>
->>>>>>> dfbdb911
         <item name="streamUiMessageListItemAvatarStyle">@style/StreamUi.MessageList.Item.Avatar</item>
         <item name="streamUiMessageListHeaderAvatarStyle">@style/StreamUi.MessageList.Header.Avatar</item>
         <item name="streamUiChannelListItemAvatarStyle">@style/StreamUi.ChannelList.Item.Avatar</item>
