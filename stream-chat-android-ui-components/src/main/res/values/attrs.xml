<?xml version="1.0" encoding="utf-8"?>
<resources>
    <attr name="streamUiReactionsBubbleColorMine" format="color|reference" />
    <attr name="streamUiReactionsBubbleColorTheirs" format="color|reference" />

    <!--Themes attributes-->
    <declare-styleable name="StreamUiStyleable">
        <attr name="streamUiValidTheme" format="boolean" />
        <attr name="streamUiTheme" format="reference" />
        <attr name="streamUiMessageListItemAvatarStyle" format="reference" />
        <attr name="streamUiChannelListItemAvatarStyle" format="reference" />
        <attr name="streamUiGlobalAvatarBorderColor" format="reference|color" />
        <attr name="streamUiGlobalAvatarTextColor" format="reference|color" />
        <attr name="streamUiGlobalAvatarOnlineIndicatorColor" format="reference|color" />
        <attr name="streamUiChannelActionsDialogStyle" format="reference" />
<<<<<<< HEAD
        <attr name="streamUiSearchInputViewStyle" format="reference" />
=======
        <attr name="streamUiMessageListHeaderStyle" format="reference" />
>>>>>>> 8b3e7d0a
    </declare-styleable>
</resources><|MERGE_RESOLUTION|>--- conflicted
+++ resolved
@@ -13,10 +13,7 @@
         <attr name="streamUiGlobalAvatarTextColor" format="reference|color" />
         <attr name="streamUiGlobalAvatarOnlineIndicatorColor" format="reference|color" />
         <attr name="streamUiChannelActionsDialogStyle" format="reference" />
-<<<<<<< HEAD
+        <attr name="streamUiMessageListHeaderStyle" format="reference" />
         <attr name="streamUiSearchInputViewStyle" format="reference" />
-=======
-        <attr name="streamUiMessageListHeaderStyle" format="reference" />
->>>>>>> 8b3e7d0a
     </declare-styleable>
 </resources>