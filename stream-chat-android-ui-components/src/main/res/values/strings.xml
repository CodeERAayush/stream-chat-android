<?xml version="1.0" encoding="utf-8"?>
<resources>
    <!--Command Suggestions-->
    <string name="stream_commands_instant_commands">Instant Commands</string>
    <string name="stream_command_command_template">/%s %s</string>

    <!--Mention Suggestions-->
    <string name="stream_mention_user_name_template">\@%s</string>

    <!--Channel Actions-->
    <string name="stream_channel_actions_leave_group">Leave Group</string>
    <string name="stream_channel_actions_delete_channel">Delete</string>
    <string name="stream_channel_actions_delete_contact">Delete Contact</string>
    <string name="stream_channel_actions_last_seen">Last seen %s</string>
    <plurals name="stream_channel_actions_members_count">
        <item quantity="one">%1d Member, %2d Online</item>
        <item quantity="other">%1d Members, %2d Online</item>
    </plurals>

<<<<<<< HEAD
    <!--SearchView-->
    <string name="stream_search_view_hint">Search</string>
    <string name="stream_search_view_search_icon_description">Search</string>
    <string name="stream_search_view_clear_input_description">Clear</string>
=======
    <!--ChannelsHeaderView-->
    <string name="stream_channels_header_view_online_title">Stream Chat</string>
    <string name="stream_channels_header_view_offline_title">Waiting for network</string>
>>>>>>> ce7b9c98
</resources><|MERGE_RESOLUTION|>--- conflicted
+++ resolved
@@ -17,14 +17,12 @@
         <item quantity="other">%1d Members, %2d Online</item>
     </plurals>
 
-<<<<<<< HEAD
+    <!--ChannelsHeaderView-->
+    <string name="stream_channels_header_view_online_title">Stream Chat</string>
+    <string name="stream_channels_header_view_offline_title">Waiting for network</string>
+
     <!--SearchView-->
     <string name="stream_search_view_hint">Search</string>
     <string name="stream_search_view_search_icon_description">Search</string>
     <string name="stream_search_view_clear_input_description">Clear</string>
-=======
-    <!--ChannelsHeaderView-->
-    <string name="stream_channels_header_view_online_title">Stream Chat</string>
-    <string name="stream_channels_header_view_offline_title">Waiting for network</string>
->>>>>>> ce7b9c98
 </resources>