<?xml version="1.0" encoding="utf-8"?>
<resources>
    <!--Command Suggestions-->
    <string name="stream_commands_instant_commands">Instant Commands</string>
    <string name="stream_command_command_template">/%1$s %2$s</string>

    <!--Mention Suggestions-->
    <string name="stream_mention_user_name_template">\@%s</string>

    <!--Channel Actions-->
    <string name="stream_channel_actions_leave_group">Leave Group</string>
    <string name="stream_channel_actions_delete_channel">Delete</string>
    <string name="stream_channel_actions_delete_contact">Delete Contact</string>
    <string name="stream_channel_actions_last_seen">Last seen %s</string>
    <plurals name="stream_channel_actions_members_count">
        <item quantity="one">%1d Member, %2d Online</item>
        <item quantity="other">%1d Members, %2d Online</item>
    </plurals>

    <!--ChannelsHeaderView-->
    <string name="stream_channels_header_view_online_title">Stream Chat</string>
    <string name="stream_channels_header_view_offline_title">Waiting for network</string>

    <!--SearchView-->
    <string name="stream_search_view_hint">Search</string>
    <string name="stream_search_view_search_icon_description">Search</string>
    <string name="stream_search_view_clear_input_description">Clear</string>

    <!--Add Channel-->
    <string name="stream_add_channel_back_icon_description">Back</string>
    <string name="stream_add_channel_add_member_icon_description">Add member</string>
    <string name="stream_add_channel_user_checked_description">User checked</string>
    <string name="stream_add_channel_title">New Chat</string>
    <string name="stream_add_member_title">TO:</string>
    <string name="stream_add_member_hint">Type a name</string>
<<<<<<< HEAD

    <!--Attachment Dialog-->
    <string name="stream_attachment_dialog_recent_files">Recent Files</string>
    <string name="stream_attachment_dialog_permission_camera">Allow access to your Camera</string>
    <string name="stream_attachment_dialog_permission_files">Allow access to your Files</string>
    <string name="stream_attachment_dialog_permission_media">Allow access to your Gallery</string>
=======
    <string name="stream_create_group">Create a Group</string>
    <string name="stream_add_channel_user_list_title">On the platform</string>
>>>>>>> 253d2916
</resources><|MERGE_RESOLUTION|>--- conflicted
+++ resolved
@@ -33,15 +33,12 @@
     <string name="stream_add_channel_title">New Chat</string>
     <string name="stream_add_member_title">TO:</string>
     <string name="stream_add_member_hint">Type a name</string>
-<<<<<<< HEAD
+    <string name="stream_create_group">Create a Group</string>
+    <string name="stream_add_channel_user_list_title">On the platform</string>
 
     <!--Attachment Dialog-->
     <string name="stream_attachment_dialog_recent_files">Recent Files</string>
     <string name="stream_attachment_dialog_permission_camera">Allow access to your Camera</string>
     <string name="stream_attachment_dialog_permission_files">Allow access to your Files</string>
     <string name="stream_attachment_dialog_permission_media">Allow access to your Gallery</string>
-=======
-    <string name="stream_create_group">Create a Group</string>
-    <string name="stream_add_channel_user_list_title">On the platform</string>
->>>>>>> 253d2916
 </resources>