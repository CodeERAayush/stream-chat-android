--- conflicted
+++ resolved
@@ -49,7 +49,9 @@
     <dimen name="stream_selected_attachment_corner_radius">12dp</dimen>
     <dimen name="stream_selected_attachment_media_height">104dp</dimen>
 
-<<<<<<< HEAD
+    <!--Message Preview Items-->
+    <dimen name="stream_message_preview_item_height">64dp</dimen>
+
     <!--ViewReactionsView-->
     <dimen name="stream_view_reactions_total_height">36dp</dimen>
     <dimen name="stream_view_reactions_horizontal_padding">2dp</dimen>
@@ -77,8 +79,4 @@
     <dimen name="stream_edit_reactions_small_tail_bubble_cy">48dp</dimen>
     <dimen name="stream_edit_reactions_small_tail_bubble_radius">3dp</dimen>
     <dimen name="stream_edit_reactions_small_tail_bubble_offset">10dp</dimen>
-=======
-    <!--Message Preview Items-->
-    <dimen name="stream_message_preview_item_height">64dp</dimen>
->>>>>>> f3be7e58
 </resources>