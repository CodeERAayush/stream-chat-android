--- conflicted
+++ resolved
@@ -93,12 +93,8 @@
     @Px public val messageStrokeWidthMine: Float,
     @ColorInt public val messageStrokeColorTheirs: Int,
     @Px public val messageStrokeWidthTheirs: Float,
-<<<<<<< HEAD
+    public val textStyleSystemMessage: TextStyle,
 ) {
-=======
-    public val textStyleSystemMessage: TextStyle,
-) : Serializable {
->>>>>>> 39e46be2
 
     @ColorInt
     public fun getStyleTextColor(isMine: Boolean): Int? {
