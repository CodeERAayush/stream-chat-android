--- conflicted
+++ resolved
@@ -13,17 +13,6 @@
     private var multiSwipeEnabled: Boolean = false
 ) : ChannelListView.SwipeListener {
 
-<<<<<<< HEAD
-    private val menuItemWidth = context.getDimension(R.dimen.stream_ui_channel_list_item_option_icon_width).toFloat()
-    private val optionsMenuWidth = menuItemWidth * ChannelViewHolder.OPTIONS_COUNT
-    private val openValue = -optionsMenuWidth
-    private val closedValue = 0f
-    private val swipeRange = openValue..closedValue
-    private val swipeStateByPosition = mutableMapOf<Int, SwipeState>()
-    var multiSwipeEnabled: Boolean = false
-
-=======
->>>>>>> cc62caa0
     // Represents the internal swipe state of the ViewHolder
     sealed class SwipeState {
         internal object Open : SwipeState()
@@ -35,57 +24,6 @@
         layoutManager.verticalScrollEnabled = false
     }
 
-<<<<<<< HEAD
-    override fun onSwipeChanged(viewHolder: RecyclerView.ViewHolder, adapterPosition: Int, dX: Float) {
-        viewHolder.safeCast<ChannelViewHolder>()?.let { channelViewHolder ->
-            val itemViewForeground = channelViewHolder.getItemViewForeground()
-            // determine the new x value by adding the delta calculated from the move
-            val projectedX = itemViewForeground.x + dX
-            // clamp it and animate if necessary
-            projectedX.coerceIn(swipeRange).let { clampedX ->
-                // set the new x if it's different
-                if (itemViewForeground.x != clampedX) {
-                    itemViewForeground.x = clampedX
-                }
-            }
-        }
-    }
-
-    override fun onSwipeCompleted(viewHolder: RecyclerView.ViewHolder, adapterPosition: Int, x: Float, y: Float) {
-        viewHolder.safeCast<ChannelViewHolder>()?.let { channelViewHolder ->
-            val itemViewForeground = channelViewHolder.getItemViewForeground()
-            // determine snap value
-            val snapValue = when {
-                itemViewForeground.x <= openValue / 2 -> openValue
-                else -> closedValue
-            }
-            // animate to snap
-            itemViewForeground.animateSwipeToValue(snapValue)
-            // determine swipe state
-            val swipeState = when {
-                snapValue < 0 -> SwipeState.Open
-                else -> SwipeState.Closed
-            }
-            // persist swipe state for the current item
-            swipeStateByPosition[adapterPosition] = swipeState
-            // potentially reset all other items
-            if (!multiSwipeEnabled && swipeState == SwipeState.Open) {
-                closeAllOtherPositions(adapterPosition)
-            }
-            // re-enable scrolling
-            layoutManager.verticalScrollEnabled = true
-        }
-    }
-
-    override fun onSwipeCanceled(viewHolder: RecyclerView.ViewHolder, adapterPosition: Int, x: Float, y: Float) {
-        viewHolder.safeCast<ChannelViewHolder>()?.let { channelViewHolder ->
-            // animate closed
-            channelViewHolder
-                .getItemViewForeground()
-                .animateSwipeToValue(closedValue)
-            // persist swipe state
-            swipeStateByPosition[adapterPosition] = SwipeState.Closed
-=======
     override fun onSwipeChanged(viewHolder: SwipeViewHolder, adapterPosition: Int, dX: Float, totalDeltaX: Float) {
         // our edge starts at 0, so our x can always be clamped into our delta range
         val projectedX = viewHolder.getSwipeView().x + dX
@@ -118,7 +56,6 @@
         // potentially reset all other items
         if (!multiSwipeEnabled && swipeState == SwipeState.Open) {
             closeAllOtherPositions(adapterPosition)
->>>>>>> cc62caa0
         }
         // re-enable scrolling
         layoutManager.verticalScrollEnabled = true
@@ -133,19 +70,11 @@
         layoutManager.verticalScrollEnabled = true
     }
 
-<<<<<<< HEAD
-    override fun onRestoreSwipePosition(viewHolder: RecyclerView.ViewHolder, adapterPosition: Int) {
-        viewHolder.safeCast<ChannelViewHolder>()?.let { channelViewHolder ->
-            channelViewHolder.getItemViewForeground().x = when (swipeStateByPosition[adapterPosition]) {
-                SwipeState.Open -> -optionsMenuWidth
-                else -> 0f
-=======
     override fun onRestoreSwipePosition(viewHolder: SwipeViewHolder, adapterPosition: Int) {
         viewHolder.apply {
             getSwipeView().x = when (swipeStateByPosition[adapterPosition]) {
                 SwipeState.Open -> getOpenedX()
                 else -> getClosedX()
->>>>>>> cc62caa0
             }
         }
     }
