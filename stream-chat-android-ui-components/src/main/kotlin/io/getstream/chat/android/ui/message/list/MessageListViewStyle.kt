package io.getstream.chat.android.ui.message.list

import android.content.Context
import android.util.AttributeSet
import androidx.annotation.ColorInt
import androidx.core.content.ContextCompat
import io.getstream.chat.android.ui.R
import io.getstream.chat.android.ui.TransformStyle
import io.getstream.chat.android.ui.common.extensions.internal.getColorCompat
import io.getstream.chat.android.ui.common.extensions.internal.getDrawableCompat
import io.getstream.chat.android.ui.common.extensions.internal.use
import io.getstream.chat.android.ui.message.list.internal.ScrollButtonView

/**
 * Style for [MessageListView].
 * Use this class together with [TransformStyle.messageListStyleTransformer] to change [MessageListView] styles programmatically.
 *
 * @property scrollButtonViewStyle - style for [ScrollButtonView]
 * @property itemStyle - style for message list view holders
 * @property reactionsEnabled - enables/disables reactions feature. Enabled by default
 * @property backgroundColor - [MessageListView] background color. Default - [R.color.stream_ui_white_snow]
 * @property iconsTint - message options icon's tint. Default - [R.color.stream_ui_grey]
 * @property replyIcon - icon for reply option. Default - [R.drawable.stream_ui_ic_arrow_curve_left]
 * @property replyEnabled - enables/disables reply feature. Enabled by default
 * @property threadReplyIcon - icon for thread option. Default - [R.drawable.stream_ui_ic_thread_reply]
 * @property threadsEnabled - enables/disables threads feature. Enabled by default
 * @property retryIcon - icon for retry option. Default - [R.drawable.stream_ui_ic_send]
 * @property copyIcon - icon for copy option. Default - [R.drawable.stream_ui_ic_copy]
 * @property editMessageEnabled - enables/disables edit message feature. Enabled by default
 * @property editIcon - icon for edit message option. Default - [R.drawable.stream_ui_ic_edit]
 * @property flagIcon - icon for flag message option. Default - [R.drawable.stream_ui_ic_flag]
 * @property flagEnabled - enables/disables "flag message" option
 * @property muteIcon - icon for mute option. Default - [R.drawable.stream_ui_ic_mute]
 * @property muteEnabled - enables/disables "mute user" option
 * @property blockIcon - icon for block option. Default - [R.drawable.stream_ui_ic_user_block]
 * @property blockEnabled - enables/disables "block user" option
 * @property deleteIcon - icon for delete message option. Default - [R.drawable.stream_ui_ic_delete]
 * @property deleteMessageEnabled - enables/disables delete message feature. Enabled by default
 * @property copyTextEnabled - enables/disables copy text feature. Enabled by default
 * @property deleteConfirmationEnabled - enables/disables showing confirmation dialog before deleting message. Enabled by default
 * @property flagMessageConfirmationEnabled - enables/disables showing confirmation dialog before flagging message. Disabled by default
 */
public data class MessageListViewStyle(
    public val scrollButtonViewStyle: ScrollButtonViewStyle,
    public val itemStyle: MessageListItemStyle,
    public val reactionsEnabled: Boolean,
    @ColorInt public val backgroundColor: Int,
    @ColorInt val iconsTint: Int,
    val replyIcon: Int,
    val replyEnabled: Boolean,
    val threadReplyIcon: Int,
    val threadsEnabled: Boolean,
    val retryIcon: Int,
    val copyIcon: Int,
    val editMessageEnabled: Boolean,
    val editIcon: Int,
    val flagIcon: Int,
    val flagEnabled: Boolean,
    val muteIcon: Int,
    val unmuteIcon: Int,
    val muteEnabled: Boolean,
    val blockIcon: Int,
    val blockEnabled: Boolean,
    val deleteIcon: Int,
    val deleteMessageEnabled: Boolean,
    val copyTextEnabled: Boolean,
    val deleteConfirmationEnabled: Boolean,
<<<<<<< HEAD
) {
=======
    val flagMessageConfirmationEnabled: Boolean,
) : Serializable {
>>>>>>> 39e46be2

    internal companion object {
        private val DEFAULT_BACKGROUND_COLOR = R.color.stream_ui_white_snow

        operator fun invoke(context: Context, attrs: AttributeSet?): MessageListViewStyle {
            context.obtainStyledAttributes(
                attrs,
                R.styleable.MessageListView,
                0,
                0
            ).use { attributes ->
                val scrollButtonViewStyle = ScrollButtonViewStyle.Builder(context, attributes)
                    .scrollButtonEnabled(
                        R.styleable.MessageListView_streamUiScrollButtonEnabled,
                        true
                    )
                    .scrollButtonUnreadEnabled(
                        R.styleable.MessageListView_streamUiScrollButtonUnreadEnabled,
                        true
                    )
                    .scrollButtonColor(
                        R.styleable.MessageListView_streamUiScrollButtonColor,
                        context.getColorCompat(R.color.stream_ui_white)
                    )
                    .scrollButtonRippleColor(
                        R.styleable.MessageListView_streamUiScrollButtonRippleColor,
                        context.getColorCompat(R.color.stream_ui_white_smoke)
                    )
                    .scrollButtonBadgeColor(
                        R.styleable.MessageListView_streamUiScrollButtonBadgeColor,
                        context.getColorCompat(R.color.stream_ui_accent_blue)
                    )
                    .scrollButtonIcon(
                        R.styleable.MessageListView_streamUiScrollButtonIcon,
                        context.getDrawableCompat(R.drawable.stream_ui_ic_down)
                    ).build()

                val reactionsEnabled = attributes.getBoolean(
                    R.styleable.MessageListView_streamUiReactionsEnabled,
                    true
                )

                val backgroundColor = attributes.getColor(
                    R.styleable.MessageListView_streamUiBackgroundColor,
                    context.getColorCompat(DEFAULT_BACKGROUND_COLOR)
                )

                val itemStyle = MessageListItemStyle.Builder(attributes, context)
                    .messageBackgroundColorMine(R.styleable.MessageListView_streamUiMessageBackgroundColorMine)
                    .messageBackgroundColorTheirs(R.styleable.MessageListView_streamUiMessageBackgroundColorTheirs)
                    .messageLinkTextColorMine(R.styleable.MessageListView_streamUiMessageLinkColorMine)
                    .messageLinkTextColorTheirs(R.styleable.MessageListView_streamUiMessageLinkColorTheirs)
                    .reactionsEnabled(R.styleable.MessageListView_streamUiReactionsEnabled)
                    .threadsEnabled(R.styleable.MessageListView_streamUiThreadsEnabled)
                    .linkDescriptionMaxLines(R.styleable.MessageListView_streamUiLinkDescriptionMaxLines)
                    .build()

                val iconsTint = attributes.getColor(
                    R.styleable.MessageListView_streamUiMessageOptionIconColor,
                    ContextCompat.getColor(context, R.color.stream_ui_grey)
                )

                val replyIcon = attributes.getResourceId(
                    R.styleable.MessageListView_streamUiReplyOptionIcon,
                    R.drawable.stream_ui_ic_arrow_curve_left
                )

                val replyEnabled = attributes.getBoolean(R.styleable.MessageListView_streamUiReplyEnabled, true)

                val threadReplyIcon = attributes.getResourceId(
                    R.styleable.MessageListView_streamUiThreadReplyOptionIcon,
                    R.drawable.stream_ui_ic_thread_reply
                )

                val retryIcon = attributes.getResourceId(
                    R.styleable.MessageListView_streamUiRetryOptionIcon,
                    R.drawable.stream_ui_ic_send
                )

                val copyIcon = attributes.getResourceId(
                    R.styleable.MessageListView_streamUiCopyOptionIcon,
                    R.drawable.stream_ui_ic_copy
                )

                val editIcon = attributes.getResourceId(
                    R.styleable.MessageListView_streamUiEditOptionIcon,
                    R.drawable.stream_ui_ic_edit
                )

                val flagIcon = attributes.getResourceId(
                    R.styleable.MessageListView_streamUiFlagOptionIcon,
                    R.drawable.stream_ui_ic_flag
                )

                val muteIcon = attributes.getResourceId(
                    R.styleable.MessageListView_streamUiMuteOptionIcon,
                    R.drawable.stream_ui_ic_mute
                )

                val unmuteIcon = attributes.getResourceId(
                    R.styleable.MessageListView_streamUiUnmuteOptionIcon,
                    R.drawable.stream_ui_ic_umnute
                )

                val blockIcon = attributes.getResourceId(
                    R.styleable.MessageListView_streamUiBlockOptionIcon,
                    R.drawable.stream_ui_ic_user_block
                )

                val deleteIcon = attributes.getResourceId(
                    R.styleable.MessageListView_streamUiDeleteOptionIcon,
                    R.drawable.stream_ui_ic_delete
                )

                val flagEnabled = attributes.getBoolean(R.styleable.MessageListView_streamUiFlagMessageEnabled, true)

                val muteEnabled = attributes.getBoolean(R.styleable.MessageListView_streamUiMuteUserEnabled, true)

                val blockEnabled = attributes.getBoolean(R.styleable.MessageListView_streamUiBlockUserEnabled, true)

                val copyTextEnabled = attributes.getBoolean(R.styleable.MessageListView_streamUiCopyMessageActionEnabled, true)

                val deleteConfirmationEnabled =
                    attributes.getBoolean(R.styleable.MessageListView_streamUiDeleteConfirmationEnabled, true)

                val flagMessageConfirmationEnabled =
                    attributes.getBoolean(R.styleable.MessageListView_streamUiFlagMessageConfirmationEnabled, false)
                val deleteMessageEnabled =
                    attributes.getBoolean(R.styleable.MessageListView_streamUiDeleteMessageEnabled, true)

                val editMessageEnabled = attributes.getBoolean(R.styleable.MessageListView_streamUiEditMessageEnabled, true)

                val threadsEnabled = attributes.getBoolean(R.styleable.MessageListView_streamUiThreadsEnabled, true)

                return MessageListViewStyle(
                    scrollButtonViewStyle = scrollButtonViewStyle,
                    reactionsEnabled = reactionsEnabled,
                    itemStyle = itemStyle,
                    backgroundColor = backgroundColor,
                    iconsTint = iconsTint,
                    replyIcon = replyIcon,
                    replyEnabled = replyEnabled,
                    threadReplyIcon = threadReplyIcon,
                    retryIcon = retryIcon,
                    copyIcon = copyIcon,
                    editIcon = editIcon,
                    flagIcon = flagIcon,
                    flagEnabled = flagEnabled,
                    muteIcon = muteIcon,
                    unmuteIcon = unmuteIcon,
                    muteEnabled = muteEnabled,
                    blockIcon = blockIcon,
                    blockEnabled = blockEnabled,
                    deleteIcon = deleteIcon,
                    copyTextEnabled = copyTextEnabled,
                    deleteConfirmationEnabled = deleteConfirmationEnabled,
                    flagMessageConfirmationEnabled = flagMessageConfirmationEnabled,
                    deleteMessageEnabled = deleteMessageEnabled,
                    editMessageEnabled = editMessageEnabled,
                    threadsEnabled = threadsEnabled,
                ).let(TransformStyle.messageListStyleTransformer::transform)
            }
        }
    }
}<|MERGE_RESOLUTION|>--- conflicted
+++ resolved
@@ -65,12 +65,8 @@
     val deleteMessageEnabled: Boolean,
     val copyTextEnabled: Boolean,
     val deleteConfirmationEnabled: Boolean,
-<<<<<<< HEAD
+    val flagMessageConfirmationEnabled: Boolean,
 ) {
-=======
-    val flagMessageConfirmationEnabled: Boolean,
-) : Serializable {
->>>>>>> 39e46be2
 
     internal companion object {
         private val DEFAULT_BACKGROUND_COLOR = R.color.stream_ui_white_snow
