--- conflicted
+++ resolved
@@ -49,21 +49,7 @@
 
     private fun parseStyleAttributes(context: Context, attrs: AttributeSet?): ChannelListViewStyle {
         // parse the attributes
-<<<<<<< HEAD
-        return ChannelListViewStyle(context, attrs).apply {
-            // use the background color as a default for the avatar border
-            if (avatarBorderColor == -1) {
-                background.let { channelViewBackground ->
-                    avatarBorderColor = when (channelViewBackground) {
-                        is ColorDrawable -> channelViewBackground.color
-                        else -> Color.WHITE
-                    }
-                }
-            }
-        }
-=======
-        requireAdapter().style = ChannelListViewStyle(context, attrs)
->>>>>>> 2674cd68
+        return ChannelListViewStyle(context, attrs)
     }
 
     private fun requireAdapter(): ChannelListItemAdapter {
