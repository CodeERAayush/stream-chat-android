package io.getstream.chat.android.ui.message.list.options.message.internal

import android.os.Bundle
import android.view.Gravity
import android.view.LayoutInflater
import android.view.View
import android.view.ViewGroup
import android.widget.FrameLayout
import android.widget.LinearLayout
import androidx.core.os.bundleOf
import androidx.core.view.isVisible
import androidx.core.view.updateLayoutParams
import com.getstream.sdk.chat.adapter.MessageListItem
import io.getstream.chat.android.client.models.Message
import io.getstream.chat.android.livedata.ChatDomain
import io.getstream.chat.android.ui.R
import io.getstream.chat.android.ui.common.extensions.internal.copyToClipboard
import io.getstream.chat.android.ui.common.extensions.internal.getDimension
import io.getstream.chat.android.ui.common.internal.FullScreenDialogFragment
import io.getstream.chat.android.ui.databinding.StreamUiDialogMessageOptionsBinding
import io.getstream.chat.android.ui.message.list.MessageListView
import io.getstream.chat.android.ui.message.list.adapter.BaseMessageItemViewHolder
import io.getstream.chat.android.ui.message.list.adapter.MessageListItemViewHolderFactory
import io.getstream.chat.android.ui.message.list.adapter.internal.MessageListItemViewTypeMapper
import io.getstream.chat.android.ui.message.list.adapter.internal.MessageListListenerContainerImpl
import io.getstream.chat.android.ui.message.list.adapter.viewholder.attachment.AttachmentViewFactory
import io.getstream.chat.android.ui.message.list.adapter.viewholder.internal.MessagePlainTextViewHolder
import io.getstream.chat.android.ui.message.list.adapter.viewholder.internal.TextAndAttachmentsViewHolder
import io.getstream.chat.android.ui.style.StylesHolder
import java.io.Serializable

internal class MessageOptionsDialogFragment : FullScreenDialogFragment() {

    private var _binding: StreamUiDialogMessageOptionsBinding? = null
    private val binding get() = _binding!!

    private val currentUser = ChatDomain.instance().currentUser

    private val optionsMode: OptionsMode by lazy {
        requireArguments().getSerializable(ARG_OPTIONS_MODE) as OptionsMode
    }

    private val style by lazy { StylesHolder.messageListViewStyle!! }

    private val configuration by lazy {
        requireArguments().getSerializable(ARG_OPTIONS_CONFIG) as MessageOptionsView.Configuration
    }

    private val messageItem: MessageListItem.MessageItem by lazy {
        MessageListItem.MessageItem(
            message,
            positions = listOf(MessageListItem.Position.BOTTOM),
            isMine = message.user.id == currentUser.id
        )
    }

    private lateinit var message: Message
    private lateinit var viewHolder: BaseMessageItemViewHolder<out MessageListItem>

    private var reactionClickHandler: ReactionClickHandler? = null
    private var confirmDeleteMessageClickHandler: ConfirmDeleteMessageClickHandler? = null
    private var confirmFlagMessageClickHandler: ConfirmFlagMessageClickHandler? = null
    private var messageOptionsHandlers: MessageOptionsHandlers? = null

    override fun onCreateView(
        inflater: LayoutInflater,
        container: ViewGroup?,
        savedInstanceState: Bundle?,
    ): View {
        return StreamUiDialogMessageOptionsBinding.inflate(inflater, container, false)
            .apply { _binding = this }
            .root
    }

    override fun onViewCreated(view: View, savedInstanceState: Bundle?) {
        super.onViewCreated(view, savedInstanceState)
        consumeMessageArg()
        setupDismissibleArea()
        setupEditReactionsView()
        setupMessageView()
        anchorReactionsViewToMessageView()
        when (optionsMode) {
            OptionsMode.MESSAGE_OPTIONS -> setupMessageOptions()
            OptionsMode.REACTION_OPTIONS -> setupUserReactionsView()
        }
    }

    override fun onDestroyView() {
        super.onDestroyView()
        _binding = null
    }

    override fun onDestroy() {
        super.onDestroy()
        reactionClickHandler = null
        messageOptionsHandlers = null
        confirmDeleteMessageClickHandler = null
        confirmFlagMessageClickHandler = null
    }

    fun setReactionClickHandler(reactionClickHandler: ReactionClickHandler) {
        this.reactionClickHandler = reactionClickHandler
    }

    fun setConfirmDeleteMessageClickHandler(confirmDeleteMessageClickHandler: ConfirmDeleteMessageClickHandler) {
        this.confirmDeleteMessageClickHandler = confirmDeleteMessageClickHandler
    }

    fun setConfirmFlagMessageClickHandler(confirmFlagMessageClickHandler: ConfirmFlagMessageClickHandler) {
        this.confirmFlagMessageClickHandler = confirmFlagMessageClickHandler
    }

    fun setMessageOptionsHandlers(messageOptionsHandlers: MessageOptionsHandlers) {
        this.messageOptionsHandlers = messageOptionsHandlers
    }

    private fun consumeMessageArg() {
        messageArg?.let {
            message = it
            messageArg = null
        } ?: dismiss()
    }

    private fun setupDismissibleArea() {
        binding.containerView.setOnClickListener {
            dismiss()
        }
        binding.messageContainer.setOnClickListener {
            dismiss()
        }
    }

    private fun setupEditReactionsView() {
        with(binding.editReactionsView) {
            applyStyle(style.itemStyle.editReactionsViewStyle)
            if (configuration.reactionsEnabled) {
                setMessage(message, messageItem.isMine)
                setReactionClickListener {
                    reactionClickHandler?.onReactionClick(message, it)
                    dismiss()
                }
            } else {
                isVisible = false
            }
        }
    }

    private fun setupMessageView() {
        viewHolder = MessageListItemViewHolderFactory()
            .apply {
                decoratorProvider = MessageOptionsDecoratorProvider(style.itemStyle, currentUser)
                setListenerContainer(MessageListListenerContainerImpl())
                setAttachmentViewFactory(AttachmentViewFactory())
                setMessageListItemStyle(style.itemStyle)
            }
            .createViewHolder(
                binding.messageContainer,
                MessageListItemViewTypeMapper.getViewTypeValue(messageItem)
            ).also { viewHolder ->
                viewHolder.itemView.setOnClickListener {
                    dismiss()
                }
                binding.messageContainer.addView(
                    viewHolder.itemView,
                    FrameLayout.LayoutParams(
                        FrameLayout.LayoutParams.MATCH_PARENT,
                        FrameLayout.LayoutParams.WRAP_CONTENT
                    )
                )
                viewHolder.bindListItem(messageItem)
            }
    }

    private fun setupUserReactionsView() {
        with(binding.userReactionsView) {
            isVisible = true
            setMessage(message, currentUser)
        }
    }

    private fun isMessageAuthorMuted(): Boolean {
        return currentUser.mutes.any { mute -> mute.target.id == message.user.id }
    }

    private fun setupMessageOptions() {
        with(binding.messageOptionsView) {
            isVisible = true
            val isMessageAuthorMuted = isMessageAuthorMuted()
            configure(
                configuration = configuration,
                style = style,
                isMessageTheirs = messageItem.isTheirs,
                syncStatus = messageItem.message.syncStatus,
                isMessageAuthorMuted = isMessageAuthorMuted,
            )
            updateLayoutParams<LinearLayout.LayoutParams> {
                gravity = if (messageItem.isMine) Gravity.END else Gravity.START
            }
            messageOptionsHandlers?.let { messageOptionsHandlers ->
                setupOptionsClickListeners(
                    messageOptionsHandlers = messageOptionsHandlers,
                    isMessageAuthorMuted = isMessageAuthorMuted,
                )
            }
        }
    }

    private fun setupOptionsClickListeners(
        messageOptionsHandlers: MessageOptionsHandlers,
        isMessageAuthorMuted: Boolean,
    ) {
        binding.messageOptionsView.run {
            setThreadListener {
                messageOptionsHandlers.threadReplyHandler.onStartThread(message)
                dismiss()
            }
            setRetryListener {
                messageOptionsHandlers.retryHandler.onMessageRetry(message)
                dismiss()
            }
            setCopyListener {
                context.copyToClipboard(message.text)
                dismiss()
            }
            setEditMessageListener {
                messageOptionsHandlers.editClickHandler.onMessageEdit(message)
                dismiss()
            }
            setFlagMessageListener {
                if (style.deleteConfirmationEnabled) {
                    confirmFlagMessageClickHandler?.onConfirmFlagMessage(message) {
                        messageOptionsHandlers.flagClickHandler.onMessageFlag(message)
                    }
                } else {
                    messageOptionsHandlers.flagClickHandler.onMessageFlag(message)
                }
                dismiss()
            }
            setMuteUserListener {
                if (isMessageAuthorMuted) {
                    messageOptionsHandlers.unmuteClickHandler.onUserUnmute(message.user)
                } else {
                    messageOptionsHandlers.muteClickHandler.onUserMute(message.user)
                }
                dismiss()
            }
            setBlockUserListener {
                messageOptionsHandlers.blockClickHandler.onUserBlock(message.user, message.cid)
                dismiss()
            }
            setReplyListener {
                messageOptionsHandlers.replyClickHandler.onMessageReply(messageItem.message.cid, messageItem.message)
                dismiss()
            }
            setDeleteMessageListener {
                if (style.deleteConfirmationEnabled) {
                    confirmDeleteMessageClickHandler?.onConfirmDeleteMessage(message) {
                        messageOptionsHandlers.deleteClickHandler.onMessageDelete(message)
                    }
                } else {
                    messageOptionsHandlers.deleteClickHandler.onMessageDelete(message)
                }
                dismiss()
            }
        }
    }

    private fun anchorReactionsViewToMessageView() {
        val reactionsWidth = requireContext().getDimension(R.dimen.stream_ui_edit_reactions_total_width)
        val reactionsOffset = requireContext().getDimension(R.dimen.stream_ui_edit_reactions_horizontal_offset)

        when (val viewHolder = viewHolder) {
            is MessagePlainTextViewHolder -> viewHolder.binding.messageContainer
            is TextAndAttachmentsViewHolder -> viewHolder.binding.messageContainer
            else -> null
        }?.addOnLayoutChangeListener { _, left, _, right, _, _, _, _, _ ->
            with(binding) {
                val maxTranslation = messageContainer.width / 2 - reactionsWidth / 2
                editReactionsView.translationX = if (messageItem.isMine) {
                    left - messageContainer.width / 2 - reactionsOffset
                } else {
                    right - messageContainer.width / 2 + reactionsOffset
                }.coerceIn(-maxTranslation, maxTranslation).toFloat()
            }
        }
    }

    internal fun interface ReactionClickHandler {
        fun onReactionClick(message: Message, reactionType: String)
    }

    internal fun interface ConfirmDeleteMessageClickHandler {
        fun onConfirmDeleteMessage(
            message: Message,
            callback: ConfirmDeleteMessageCallback,
        )

        fun interface ConfirmDeleteMessageCallback {
            fun onConfirmDeleteMessage()
        }
    }

    internal fun interface ConfirmFlagMessageClickHandler {
        fun onConfirmFlagMessage(message: Message, confirmCallback: () -> Unit)
    }

    internal class MessageOptionsHandlers(
        val threadReplyHandler: MessageListView.ThreadStartHandler,
        val retryHandler: MessageListView.MessageRetryHandler,
        val editClickHandler: MessageListView.MessageEditHandler,
        val flagClickHandler: MessageListView.MessageFlagHandler,
        val muteClickHandler: MessageListView.UserMuteHandler,
        val unmuteClickHandler: MessageListView.UserUnmuteHandler,
        val blockClickHandler: MessageListView.UserBlockHandler,
        val deleteClickHandler: MessageListView.MessageDeleteHandler,
        val replyClickHandler: MessageListView.MessageReplyHandler,
    ) : Serializable

    internal enum class OptionsMode {
        MESSAGE_OPTIONS,
        REACTION_OPTIONS
    }

    companion object {
        const val TAG = "MessageOptionsDialogFragment"

        private const val ARG_OPTIONS_MODE = "optionsMode"
        private const val ARG_OPTIONS_CONFIG = "optionsConfig"

        var messageArg: Message? = null

        fun newReactionOptionsInstance(
            message: Message,
            configuration: MessageOptionsView.Configuration,
        ): MessageOptionsDialogFragment {
            return newInstance(OptionsMode.REACTION_OPTIONS, message, configuration)
        }

        fun newMessageOptionsInstance(
            message: Message,
            configuration: MessageOptionsView.Configuration,
        ): MessageOptionsDialogFragment {
            return newInstance(OptionsMode.MESSAGE_OPTIONS, message, configuration)
        }

        private fun newInstance(
            optionsMode: OptionsMode,
            message: Message,
<<<<<<< HEAD
            configuration: MessageOptionsView.Configuration
=======
            style: MessageListViewStyle,
            configuration: MessageOptionsView.Configuration,
>>>>>>> 39e46be2
        ): MessageOptionsDialogFragment {
            return MessageOptionsDialogFragment().apply {
                arguments = bundleOf(
                    ARG_OPTIONS_MODE to optionsMode,
                    ARG_OPTIONS_CONFIG to configuration
                )
                // pass message via static field
                messageArg = message
            }
        }
    }
}<|MERGE_RESOLUTION|>--- conflicted
+++ resolved
@@ -40,7 +40,7 @@
         requireArguments().getSerializable(ARG_OPTIONS_MODE) as OptionsMode
     }
 
-    private val style by lazy { StylesHolder.messageListViewStyle!! }
+    private val style by lazy { StylesHolder.messageListViewStyle }
 
     private val configuration by lazy {
         requireArguments().getSerializable(ARG_OPTIONS_CONFIG) as MessageOptionsView.Configuration
@@ -346,12 +346,7 @@
         private fun newInstance(
             optionsMode: OptionsMode,
             message: Message,
-<<<<<<< HEAD
             configuration: MessageOptionsView.Configuration
-=======
-            style: MessageListViewStyle,
-            configuration: MessageOptionsView.Configuration,
->>>>>>> 39e46be2
         ): MessageOptionsDialogFragment {
             return MessageOptionsDialogFragment().apply {
                 arguments = bundleOf(
