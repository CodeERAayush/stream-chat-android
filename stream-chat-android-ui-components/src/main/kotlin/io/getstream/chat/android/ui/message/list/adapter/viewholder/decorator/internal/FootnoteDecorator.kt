package io.getstream.chat.android.ui.message.list.adapter.viewholder.decorator.internal

import android.view.View
import android.widget.TextView
import androidx.constraintlayout.widget.ConstraintLayout
import androidx.constraintlayout.widget.ConstraintSet
import androidx.core.view.isVisible
import com.getstream.sdk.chat.adapter.MessageListItem
import com.getstream.sdk.chat.utils.DateFormatter
import com.getstream.sdk.chat.utils.extensions.isBottomPosition
import com.getstream.sdk.chat.utils.extensions.isNotBottomPosition
import com.getstream.sdk.chat.utils.extensions.updateConstraints
import com.getstream.sdk.chat.utils.formatTime
import io.getstream.chat.android.client.models.name
import io.getstream.chat.android.client.utils.SyncStatus
import io.getstream.chat.android.core.internal.exhaustive
import io.getstream.chat.android.ui.R
import io.getstream.chat.android.ui.common.extensions.getCreatedAtOrNull
import io.getstream.chat.android.ui.common.extensions.getUpdatedAtOrNull
import io.getstream.chat.android.ui.common.extensions.internal.setLeftDrawable
import io.getstream.chat.android.ui.common.extensions.isDeleted
import io.getstream.chat.android.ui.common.extensions.isEphemeral
import io.getstream.chat.android.ui.common.extensions.isGiphyNotEphemeral
import io.getstream.chat.android.ui.message.list.MessageListItemStyle
import io.getstream.chat.android.ui.message.list.adapter.view.internal.FootnoteView
import io.getstream.chat.android.ui.message.list.adapter.viewholder.internal.GiphyViewHolder
import io.getstream.chat.android.ui.message.list.adapter.viewholder.internal.MessageDeletedViewHolder
import io.getstream.chat.android.ui.message.list.adapter.viewholder.internal.MessagePlainTextViewHolder
import io.getstream.chat.android.ui.message.list.adapter.viewholder.internal.TextAndAttachmentsViewHolder

internal class FootnoteDecorator(
    private val dateFormatter: DateFormatter,
    private val isDirectMessage: () -> Boolean,
    private val style: MessageListItemStyle,
) : BaseDecorator() {

    override fun decorateTextAndAttachmentsMessage(
        viewHolder: TextAndAttachmentsViewHolder,
        data: MessageListItem.MessageItem,
    ) = setupFootnote(
        viewHolder.binding.footnote,
        viewHolder.binding.root,
        viewHolder.binding.threadGuideline,
        viewHolder.binding.messageContainer,
        data,
    )

    override fun decoratePlainTextMessage(
        viewHolder: MessagePlainTextViewHolder,
        data: MessageListItem.MessageItem,
    ) = setupFootnote(
        viewHolder.binding.footnote,
        viewHolder.binding.root,
        viewHolder.binding.threadGuideline,
        viewHolder.binding.messageContainer,
        data,
    )

    override fun decorateGiphyMessage(
        viewHolder: GiphyViewHolder,
        data: MessageListItem.MessageItem,
    ) {
        setupSimpleFootnoteWithRootConstraints(
            viewHolder.binding.footnote,
            viewHolder.binding.root,
            viewHolder.binding.cardView,
            data
        )
        with(viewHolder.binding.footnote) {
            applyGravity(data.isMine)
            hideStatusIndicator()
        }
    }

    override fun decorateDeletedMessage(
        viewHolder: MessageDeletedViewHolder,
        data: MessageListItem.MessageItem,
    ) {
        setupSimpleFootnote(viewHolder.binding.footnote, data)
    }

    private fun setupFootnote(
        footnoteView: FootnoteView,
        root: ConstraintLayout,
        threadGuideline: View,
        anchorView: View,
        data: MessageListItem.MessageItem,
    ) {
        val isSimpleFootnoteMode = data.message.replyCount == 0 || data.isThreadMode
        if (isSimpleFootnoteMode) {
            setupSimpleFootnoteWithRootConstraints(footnoteView, root, anchorView, data)
        } else {
            setupThreadFootnote(footnoteView, root, threadGuideline, data)
        }
        footnoteView.applyGravity(data.isMine)
    }

    private fun setupSimpleFootnoteWithRootConstraints(
        footnoteView: FootnoteView,
        root: ConstraintLayout,
        anchorView: View,
        data: MessageListItem.MessageItem,
    ) {
        root.updateConstraints {
            clear(footnoteView.id, ConstraintSet.TOP)
            connect(footnoteView.id, ConstraintSet.TOP, anchorView.id, ConstraintSet.BOTTOM)
        }
        setupSimpleFootnote(footnoteView, data)
    }

    private fun setupSimpleFootnote(footnoteView: FootnoteView, data: MessageListItem.MessageItem) {
        footnoteView.showSimpleFootnote()
        setupMessageFooterLabel(footnoteView.footerTextLabel, data, style)
        setupMessageFooterTime(footnoteView, data)
        setupDeliveryStateIndicator(footnoteView, data)
    }

    private fun setupThreadFootnote(
        footnoteView: FootnoteView,
        root: ConstraintLayout,
        threadGuideline: View,
        data: MessageListItem.MessageItem,
    ) {
        if (!style.threadsEnabled) {
            return
        }
        root.updateConstraints {
            clear(footnoteView.id, ConstraintSet.TOP)
            connect(footnoteView.id, ConstraintSet.TOP, threadGuideline.id, ConstraintSet.BOTTOM)
        }
        footnoteView.showThreadRepliesFootnote(
            data.isMine,
            data.message.replyCount,
            data.message.threadParticipants,
            style
        )
    }

    private fun setupMessageFooterLabel(
        textView: TextView,
        data: MessageListItem.MessageItem,
        style: MessageListItemStyle,
    ) {
        when {
            data.isBottomPosition() && !isDirectMessage() && data.isTheirs -> {
                textView.text = data.message.user.name
                textView.isVisible = true
                style.textStyleUserName.apply(textView)
            }
            data.isNotBottomPosition() -> textView.isVisible = false
            !data.message.isEphemeral() && !data.message.isDeleted() -> textView.isVisible = false
            else -> textView.apply {
                isVisible = true
<<<<<<< HEAD
                text = context.getString(R.string.stream_ui_message_list_ephemeral_message)
                setLeftDrawable(R.drawable.stream_ui_ic_icon_eye_off)
=======
                text = context.getString(R.string.stream_ui_ephemeral_msg_footer)
                setLeftDrawable(style.iconOnlyVisibleToYou)
>>>>>>> 59f882a1
                compoundDrawablePadding = resources.getDimensionPixelSize(R.dimen.stream_ui_spacing_small)
            }
        }
    }

    private fun setupMessageFooterTime(footnoteView: FootnoteView, data: MessageListItem.MessageItem) {
        val createdAt = data.message.getCreatedAtOrNull()
        val updatedAt = data.message.getUpdatedAtOrNull()

        when {
            data.isNotBottomPosition() || createdAt == null -> footnoteView.hideTimeLabel()
            data.message.isGiphyNotEphemeral() && updatedAt != null -> footnoteView.showTime(
                dateFormatter.formatTime(
                    updatedAt
                ),
                style
            )
            else -> footnoteView.showTime(dateFormatter.formatTime(createdAt), style)
        }
    }

    private fun setupDeliveryStateIndicator(footnoteView: FootnoteView, data: MessageListItem.MessageItem) {
        val status = data.message.syncStatus
        when {
            data.isNotBottomPosition() -> footnoteView.hideStatusIndicator()
            data.isTheirs -> footnoteView.hideStatusIndicator()
            data.message.isEphemeral() -> footnoteView.hideStatusIndicator()
            data.message.isDeleted() -> footnoteView.hideStatusIndicator()
            else -> when (status) {
                SyncStatus.FAILED_PERMANENTLY -> footnoteView.hideStatusIndicator()
                SyncStatus.IN_PROGRESS, SyncStatus.SYNC_NEEDED -> footnoteView.showStatusIndicator(style.iconIndicatorPendingSync)
                SyncStatus.COMPLETED -> {
                    if (data.isMessageRead) footnoteView.showStatusIndicator(style.iconIndicatorRead)
                    else footnoteView.showStatusIndicator(style.iconIndicatorSent)
                }
            }.exhaustive
        }
    }
}<|MERGE_RESOLUTION|>--- conflicted
+++ resolved
@@ -151,13 +151,8 @@
             !data.message.isEphemeral() && !data.message.isDeleted() -> textView.isVisible = false
             else -> textView.apply {
                 isVisible = true
-<<<<<<< HEAD
                 text = context.getString(R.string.stream_ui_message_list_ephemeral_message)
-                setLeftDrawable(R.drawable.stream_ui_ic_icon_eye_off)
-=======
-                text = context.getString(R.string.stream_ui_ephemeral_msg_footer)
                 setLeftDrawable(style.iconOnlyVisibleToYou)
->>>>>>> 59f882a1
                 compoundDrawablePadding = resources.getDimensionPixelSize(R.dimen.stream_ui_spacing_small)
             }
         }
