--- conflicted
+++ resolved
@@ -71,20 +71,11 @@
     }
 
     companion object {
-<<<<<<< HEAD
-        private val MESSAGE_DELETED_BACKGROUND = R.color.stream_grey_light_opacity_50
-        private val MESSAGE_OTHER_STROKE_COLOR = R.color.stream_border_stroke
-        private val MESSAGE_OTHER_USER_BACKGROUND = R.color.stream_white
-        private val MESSAGE_CURRENT_USER_BACKGROUND = R.color.stream_grey_90
-        private val DEFAULT_CORNER_RADIUS = 16.dpToPxPrecise()
-        private val DEFAULT_STROKE_WIDTH = 1.dpToPxPrecise()
-=======
         private val MESSAGE_DELETED_BACKGROUND = R.color.stream_ui_grey_light_opacity_50
         private val MESSAGE_OTHER_STROKE_COLOR = R.color.stream_ui_border_stroke
         private val MESSAGE_OTHER_USER_BACKGROUND = R.color.stream_ui_white
         private val MESSAGE_CURRENT_USER_BACKGROUND = R.color.stream_ui_grey_90
-        private const val DEFAULT_CORNER_RADIUS_DP = 16
-        private const val DEFAULT_STROKE_WIDTH_DP = 1
->>>>>>> f73d03fd
+        private val DEFAULT_CORNER_RADIUS = 16.dpToPxPrecise()
+        private val DEFAULT_STROKE_WIDTH = 1.dpToPxPrecise()
     }
 }