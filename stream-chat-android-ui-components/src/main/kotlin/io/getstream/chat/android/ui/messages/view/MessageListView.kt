--- conflicted
+++ resolved
@@ -1,11 +1,8 @@
 package io.getstream.chat.android.ui.messages.view
 
 import android.content.Context
-<<<<<<< HEAD
 import android.content.res.TypedArray
 import android.graphics.drawable.Drawable
-=======
->>>>>>> 32c0dd92
 import android.util.AttributeSet
 import android.view.Gravity
 import android.view.View
@@ -18,11 +15,8 @@
 import androidx.recyclerview.widget.LinearLayoutManager
 import androidx.recyclerview.widget.RecyclerView
 import com.getstream.sdk.chat.ChatUI
-<<<<<<< HEAD
 import com.getstream.sdk.chat.DefaultBubbleHelper
 import com.getstream.sdk.chat.adapter.AttachmentViewHolderFactory
-=======
->>>>>>> 32c0dd92
 import com.getstream.sdk.chat.adapter.ListenerContainer
 import com.getstream.sdk.chat.adapter.MessageListItem
 import com.getstream.sdk.chat.adapter.MessageListItem.MessageItem
@@ -50,25 +44,15 @@
 import io.getstream.chat.android.client.models.Message
 import io.getstream.chat.android.client.models.User
 import io.getstream.chat.android.ui.R
-<<<<<<< HEAD
 import io.getstream.chat.android.ui.databinding.StreamUiMessageListViewBinding
-import io.getstream.chat.android.ui.messages.adapter.ListenerContainerImpl
-import io.getstream.chat.android.ui.messages.reactions.ReactionsOverlayDialogFragment
-import io.getstream.chat.android.ui.options.MessageOptionsOverlayDialogFragment
-import io.getstream.chat.android.ui.options.MessageOptionsView
-import io.getstream.chat.android.ui.utils.ReactionType
-import io.getstream.chat.android.ui.utils.extensions.getFragmentManager
-import io.getstream.chat.android.ui.utils.extensions.use
-=======
-import io.getstream.chat.android.ui.databinding.StreamMessageListViewBinding
 import io.getstream.chat.android.ui.messages.adapter.ListenerContainerImpl
 import io.getstream.chat.android.ui.messages.adapter.MessageListItemAdapter
 import io.getstream.chat.android.ui.messages.adapter.MessageListItemViewHolderFactory
 import io.getstream.chat.android.ui.messages.reactions.ReactionsOverlayDialogFragment
+import io.getstream.chat.android.ui.options.MessageOptionsView
 import io.getstream.chat.android.ui.utils.ReactionType
 import io.getstream.chat.android.ui.utils.extensions.exhaustive
 import io.getstream.chat.android.ui.utils.extensions.getFragmentManager
->>>>>>> 32c0dd92
 import kotlin.math.max
 import kotlin.math.min
 
@@ -195,11 +179,7 @@
             context.getFragmentManager()?.let {
                 // TODO: pass a real MessageItem instead of mock
                 val mockMessageItem = MessageItem(
-<<<<<<< HEAD
-                    message.apply {
-=======
                     message.copy(text = "MOCKED TEXT: ${message.text}").apply {
->>>>>>> 32c0dd92
                         latestReactions.forEach { it.type = ReactionType.LOVE.type }
                         ownReactions.forEach { it.type = ReactionType.LOVE.type }
                     },
@@ -284,28 +264,6 @@
         emptyStateViewContainer = binding.emptyStateViewContainer
     }
 
-<<<<<<< HEAD
-    private fun initScrollButtonBehaviour() {
-        scrollButtonBehaviour = DefaultScrollButtonBehaviour(
-            binding.scrollBottomBtn,
-            binding.newMessagesTV,
-            newMessagesTextSingle,
-            newMessagesTextPlural
-        )
-=======
-    private fun initBlurLayer() {
-        binding.blurLayer.setOnClickListener { hideBlurLayer() }
-        binding.messageOptionsContainer.setOnClickListener { hideBlurLayer() }
-    }
-
-    private fun hideBlurLayer() {
-        binding.messageOptionsContainer.removeView(optionsView)
-        binding.messageOptionsScroll.isVisible = false
-
-        binding.blurLayer.isVisible = false
->>>>>>> 32c0dd92
-    }
-
     private fun initRecyclerView() {
         layoutManager = LinearLayoutManager(context).apply {
             stackFromEnd = true
@@ -329,30 +287,9 @@
     }
 
     private fun configureAttributes(attributeSet: AttributeSet) {
-        context.obtainStyledAttributes(attributeSet, R.styleable.MessageListView).use { tArray ->
-
-<<<<<<< HEAD
-            loadMoreListener.loadMoreThreshold = tArray.getInteger(
-                R.styleable.MessageListView_streamLoadMoreThreshold,
-                context.resources.getInteger(R.integer.stream_load_more_threshold)
-            )
-
-            val backgroundRes = tArray.getResourceId(
-                R.styleable.MessageListView_streamScrollButtonBackground,
-                R.drawable.stream_shape_round
-            )
-
-            unseenButtonEnabled = tArray.getBoolean(
-                R.styleable.MessageListView_streamDefaultScrollButtonEnabled,
-                true
-            )
-
-            binding.scrollBottomBtn.setBackgroundResource(backgroundRes)
-
-            if (!unseenButtonEnabled) {
-                binding.scrollBottomBtn.visibility = View.GONE
-            }
-=======
+        val tArray = context
+            .obtainStyledAttributes(attributeSet, R.styleable.MessageListView)
+
         tArray.getInteger(
             R.styleable.MessageListView_streamLoadMoreThreshold,
             context.resources.getInteger(R.integer.stream_load_more_threshold)
@@ -370,46 +307,33 @@
             setUnreadBadgeColor(style.scrollButtonViewStyle.scrollButtonBadgeColor)
         }
         scrollToBottomButtonEnabled = style.scrollButtonViewStyle.scrollButtonEnabled
->>>>>>> 32c0dd92
-
-            newMessagesTextSingle =
-                tArray.getString(R.styleable.MessageListView_streamNewMessagesTextSingle)
-            newMessagesTextPlural =
-                tArray.getString(R.styleable.MessageListView_streamNewMessagesTextPlural)
-            newMessagesBehaviour = NewMessagesBehaviour.parseValue(
-                tArray.getInt(
-                    R.styleable.MessageListView_streamNewMessagesBehaviour,
-                    NewMessagesBehaviour.COUNT_UPDATE.value
-                )
+
+        newMessagesTextSingle =
+            tArray.getString(R.styleable.MessageListView_streamNewMessagesTextSingle)
+        newMessagesTextPlural =
+            tArray.getString(R.styleable.MessageListView_streamNewMessagesTextPlural)
+        newMessagesBehaviour = NewMessagesBehaviour.parseValue(
+            tArray.getInt(
+                R.styleable.MessageListView_streamNewMessagesBehaviour,
+                NewMessagesBehaviour.COUNT_UPDATE.value
             )
-
-<<<<<<< HEAD
-            val arrowIconRes = tArray.getResourceId(
-                R.styleable.MessageListView_streamButtonIcon,
-                R.drawable.stream_bottom_arrow
-            )
-
-            val scrollButtonArrow = findViewById<ImageView>(R.id.scrollIconIV)
-            scrollButtonArrow.setImageResource(arrowIconRes)
-
-            tArray.getText(R.styleable.MessageListView_streamMessagesEmptyStateLabelText)
-                ?.let { emptyStateText ->
-                    emptyStateView.let {
-                        if (it is TextView) {
-                            it.text = emptyStateText
-                        }
-=======
+        )
+
         tArray.getText(R.styleable.MessageListView_streamMessagesEmptyStateLabelText)
             ?.let { emptyStateText ->
                 emptyStateView.let {
                     if (it is TextView) {
                         it.text = emptyStateText
->>>>>>> 32c0dd92
                     }
                 }
-
-            configureMessageOptions(tArray)
-        }
+            }
+
+        configureMessageOptions(tArray)
+        tArray.recycle()
+    }
+
+    private fun lastPosition(): Int {
+        return adapter.itemCount - 1
     }
 
     private fun configureMessageOptions(tArray: TypedArray) {
@@ -470,10 +394,6 @@
             deleteText = deleteText,
             deleteIcon = deleteIcon
         )
-    }
-
-    private fun lastPosition(): Int {
-        return adapter.itemCount - 1
     }
 
     override fun setLoadingMore(loadingMore: Boolean) {
