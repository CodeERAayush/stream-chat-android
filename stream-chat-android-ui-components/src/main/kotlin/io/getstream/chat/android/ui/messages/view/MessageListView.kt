package io.getstream.chat.android.ui.messages.view

import android.content.Context
import android.util.AttributeSet
import android.view.Gravity
import android.view.View
import android.view.ViewGroup
import android.widget.FrameLayout
import android.widget.TextView
import androidx.constraintlayout.widget.ConstraintLayout
import androidx.core.view.isVisible
import androidx.recyclerview.widget.LinearLayoutManager
import androidx.recyclerview.widget.RecyclerView
import com.getstream.sdk.chat.ChatUI
import com.getstream.sdk.chat.adapter.ListenerContainer
import com.getstream.sdk.chat.adapter.MessageListItem
import com.getstream.sdk.chat.adapter.MessageListItem.MessageItem
import com.getstream.sdk.chat.enums.GiphyAction
import com.getstream.sdk.chat.navigation.destinations.AttachmentDestination
import com.getstream.sdk.chat.utils.DateFormatter
import com.getstream.sdk.chat.utils.StartStopBuffer
import com.getstream.sdk.chat.utils.extensions.inflater
import com.getstream.sdk.chat.view.EndlessScrollListener
import com.getstream.sdk.chat.view.IMessageListView
import com.getstream.sdk.chat.view.MessageListView.AttachmentClickListener
import com.getstream.sdk.chat.view.MessageListView.GiphySendListener
import com.getstream.sdk.chat.view.MessageListView.MessageClickListener
import com.getstream.sdk.chat.view.MessageListView.MessageLongClickListenerView
import com.getstream.sdk.chat.view.MessageListView.MessageRetryListener
import com.getstream.sdk.chat.view.MessageListView.ReactionViewClickListener
import com.getstream.sdk.chat.view.MessageListView.ReadStateClickListener
import com.getstream.sdk.chat.view.MessageListView.UserClickListener
import com.getstream.sdk.chat.view.channels.ChannelsView
import com.getstream.sdk.chat.view.dialog.ReadUsersDialog
import com.getstream.sdk.chat.view.messages.MessageListItemWrapper
import io.getstream.chat.android.client.logger.ChatLogger
import io.getstream.chat.android.client.models.Channel
import io.getstream.chat.android.client.models.ChannelUserRead
import io.getstream.chat.android.client.models.Message
import io.getstream.chat.android.client.models.User
import io.getstream.chat.android.ui.R
import io.getstream.chat.android.ui.databinding.StreamMessageListViewBinding
import io.getstream.chat.android.ui.messages.adapter.ListenerContainerImpl
import io.getstream.chat.android.ui.messages.adapter.MessageListItemAdapter
import io.getstream.chat.android.ui.messages.adapter.MessageListItemViewHolderFactory
<<<<<<< HEAD
import io.getstream.chat.android.ui.messages.reactions.ReactionsOverlayDialogFragment
import io.getstream.chat.android.ui.utils.ReactionType
import io.getstream.chat.android.ui.utils.extensions.getFragmentManager
=======
import io.getstream.chat.android.ui.utils.extensions.exhaustive
>>>>>>> d9d25756
import kotlin.math.max
import kotlin.math.min

/**
 * MessageListView renders a list of messages and extends the [RecyclerView]
 * The most common customizations are
 * - Disabling Reactions
 * - Disabling Threads
 * - Customizing the click and longCLick (via the adapter)
 * - The list_item_message template to use (perhaps, multiple ones...?)
 */
public class MessageListView : ConstraintLayout, IMessageListView {
    private var firstVisiblePosition = 0

    private lateinit var style: MessageListViewStyle

    private lateinit var binding: StreamMessageListViewBinding

    private var optionsView: View? = null

    private var newMessagesTextSingle: String? = null
    private var newMessagesTextPlural: String? = null

    private lateinit var newMessagesBehaviour: NewMessagesBehaviour

    private val buffer: StartStopBuffer<MessageListItemWrapper> = StartStopBuffer()

    private lateinit var adapter: MessageListItemAdapter
    private lateinit var layoutManager: LinearLayoutManager
    private lateinit var loadingView: View
    private lateinit var loadingViewContainer: ViewGroup
    private lateinit var emptyStateView: View
    private lateinit var emptyStateViewContainer: ViewGroup
    private var lastSeenMessageInChannel: MessageListItem? = null
    private var lastSeenMessageInThread: MessageListItem? = null

    private val defaultChildLayoutParams by lazy {
        FrameLayout.LayoutParams(
            FrameLayout.LayoutParams.WRAP_CONTENT,
            FrameLayout.LayoutParams.WRAP_CONTENT,
            Gravity.CENTER
        )
    }

    public var scrollToBottomButtonEnabled: Boolean = true

    private var hasScrolledUp = false

    private var endRegionReachedHandler: () -> Unit = {
        throw IllegalStateException("endRegionReachedHandler must be set.")
    }
    private var lastMessageReadHandler: () -> Unit = {
        throw IllegalStateException("lastMessageReadHandler must be set.")
    }
    private var onMessageEditHandler: (Message) -> Unit = {
        throw IllegalStateException("onMessageEditHandler must be set.")
    }
    private var onMessageDeleteHandler: (Message) -> Unit = {
        throw IllegalStateException("onMessageDeleteHandler must be set.")
    }
    private var onStartThreadHandler: (Message) -> Unit = {
        throw IllegalStateException("onStartThreadHandler must be set.")
    }
    private var onStartThreadListener: (Message) -> Unit = {
        /* Empty */
    }
    private var onMessageFlagHandler: (Message) -> Unit = {
        throw IllegalStateException("onMessageFlagHandler must be set.")
    }
    private var onSendGiphyHandler: (Message, GiphyAction) -> Unit = { _, _ ->
        throw IllegalStateException("onSendGiphyHandler must be set.")
    }
    private var onMessageRetryHandler: (Message) -> Unit = {
        throw IllegalStateException("onMessageRetryHandler must be set.")
    }

    private lateinit var loadMoreListener: EndlessScrollListener

    private lateinit var channel: Channel
    private lateinit var currentUser: User

    /**
     * If you are allowed to scroll up or not
     */
    private var lockScrollUp = true

    private val logger = ChatLogger.get("MessageListView")

    private val DEFAULT_MESSAGE_CLICK_LISTENER =
        MessageClickListener { message ->
            if (message.replyCount > 0) {
                onStartThreadHandler.invoke(message)
                onStartThreadListener.invoke(message)
            }
        }
    private val DEFAULT_MESSAGE_LONG_CLICK_LISTENER =
        MessageLongClickListenerView { _, view ->
            optionsView = view

            binding.blurLayer.isVisible = true

            if (view.parent != null && view.parent is ViewGroup) {
                (view.parent as ViewGroup).removeView(view)
            }

            binding.messageOptionsContainer.addView(optionsView)
            binding.messageOptionsScroll.isVisible = true
        }

    private val DEFAULT_MESSAGE_RETRY_LISTENER =
        MessageRetryListener { message ->
            onMessageRetryHandler.invoke(message)
        }
    private val DEFAULT_ATTACHMENT_CLICK_LISTENER =
        AttachmentClickListener { message, attachment ->
            ChatUI.instance()
                .navigator
                .navigate(AttachmentDestination(message, attachment, context))
        }
    private val DEFAULT_REACTION_VIEW_CLICK_LISTENER =
<<<<<<< HEAD
        ReactionViewClickListener { message: Message ->
            context.getFragmentManager()?.let {
                // TODO: pass a real MessageItem instead of mock
                val mockMessageItem = MessageItem(
                    message.apply {
                        latestReactions.forEach { it.type = ReactionType.LOVE.type }
                        ownReactions.forEach { it.type = ReactionType.LOVE.type }
                    },
                    positions = listOf(MessageListItem.Position.BOTTOM),
                    isMine = false
                )

                ReactionsOverlayDialogFragment.newInstance(mockMessageItem)
                    .apply { setReactionClickListener {} }
                    .show(it, ReactionsOverlayDialogFragment.TAG)
            }
        }
=======
        ReactionViewClickListener {}
>>>>>>> d9d25756
    private val DEFAULT_USER_CLICK_LISTENER = UserClickListener { /* Empty */ }
    private val DEFAULT_READ_STATE_CLICK_LISTENER =
        ReadStateClickListener { reads: List<ChannelUserRead> ->
            ReadUsersDialog(context)
                .setReads(reads)
                .show()
        }
    private val DEFAULT_GIPHY_SEND_LISTENER =
        GiphySendListener { message, action ->
            onSendGiphyHandler.invoke(message, action)
        }

    private val listenerContainer: ListenerContainer = ListenerContainerImpl(
        messageClickListener = DEFAULT_MESSAGE_CLICK_LISTENER,
        messageLongClickListenerView = DEFAULT_MESSAGE_LONG_CLICK_LISTENER,
        messageRetryListener = DEFAULT_MESSAGE_RETRY_LISTENER,
        attachmentClickListener = DEFAULT_ATTACHMENT_CLICK_LISTENER,
        reactionViewClickListener = DEFAULT_REACTION_VIEW_CLICK_LISTENER,
        userClickListener = DEFAULT_USER_CLICK_LISTENER,
        readStateClickListener = DEFAULT_READ_STATE_CLICK_LISTENER,
        giphySendListener = DEFAULT_GIPHY_SEND_LISTENER
    )

    private lateinit var messageListItemViewHolderFactory: MessageListItemViewHolderFactory
    private lateinit var messageDateFormatter: DateFormatter

    public constructor(context: Context) : super(context) {
        init(context, null)
    }

    public constructor(context: Context, attrs: AttributeSet?) : super(context, attrs) {
        parseAttr(context, attrs)
        init(context, attrs)
    }

    public constructor(context: Context, attrs: AttributeSet?, defStyle: Int) : super(
        context,
        attrs,
        defStyle
    ) {
        parseAttr(context, attrs)
        init(context, attrs)
    }

    private fun init(context: Context, attr: AttributeSet?) {
        binding = StreamMessageListViewBinding.inflate(context.inflater, this, true)

        initRecyclerView()
        initUnseenMessagesButton()
        initLoadingView()
        initEmptyStateView()
        initBlurLayer()

        if (attr != null) {
            configureAttributes(attr)
        }

        hasScrolledUp = false

        buffer.subscribe(::handleNewWrapper)
        buffer.active()
    }

    private fun initLoadingView() {
        loadingView = binding.defaultLoadingView
        loadingViewContainer = binding.loadingViewContainer
    }

    private fun initEmptyStateView() {
        emptyStateView = binding.defaultEmptyStateView
        emptyStateViewContainer = binding.emptyStateViewContainer
    }

    private fun initBlurLayer() {
        binding.blurLayer.setOnClickListener { hideBlurLayer() }
        binding.messageOptionsContainer.setOnClickListener { hideBlurLayer() }
    }

    private fun hideBlurLayer() {
        binding.messageOptionsContainer.removeView(optionsView)
        binding.messageOptionsScroll.isVisible = false

        binding.blurLayer.isVisible = false
    }

    private fun initRecyclerView() {
        layoutManager = LinearLayoutManager(context).apply {
            stackFromEnd = true
        }

        binding.chatMessagesRV.apply {
            layoutManager = this@MessageListView.layoutManager
            setHasFixedSize(true)
            setItemViewCacheSize(20)
        }
    }

    private fun initUnseenMessagesButton() {
        binding.scrollToBottomButton.setOnClickListener {
            binding.chatMessagesRV.scrollToPosition(lastPosition())
        }
    }

    private fun parseAttr(context: Context, attrs: AttributeSet?) {
        style = MessageListViewStyle(context, attrs)
    }

    private fun configureAttributes(attributeSet: AttributeSet) {
        val tArray = context
            .obtainStyledAttributes(attributeSet, R.styleable.MessageListView)

        tArray.getInteger(
            R.styleable.MessageListView_streamLoadMoreThreshold,
            context.resources.getInteger(R.integer.stream_load_more_threshold)
        ).also { loadMoreThreshold ->
            loadMoreListener = EndlessScrollListener(loadMoreThreshold) {
                endRegionReachedHandler()
            }
        }

        with(binding.scrollToBottomButton) {
            setUnreadBadgeEnabled(style.scrollButtonViewStyle.scrollButtonUnreadEnabled)
            setButtonRippleColor(style.scrollButtonViewStyle.scrollButtonRippleColor)
            setButtonIcon(style.scrollButtonViewStyle.scrollButtonIcon)
            setButtonColor(style.scrollButtonViewStyle.scrollButtonColor)
            setUnreadBadgeColor(style.scrollButtonViewStyle.scrollButtonBadgeColor)
        }
        scrollToBottomButtonEnabled = style.scrollButtonViewStyle.scrollButtonEnabled

        newMessagesTextSingle =
            tArray.getString(R.styleable.MessageListView_streamNewMessagesTextSingle)
        newMessagesTextPlural =
            tArray.getString(R.styleable.MessageListView_streamNewMessagesTextPlural)
        newMessagesBehaviour = NewMessagesBehaviour.parseValue(
            tArray.getInt(
                R.styleable.MessageListView_streamNewMessagesBehaviour,
                NewMessagesBehaviour.COUNT_UPDATE.value
            )
        )

        tArray.getText(R.styleable.MessageListView_streamMessagesEmptyStateLabelText)
            ?.let { emptyStateText ->
                emptyStateView.let {
                    if (it is TextView) {
                        it.text = emptyStateText
                    }
                }
            }

        tArray.recycle()
    }

    private fun lastPosition(): Int {
        return adapter.itemCount - 1
    }

    override fun setLoadingMore(loadingMore: Boolean) {
        if (loadingMore) {
            loadMoreListener.disablePagination()
        } else {
            loadMoreListener.enablePagination()
        }
    }

    private fun setMessageListItemAdapter(adapter: MessageListItemAdapter) {
        binding.chatMessagesRV.addOnScrollListener(loadMoreListener)
        binding.chatMessagesRV.addOnScrollListener(
            object : RecyclerView.OnScrollListener() {
                override fun onScrolled(recyclerView: RecyclerView, dx: Int, dy: Int) {
                    val currentList = adapter.currentList.toList()
                    if (!::layoutManager.isInitialized || currentList.isEmpty()) {
                        return
                    }
                    val currentFirstVisible = layoutManager.findFirstVisibleItemPosition()
                    val currentLastVisible = layoutManager.findLastVisibleItemPosition()

                    hasScrolledUp = currentLastVisible < lastPosition()
                    firstVisiblePosition = currentFirstVisible

                    val realLastVisibleMessage =
                        min(max(currentLastVisible, getLastSeenMessagePosition()), currentList.size)
                    updateLastSeen(currentList[realLastVisibleMessage])

                    val unseenItems = adapter.itemCount - 1 - realLastVisibleMessage

                    if (scrollToBottomButtonEnabled) {
                        binding.scrollToBottomButton.setUnreadCount(unseenItems)
                        binding.scrollToBottomButton.isVisible = hasScrolledUp
                    } else {
                        binding.scrollToBottomButton.isVisible = false
                    }
                }
            }
        )

        /*
         * Lock for 500 milliseconds setMessageListScrollUp in here.
         * Because when keyboard shows up, MessageList is scrolled up and it triggers hiding keyboard.
         */
        addOnLayoutChangeListener { _, _, _, _, bottom, _, _, _, oldBottom ->
            if (bottom < oldBottom) {
                lockScrollUp = true
                postDelayed({ lockScrollUp = false }, 500)
            }
        }

        binding.chatMessagesRV.adapter = adapter
    }

    override fun init(channel: Channel, currentUser: User) {
        this.currentUser = currentUser
        this.channel = channel
        initAdapter()
    }

    private fun initAdapter() {
        // Create default ViewHolderFactory if needed
        if (::messageListItemViewHolderFactory.isInitialized.not()) {
            messageListItemViewHolderFactory = MessageListItemViewHolderFactory()
        }

        if (::messageDateFormatter.isInitialized.not()) {
            messageDateFormatter = DateFormatter.from(context)
        }
        adapter = MessageListItemAdapter(messageListItemViewHolderFactory)
        adapter.setHasStableIds(true)

        setMessageListItemAdapter(adapter)
    }

    /**
     * @param view will be added to the view hierarchy of [ChannelsView] and managed by it.
     * The view should not be added to another [ViewGroup] instance elsewhere.
     * @param layoutParams defines how the view will be situated inside its container [ViewGroup].
     */
    public fun setLoadingView(view: View, layoutParams: FrameLayout.LayoutParams = defaultChildLayoutParams) {
        loadingViewContainer.removeView(loadingView)
        loadingView = view
        loadingViewContainer.addView(loadingView, layoutParams)
    }

    override fun showLoadingView() {
        loadingViewContainer.isVisible = true
    }

    override fun hideLoadingView() {
        loadingViewContainer.isVisible = false
    }

    /**
     * @param view will be added to the view hierarchy of [ChannelsView] and managed by it.
     * The view should not be added to another [ViewGroup] instance elsewhere.
     * @param layoutParams defines how the view will be situated inside its container [ViewGroup].
     */
    public fun setEmptyStateView(view: View, layoutParams: FrameLayout.LayoutParams = defaultChildLayoutParams) {
        emptyStateViewContainer.removeView(emptyStateView)
        emptyStateView = view
        emptyStateViewContainer.addView(emptyStateView, layoutParams)
    }

    override fun showEmptyStateView() {
        emptyStateViewContainer.isVisible = true
    }

    override fun hideEmptyStateView() {
        emptyStateViewContainer.isVisible = false
    }

    public fun setNewMessagesBehaviour(newMessagesBehaviour: NewMessagesBehaviour) {
        this.newMessagesBehaviour = newMessagesBehaviour
    }

    public fun setMessageViewHolderFactory(messageListItemViewHolderFactory: MessageListItemViewHolderFactory) {
        check(::adapter.isInitialized.not()) { "Adapter was already initialized, please set MessageViewHolderFactory first" }
        this.messageListItemViewHolderFactory = messageListItemViewHolderFactory
    }

    public fun setMessageDateFormatter(messageDateFormatter: DateFormatter) {
        check(::adapter.isInitialized.not()) { "Adapter was already initialized; please set DateFormatter first" }
        this.messageDateFormatter = messageDateFormatter
    }

    override fun displayNewMessage(listItem: MessageListItemWrapper) {
        buffer.enqueueData(listItem)
    }

    public fun scrollToBottom() {
        layoutManager.scrollToPosition(adapter.itemCount - 1)
    }

    private fun handleNewWrapper(listItem: MessageListItemWrapper) {
        buffer.hold()
        val entities = listItem.items

        val startThreadMode = !adapter.isThread && listItem.isThread

        adapter.isThread = listItem.isThread

        val oldSize = adapter.itemCount

        adapter.submitList(entities) {
            continueMessageAdd(startThreadMode, listItem, entities, oldSize)
        }
    }

    private fun continueMessageAdd(
        startThreadMode: Boolean,
        listItem: MessageListItemWrapper,
        entities: List<MessageListItem>,
        oldSize: Int
    ) {
        val newSize = adapter.itemCount
        val sizeGrewBy = newSize - oldSize

        if (startThreadMode) {
            layoutManager.scrollToPosition(0)
            buffer.active()
            return
        }

        // Scroll to bottom position for typing indicator
        if (listItem.isTyping && scrolledBottom(sizeGrewBy + 2) && !hasScrolledUp) {
            val newPosition = adapter.itemCount - 1
            layoutManager.scrollToPosition(newPosition)
            buffer.active()
            return
        }

        if (!listItem.hasNewMessages) {
            // we only touch scroll for new messages, we ignore
            // read
            // typing
            // message updates
            logger.logI("no Scroll no new message")
            buffer.active()
            return
        }

        if (oldSize == 0 && newSize != 0) {
            val newPosition = adapter.itemCount - 1
            layoutManager.scrollToPosition(newPosition)
            logger.logI(
                String.format("Scroll: First load scrolling down to bottom %d", newPosition)
            )
            lastMessageReadHandler.invoke()
        } else {
            if (newSize == 0) {
                buffer.active()
                return
            }

            // regular new message behaviour
            // we scroll down all the way, unless you've scrolled up
            // if you've scrolled up we set a variable on the viewmodel that there are new messages
            val newPosition = adapter.itemCount - 1
            val layoutSize = layoutManager.itemCount
            logger.logI(
                String.format(
                    "Scroll: Moving down to %d, layout has %d elements",
                    newPosition,
                    layoutSize
                )
            )
            val isMine = (entities.lastOrNull() as? MessageItem)?.isMine ?: false
            // Scroll to bottom when the user wrote the message.
            if (isMine ||
                !hasScrolledUp ||
                newMessagesBehaviour == NewMessagesBehaviour.SCROLL_TO_BOTTOM
            ) {
                layoutManager.scrollToPosition(adapter.itemCount - 1)
            } else {
                val unseenItems = newSize - getLastSeenMessagePosition() - 1
                binding.scrollToBottomButton.setUnreadCount(unseenItems)
            }
            // we want to mark read if there is a new message
            // and this view is currently being displayed...
            // we can't always run it since read and typing events also influence this list..
            // viewModel.markLastMessageRead(); // TODO this is event
            lastMessageReadHandler.invoke()
        }

        buffer.active()
    }

    private fun scrolledBottom(delta: Int): Boolean {
        return getLastSeenMessagePosition() + delta >= lastPosition()
    }

    private fun getLastSeenMessagePosition(): Int {
        val lastMessageId = when (adapter.isThread) {
            true -> lastSeenMessageInThread
            false -> lastSeenMessageInChannel
        }?.getStableId()
        return adapter.currentList.indexOfLast { message ->
            message?.getStableId() == lastMessageId
        }
    }

    private fun updateLastSeen(messageListItem: MessageListItem?) {
        when (adapter.isThread) {
            true -> lastSeenMessageInThread = messageListItem
            false -> lastSeenMessageInChannel = messageListItem
        }.exhaustive
    }

    /**
     * Sets the message click listener to be used by MessageListView.
     *
     * @param messageClickListener The listener to use. If null, the default will be used instead.
     */
    public fun setMessageClickListener(messageClickListener: MessageClickListener?) {
        listenerContainer.messageClickListener =
            messageClickListener ?: DEFAULT_MESSAGE_CLICK_LISTENER
    }

    /**
     * Sets the message long click listener to be used by MessageListView.
     *
     * @param messageLongClickListener The listener to use. If null, the default will be used instead.
     */
    public fun setMessageLongClickListener(messageLongClickListenerView: MessageLongClickListenerView?) {
        listenerContainer.messageLongClickListenerView =
            messageLongClickListenerView ?: DEFAULT_MESSAGE_LONG_CLICK_LISTENER
    }

    /**
     * Sets the message retry listener to be used by MessageListView.
     *
     * @param messageRetryListener The listener to use. If null, the default will be used instead.
     */
    public fun setMessageRetryListener(messageRetryListener: MessageRetryListener?) {
        listenerContainer.messageRetryListener =
            messageRetryListener ?: DEFAULT_MESSAGE_RETRY_LISTENER
    }

    /**
     * Sets the attachment click listener to be used by MessageListView.
     *
     * @param attachmentClickListener The listener to use. If null, the default will be used instead.
     */
    public fun setAttachmentClickListener(attachmentClickListener: AttachmentClickListener?) {
        listenerContainer.attachmentClickListener =
            attachmentClickListener ?: DEFAULT_ATTACHMENT_CLICK_LISTENER
    }

    /**
     * Sets the reaction view click listener to be used by MessageListView.
     *
     * @param reactionViewClickListener The listener to use. If null, the default will be used instead.
     */
    public fun setReactionViewClickListener(reactionViewClickListener: ReactionViewClickListener?) {
        listenerContainer.reactionViewClickListener =
            reactionViewClickListener ?: DEFAULT_REACTION_VIEW_CLICK_LISTENER
    }

    /**
     * Sets the user click listener to be used by MessageListView.
     *
     * @param userClickListener The listener to use. If null, the default will be used instead.
     */
    public fun setUserClickListener(userClickListener: UserClickListener?) {
        listenerContainer.userClickListener = userClickListener ?: DEFAULT_USER_CLICK_LISTENER
    }

    /**
     * Sets the read state click listener to be used by MessageListView.
     *
     * @param readStateClickListener The listener to use. If null, the default will be used instead.
     */
    public fun setReadStateClickListener(readStateClickListener: ReadStateClickListener?) {
        listenerContainer.readStateClickListener =
            readStateClickListener ?: DEFAULT_READ_STATE_CLICK_LISTENER
    }

    override fun setEndRegionReachedHandler(endRegionReachedHandler: () -> Unit) {
        this.endRegionReachedHandler = endRegionReachedHandler
    }

    override fun setLastMessageReadHandler(lastMessageReadHandler: () -> Unit) {
        this.lastMessageReadHandler = lastMessageReadHandler
    }

    override fun setOnMessageEditHandler(onMessageEditHandler: (Message) -> Unit) {
        this.onMessageEditHandler = onMessageEditHandler
    }

    override fun setOnMessageDeleteHandler(onMessageDeleteHandler: (Message) -> Unit) {
        this.onMessageDeleteHandler = onMessageDeleteHandler
    }

    override fun setOnStartThreadHandler(onStartThreadHandler: (Message) -> Unit) {
        this.onStartThreadHandler = onStartThreadHandler
    }

    override fun setOnMessageFlagHandler(onMessageFlagHandler: (Message) -> Unit) {
        this.onMessageFlagHandler = onMessageFlagHandler
    }

    override fun setOnSendGiphyHandler(onSendGiphyHandler: (Message, GiphyAction) -> Unit) {
        this.onSendGiphyHandler = onSendGiphyHandler
    }

    override fun setOnMessageRetryHandler(onMessageRetryHandler: (Message) -> Unit) {
        this.onMessageRetryHandler = onMessageRetryHandler
    }

    public fun setOnStartThreadListener(onStartThreadListener: (Message) -> Unit) {
        this.onStartThreadListener = onStartThreadListener
    }

    public enum class NewMessagesBehaviour(internal val value: Int) {
        SCROLL_TO_BOTTOM(0), COUNT_UPDATE(1);

        internal companion object {
            fun parseValue(value: Int): NewMessagesBehaviour {
                return values().find { behaviour -> behaviour.value == value }
                    ?: throw IllegalArgumentException("Unknown behaviour type. It must be either SCROLL_TO_BOTTOM (int 0) or COUNT_UPDATE (int 1)")
            }
        }
    }
}<|MERGE_RESOLUTION|>--- conflicted
+++ resolved
@@ -43,13 +43,10 @@
 import io.getstream.chat.android.ui.messages.adapter.ListenerContainerImpl
 import io.getstream.chat.android.ui.messages.adapter.MessageListItemAdapter
 import io.getstream.chat.android.ui.messages.adapter.MessageListItemViewHolderFactory
-<<<<<<< HEAD
 import io.getstream.chat.android.ui.messages.reactions.ReactionsOverlayDialogFragment
 import io.getstream.chat.android.ui.utils.ReactionType
+import io.getstream.chat.android.ui.utils.extensions.exhaustive
 import io.getstream.chat.android.ui.utils.extensions.getFragmentManager
-=======
-import io.getstream.chat.android.ui.utils.extensions.exhaustive
->>>>>>> d9d25756
 import kotlin.math.max
 import kotlin.math.min
 
@@ -170,7 +167,6 @@
                 .navigate(AttachmentDestination(message, attachment, context))
         }
     private val DEFAULT_REACTION_VIEW_CLICK_LISTENER =
-<<<<<<< HEAD
         ReactionViewClickListener { message: Message ->
             context.getFragmentManager()?.let {
                 // TODO: pass a real MessageItem instead of mock
@@ -188,9 +184,6 @@
                     .show(it, ReactionsOverlayDialogFragment.TAG)
             }
         }
-=======
-        ReactionViewClickListener {}
->>>>>>> d9d25756
     private val DEFAULT_USER_CLICK_LISTENER = UserClickListener { /* Empty */ }
     private val DEFAULT_READ_STATE_CLICK_LISTENER =
         ReadStateClickListener { reads: List<ChannelUserRead> ->
