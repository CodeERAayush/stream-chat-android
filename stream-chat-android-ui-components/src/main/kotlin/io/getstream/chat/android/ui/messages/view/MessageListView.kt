package io.getstream.chat.android.ui.messages.view

import android.content.Context
import android.content.res.TypedArray
import android.util.AttributeSet
import android.view.Gravity
import android.view.View
import android.view.ViewGroup
import android.widget.FrameLayout
import android.widget.TextView
import androidx.constraintlayout.widget.ConstraintLayout
import androidx.core.content.ContextCompat
import androidx.core.view.isVisible
import androidx.recyclerview.widget.LinearLayoutManager
import androidx.recyclerview.widget.RecyclerView
import com.getstream.sdk.chat.ChatUI
import com.getstream.sdk.chat.adapter.ListenerContainer
import com.getstream.sdk.chat.adapter.MessageListItem
import com.getstream.sdk.chat.adapter.MessageListItem.MessageItem
import com.getstream.sdk.chat.enums.GiphyAction
import com.getstream.sdk.chat.navigation.destinations.AttachmentDestination
import com.getstream.sdk.chat.utils.DateFormatter
import com.getstream.sdk.chat.utils.StartStopBuffer
import com.getstream.sdk.chat.utils.extensions.inflater
import com.getstream.sdk.chat.view.EndlessScrollListener
import com.getstream.sdk.chat.view.IMessageListView
import com.getstream.sdk.chat.view.MessageListView.AttachmentClickListener
import com.getstream.sdk.chat.view.MessageListView.GiphySendListener
import com.getstream.sdk.chat.view.MessageListView.MessageClickListener
import com.getstream.sdk.chat.view.MessageListView.MessageLongClickListener
import com.getstream.sdk.chat.view.MessageListView.MessageRetryListener
import com.getstream.sdk.chat.view.MessageListView.ReactionViewClickListener
import com.getstream.sdk.chat.view.MessageListView.ReadStateClickListener
import com.getstream.sdk.chat.view.MessageListView.UserClickListener
import com.getstream.sdk.chat.view.channels.ChannelsView
import com.getstream.sdk.chat.view.dialog.ReadUsersDialog
import com.getstream.sdk.chat.view.messages.MessageListItemWrapper
import io.getstream.chat.android.client.logger.ChatLogger
import io.getstream.chat.android.client.models.Channel
import io.getstream.chat.android.client.models.ChannelUserRead
import io.getstream.chat.android.client.models.Message
import io.getstream.chat.android.client.models.User
import io.getstream.chat.android.ui.R
import io.getstream.chat.android.ui.databinding.StreamUiMessageListViewBinding
import io.getstream.chat.android.ui.messages.adapter.ListenerContainerImpl
import io.getstream.chat.android.ui.messages.adapter.MessageListItemAdapter
import io.getstream.chat.android.ui.messages.adapter.MessageListItemViewHolderFactory
import io.getstream.chat.android.ui.messages.reactions.ReactionsOverlayDialogFragment
import io.getstream.chat.android.ui.options.MessageOptionsOverlayDialogFragment
import io.getstream.chat.android.ui.options.MessageOptionsView
import io.getstream.chat.android.ui.utils.ReactionType
import io.getstream.chat.android.ui.utils.extensions.exhaustive
import io.getstream.chat.android.ui.utils.extensions.getFragmentManager
import kotlin.math.max
import kotlin.math.min

/**
 * MessageListView renders a list of messages and extends the [RecyclerView]
 * The most common customizations are
 * - Disabling Reactions
 * - Disabling Threads
 * - Customizing the click and longCLick (via the adapter)
 * - The list_item_message template to use (perhaps, multiple ones...?)
 */
public class MessageListView : ConstraintLayout, IMessageListView {
    private var firstVisiblePosition = 0

    private lateinit var style: MessageListViewStyle

    private lateinit var binding: StreamUiMessageListViewBinding

    private var newMessagesTextSingle: String? = null
    private var newMessagesTextPlural: String? = null

    private lateinit var newMessagesBehaviour: NewMessagesBehaviour

    private val buffer: StartStopBuffer<MessageListItemWrapper> = StartStopBuffer()

    private lateinit var adapter: MessageListItemAdapter
    private lateinit var layoutManager: LinearLayoutManager
    private lateinit var loadingView: View
    private lateinit var loadingViewContainer: ViewGroup
    private lateinit var emptyStateView: View
    private lateinit var emptyStateViewContainer: ViewGroup
    private var lastSeenMessageInChannel: MessageListItem? = null
    private var lastSeenMessageInThread: MessageListItem? = null

    private lateinit var messageOptionsConfiguration: MessageOptionsView.Configuration

    private val defaultChildLayoutParams by lazy {
        FrameLayout.LayoutParams(
            FrameLayout.LayoutParams.WRAP_CONTENT,
            FrameLayout.LayoutParams.WRAP_CONTENT,
            Gravity.CENTER
        )
    }

    public var scrollToBottomButtonEnabled: Boolean = true

    private var hasScrolledUp = false

    private var endRegionReachedHandler: () -> Unit = {
        throw IllegalStateException("endRegionReachedHandler must be set.")
    }
    private var lastMessageReadHandler: () -> Unit = {
        throw IllegalStateException("lastMessageReadHandler must be set.")
    }
    private var onMessageEditHandler: (Message) -> Unit = {
        throw IllegalStateException("onMessageEditHandler must be set.")
    }
    private var onMessageDeleteHandler: (Message) -> Unit = {
        throw IllegalStateException("onMessageDeleteHandler must be set.")
    }
    private var onStartThreadHandler: (Message) -> Unit = {
        throw IllegalStateException("onStartThreadHandler must be set.")
    }
    private var onStartThreadListener: (Message) -> Unit = {
        /* Empty */
    }
    private var onMessageFlagHandler: (Message) -> Unit = {
        throw IllegalStateException("onMessageFlagHandler must be set.")
    }
    private var onSendGiphyHandler: (Message, GiphyAction) -> Unit = { _, _ ->
        throw IllegalStateException("onSendGiphyHandler must be set.")
    }
    private var onMessageRetryHandler: (Message) -> Unit = {
        throw IllegalStateException("onMessageRetryHandler must be set.")
    }

    private lateinit var loadMoreListener: EndlessScrollListener

    private lateinit var channel: Channel
    private lateinit var currentUser: User

    /**
     * If you are allowed to scroll up or not
     */
    private var lockScrollUp = true

    private val logger = ChatLogger.get("MessageListView")

    private val DEFAULT_MESSAGE_CLICK_LISTENER =
        MessageClickListener { message ->
            if (message.replyCount > 0) {
                onStartThreadHandler.invoke(message)
                onStartThreadListener.invoke(message)
            }
        }
    private val DEFAULT_MESSAGE_LONG_CLICK_LISTENER =
<<<<<<< HEAD
        MessageLongClickListener { message ->
            context.getFragmentManager()?.let { framentManager ->
                // TODO: pass a real MessageItem instead of mock
                val mockMessageItem = MessageItem(
                    message,
                    positions = listOf(MessageListItem.Position.BOTTOM),
                    isMine = false
                )

                MessageOptionsOverlayDialogFragment
                    .newInstance(mockMessageItem, messageOptionsConfiguration)
                    .show(framentManager, ReactionsOverlayDialogFragment.TAG)
            }
=======
        MessageLongClickListener {
            // Todo: Implement listener
>>>>>>> 0f13d377
        }

    private val DEFAULT_MESSAGE_RETRY_LISTENER =
        MessageRetryListener { message ->
            onMessageRetryHandler.invoke(message)
        }
    private val DEFAULT_ATTACHMENT_CLICK_LISTENER =
        AttachmentClickListener { message, attachment ->
            ChatUI.instance()
                .navigator
                .navigate(AttachmentDestination(message, attachment, context))
        }
    private val DEFAULT_REACTION_VIEW_CLICK_LISTENER =
        ReactionViewClickListener { message: Message ->
            context.getFragmentManager()?.let {
                // TODO: pass a real MessageItem instead of mock
                val mockMessageItem = MessageItem(
                    message.copy(text = "MOCKED TEXT: ${message.text}").apply {
                        latestReactions.forEach { it.type = ReactionType.LOVE.type }
                        ownReactions.forEach { it.type = ReactionType.LOVE.type }
                    },
                    positions = listOf(MessageListItem.Position.BOTTOM),
                    isMine = false
                )

                ReactionsOverlayDialogFragment.newInstance(mockMessageItem)
                    .apply { setReactionClickListener {} }
                    .show(it, ReactionsOverlayDialogFragment.TAG)
            }
        }
    private val DEFAULT_USER_CLICK_LISTENER = UserClickListener { /* Empty */ }
    private val DEFAULT_READ_STATE_CLICK_LISTENER =
        ReadStateClickListener { reads: List<ChannelUserRead> ->
            ReadUsersDialog(context)
                .setReads(reads)
                .show()
        }
    private val DEFAULT_GIPHY_SEND_LISTENER =
        GiphySendListener { message, action ->
            onSendGiphyHandler.invoke(message, action)
        }

    private val listenerContainer: ListenerContainer = ListenerContainerImpl(
        messageClickListener = DEFAULT_MESSAGE_CLICK_LISTENER,
        messageLongClickListener = DEFAULT_MESSAGE_LONG_CLICK_LISTENER,
        messageRetryListener = DEFAULT_MESSAGE_RETRY_LISTENER,
        attachmentClickListener = DEFAULT_ATTACHMENT_CLICK_LISTENER,
        reactionViewClickListener = DEFAULT_REACTION_VIEW_CLICK_LISTENER,
        userClickListener = DEFAULT_USER_CLICK_LISTENER,
        readStateClickListener = DEFAULT_READ_STATE_CLICK_LISTENER,
        giphySendListener = DEFAULT_GIPHY_SEND_LISTENER
    )

    private lateinit var messageListItemViewHolderFactory: MessageListItemViewHolderFactory
    private lateinit var messageDateFormatter: DateFormatter

    public constructor(context: Context) : super(context) {
        init(context, null)
    }

    public constructor(context: Context, attrs: AttributeSet?) : super(context, attrs) {
        parseAttr(context, attrs)
        init(context, attrs)
    }

    public constructor(context: Context, attrs: AttributeSet?, defStyle: Int) : super(
        context,
        attrs,
        defStyle
    ) {
        parseAttr(context, attrs)
        init(context, attrs)
    }

    private fun init(context: Context, attr: AttributeSet?) {
        binding = StreamUiMessageListViewBinding.inflate(context.inflater, this, true)

        initRecyclerView()
        initUnseenMessagesButton()
        initLoadingView()
        initEmptyStateView()

        if (attr != null) {
            configureAttributes(attr)
        }

        hasScrolledUp = false

        buffer.subscribe(::handleNewWrapper)
        buffer.active()
    }

    private fun initLoadingView() {
        loadingView = binding.defaultLoadingView
        loadingViewContainer = binding.loadingViewContainer
    }

    private fun initEmptyStateView() {
        emptyStateView = binding.defaultEmptyStateView
        emptyStateViewContainer = binding.emptyStateViewContainer
    }

    private fun initRecyclerView() {
        layoutManager = LinearLayoutManager(context).apply {
            stackFromEnd = true
        }

        binding.chatMessagesRV.apply {
            layoutManager = this@MessageListView.layoutManager
            setHasFixedSize(true)
            setItemViewCacheSize(20)
        }
    }

    private fun initUnseenMessagesButton() {
        binding.scrollToBottomButton.setOnClickListener {
            binding.chatMessagesRV.scrollToPosition(lastPosition())
        }
    }

    private fun parseAttr(context: Context, attrs: AttributeSet?) {
        style = MessageListViewStyle(context, attrs)
    }

    private fun configureAttributes(attributeSet: AttributeSet) {
        val tArray = context
            .obtainStyledAttributes(attributeSet, R.styleable.MessageListView)

        tArray.getInteger(
            R.styleable.MessageListView_streamLoadMoreThreshold,
            context.resources.getInteger(R.integer.stream_load_more_threshold)
        ).also { loadMoreThreshold ->
            loadMoreListener = EndlessScrollListener(loadMoreThreshold) {
                endRegionReachedHandler()
            }
        }

        with(binding.scrollToBottomButton) {
            setUnreadBadgeEnabled(style.scrollButtonViewStyle.scrollButtonUnreadEnabled)
            setButtonRippleColor(style.scrollButtonViewStyle.scrollButtonRippleColor)
            setButtonIcon(style.scrollButtonViewStyle.scrollButtonIcon)
            setButtonColor(style.scrollButtonViewStyle.scrollButtonColor)
            setUnreadBadgeColor(style.scrollButtonViewStyle.scrollButtonBadgeColor)
        }
        scrollToBottomButtonEnabled = style.scrollButtonViewStyle.scrollButtonEnabled

        newMessagesTextSingle =
            tArray.getString(R.styleable.MessageListView_streamNewMessagesTextSingle)
        newMessagesTextPlural =
            tArray.getString(R.styleable.MessageListView_streamNewMessagesTextPlural)
        newMessagesBehaviour = NewMessagesBehaviour.parseValue(
            tArray.getInt(
                R.styleable.MessageListView_streamNewMessagesBehaviour,
                NewMessagesBehaviour.COUNT_UPDATE.value
            )
        )

        tArray.getText(R.styleable.MessageListView_streamMessagesEmptyStateLabelText)
            ?.let { emptyStateText ->
                emptyStateView.let {
                    if (it is TextView) {
                        it.text = emptyStateText
                    }
                }
            }

        configureMessageOptions(tArray)
        tArray.recycle()
    }

    private fun lastPosition(): Int {
        return adapter.itemCount - 1
    }

    private fun configureMessageOptions(tArray: TypedArray) {
        val iconsTint = tArray.getColor(
            R.styleable.MessageListView_streamMessageOptionIconColor,
            ContextCompat.getColor(context, R.color.stream_ui_grey)
        )

        val replyText = tArray.getString(R.styleable.MessageListView_streamReplyOptionMessage) ?: "Reply"
        val replyIcon = tArray.getResourceId(
            R.styleable.MessageListView_streamReplyOptionIcon,
            R.drawable.stream_ui_ic_arrow_curve_left
        )

        val threadReplyText =
            tArray.getString(R.styleable.MessageListView_streamThreadReplyOptionMessage) ?: "Thread Reply"
        val threadReplyIcon = tArray.getResourceId(
            R.styleable.MessageListView_streamThreadReplyOptionIcon,
            R.drawable.stream_ui_ic_thread_reply
        )

        val copyText = tArray.getString(R.styleable.MessageListView_streamCopyOptionMessage) ?: "Copy"
        val copyIcon = tArray.getResourceId(
            R.styleable.MessageListView_streamCopyOptionIcon,
            R.drawable.stream_ui_ic_copy
        )

        val muteText = tArray.getString(R.styleable.MessageListView_streamMuteOptionMessage) ?: "Mute"
        val muteIcon = tArray.getResourceId(
            R.styleable.MessageListView_streamMuteOptionIcon,
            R.drawable.stream_ui_ic_mute
        )

        val blockText = tArray.getString(R.styleable.MessageListView_streamBlockOptionMessage) ?: "Block user"
        val blockIcon = tArray.getResourceId(
            R.styleable.MessageListView_streamBlockOptionIcon,
            R.drawable.stream_ui_ic_user_block
        )

        val deleteText = tArray.getString(R.styleable.MessageListView_streamDeleteOptionMessage) ?: "Delete user"
        val deleteIcon = tArray.getResourceId(
            R.styleable.MessageListView_streamDeleteOptionIcon,
            R.drawable.stream_ui_ic_delete
        )

        messageOptionsConfiguration = MessageOptionsView.Configuration(
            iconsTint = iconsTint,
            replyText = replyText,
            replyIcon = replyIcon,
            threadReplyText = threadReplyText,
            threadReplyIcon = threadReplyIcon,
            copyText = copyText,
            copyIcon = copyIcon,
            muteText = muteText,
            muteIcon = muteIcon,
            blockText = blockText,
            blockIcon = blockIcon,
            deleteText = deleteText,
            deleteIcon = deleteIcon
        )
    }

    override fun setLoadingMore(loadingMore: Boolean) {
        if (loadingMore) {
            loadMoreListener.disablePagination()
        } else {
            loadMoreListener.enablePagination()
        }
    }

    private fun setMessageListItemAdapter(adapter: MessageListItemAdapter) {
        binding.chatMessagesRV.addOnScrollListener(loadMoreListener)
        binding.chatMessagesRV.addOnScrollListener(
            object : RecyclerView.OnScrollListener() {
                override fun onScrolled(recyclerView: RecyclerView, dx: Int, dy: Int) {
                    val currentList = adapter.currentList.toList()
                    if (!::layoutManager.isInitialized || currentList.isEmpty()) {
                        return
                    }
                    val currentFirstVisible = layoutManager.findFirstVisibleItemPosition()
                    val currentLastVisible = layoutManager.findLastVisibleItemPosition()

                    hasScrolledUp = currentLastVisible < lastPosition()
                    firstVisiblePosition = currentFirstVisible

                    val realLastVisibleMessage =
                        min(max(currentLastVisible, getLastSeenMessagePosition()), currentList.size)
                    updateLastSeen(currentList[realLastVisibleMessage])

                    val unseenItems = adapter.itemCount - 1 - realLastVisibleMessage

                    if (scrollToBottomButtonEnabled) {
                        binding.scrollToBottomButton.setUnreadCount(unseenItems)
                        binding.scrollToBottomButton.isVisible = hasScrolledUp
                    } else {
                        binding.scrollToBottomButton.isVisible = false
                    }
                }
            }
        )

        /*
         * Lock for 500 milliseconds setMessageListScrollUp in here.
         * Because when keyboard shows up, MessageList is scrolled up and it triggers hiding keyboard.
         */
        addOnLayoutChangeListener { _, _, _, _, bottom, _, _, _, oldBottom ->
            if (bottom < oldBottom) {
                lockScrollUp = true
                postDelayed({ lockScrollUp = false }, 500)
            }
        }

        binding.chatMessagesRV.adapter = adapter
    }

    override fun init(channel: Channel, currentUser: User) {
        this.currentUser = currentUser
        this.channel = channel
        initAdapter()
    }

    private fun initAdapter() {
        // Create default ViewHolderFactory if needed
        if (::messageListItemViewHolderFactory.isInitialized.not()) {
            messageListItemViewHolderFactory = MessageListItemViewHolderFactory()
        }

        if (::messageDateFormatter.isInitialized.not()) {
            messageDateFormatter = DateFormatter.from(context)
        }

        messageListItemViewHolderFactory.listenerContainer = this.listenerContainer

        adapter = MessageListItemAdapter(messageListItemViewHolderFactory)
        adapter.setHasStableIds(true)

        setMessageListItemAdapter(adapter)
    }

    /**
     * @param view will be added to the view hierarchy of [ChannelsView] and managed by it.
     * The view should not be added to another [ViewGroup] instance elsewhere.
     * @param layoutParams defines how the view will be situated inside its container [ViewGroup].
     */
    public fun setLoadingView(view: View, layoutParams: FrameLayout.LayoutParams = defaultChildLayoutParams) {
        loadingViewContainer.removeView(loadingView)
        loadingView = view
        loadingViewContainer.addView(loadingView, layoutParams)
    }

    override fun showLoadingView() {
        loadingViewContainer.isVisible = true
    }

    override fun hideLoadingView() {
        loadingViewContainer.isVisible = false
    }

    /**
     * @param view will be added to the view hierarchy of [ChannelsView] and managed by it.
     * The view should not be added to another [ViewGroup] instance elsewhere.
     * @param layoutParams defines how the view will be situated inside its container [ViewGroup].
     */
    public fun setEmptyStateView(view: View, layoutParams: FrameLayout.LayoutParams = defaultChildLayoutParams) {
        emptyStateViewContainer.removeView(emptyStateView)
        emptyStateView = view
        emptyStateViewContainer.addView(emptyStateView, layoutParams)
    }

    override fun showEmptyStateView() {
        emptyStateViewContainer.isVisible = true
    }

    override fun hideEmptyStateView() {
        emptyStateViewContainer.isVisible = false
    }

    public fun setNewMessagesBehaviour(newMessagesBehaviour: NewMessagesBehaviour) {
        this.newMessagesBehaviour = newMessagesBehaviour
    }

    public fun setMessageViewHolderFactory(messageListItemViewHolderFactory: MessageListItemViewHolderFactory) {
        check(::adapter.isInitialized.not()) { "Adapter was already initialized, please set MessageViewHolderFactory first" }
        this.messageListItemViewHolderFactory = messageListItemViewHolderFactory
    }

    public fun setMessageDateFormatter(messageDateFormatter: DateFormatter) {
        check(::adapter.isInitialized.not()) { "Adapter was already initialized; please set DateFormatter first" }
        this.messageDateFormatter = messageDateFormatter
    }

    override fun displayNewMessage(listItem: MessageListItemWrapper) {
        buffer.enqueueData(listItem)
    }

    public fun scrollToBottom() {
        layoutManager.scrollToPosition(adapter.itemCount - 1)
    }

    private fun handleNewWrapper(listItem: MessageListItemWrapper) {
        buffer.hold()
        val entities = listItem.items

        val startThreadMode = !adapter.isThread && listItem.isThread

        adapter.isThread = listItem.isThread

        val oldSize = adapter.itemCount

        adapter.submitList(entities) {
            continueMessageAdd(startThreadMode, listItem, entities, oldSize)
        }
    }

    private fun continueMessageAdd(
        startThreadMode: Boolean,
        listItem: MessageListItemWrapper,
        entities: List<MessageListItem>,
        oldSize: Int
    ) {
        val newSize = adapter.itemCount
        val sizeGrewBy = newSize - oldSize

        if (startThreadMode) {
            layoutManager.scrollToPosition(0)
            buffer.active()
            return
        }

        // Scroll to bottom position for typing indicator
        if (listItem.isTyping && scrolledBottom(sizeGrewBy + 2) && !hasScrolledUp) {
            val newPosition = adapter.itemCount - 1
            layoutManager.scrollToPosition(newPosition)
            buffer.active()
            return
        }

        if (!listItem.hasNewMessages) {
            // we only touch scroll for new messages, we ignore
            // read
            // typing
            // message updates
            logger.logI("no Scroll no new message")
            buffer.active()
            return
        }

        if (oldSize == 0 && newSize != 0) {
            val newPosition = adapter.itemCount - 1
            layoutManager.scrollToPosition(newPosition)
            logger.logI(
                String.format("Scroll: First load scrolling down to bottom %d", newPosition)
            )
            lastMessageReadHandler.invoke()
        } else {
            if (newSize == 0) {
                buffer.active()
                return
            }

            // regular new message behaviour
            // we scroll down all the way, unless you've scrolled up
            // if you've scrolled up we set a variable on the viewmodel that there are new messages
            val newPosition = adapter.itemCount - 1
            val layoutSize = layoutManager.itemCount
            logger.logI(
                String.format(
                    "Scroll: Moving down to %d, layout has %d elements",
                    newPosition,
                    layoutSize
                )
            )
            val isMine = (entities.lastOrNull() as? MessageItem)?.isMine ?: false
            // Scroll to bottom when the user wrote the message.
            if (isMine ||
                !hasScrolledUp ||
                newMessagesBehaviour == NewMessagesBehaviour.SCROLL_TO_BOTTOM
            ) {
                layoutManager.scrollToPosition(adapter.itemCount - 1)
            } else {
                val unseenItems = newSize - getLastSeenMessagePosition() - 1
                binding.scrollToBottomButton.setUnreadCount(unseenItems)
            }
            // we want to mark read if there is a new message
            // and this view is currently being displayed...
            // we can't always run it since read and typing events also influence this list..
            // viewModel.markLastMessageRead(); // TODO this is event
            lastMessageReadHandler.invoke()
        }

        buffer.active()
    }

    private fun scrolledBottom(delta: Int): Boolean {
        return getLastSeenMessagePosition() + delta >= lastPosition()
    }

    private fun getLastSeenMessagePosition(): Int {
        val lastMessageId = when (adapter.isThread) {
            true -> lastSeenMessageInThread
            false -> lastSeenMessageInChannel
        }?.getStableId()
        return adapter.currentList.indexOfLast { message ->
            message?.getStableId() == lastMessageId
        }
    }

    private fun updateLastSeen(messageListItem: MessageListItem?) {
        when (adapter.isThread) {
            true -> lastSeenMessageInThread = messageListItem
            false -> lastSeenMessageInChannel = messageListItem
        }.exhaustive
    }

    /**
     * Sets the message click listener to be used by MessageListView.
     *
     * @param messageClickListener The listener to use. If null, the default will be used instead.
     */
    public fun setMessageClickListener(messageClickListener: MessageClickListener?) {
        listenerContainer.messageClickListener =
            messageClickListener ?: DEFAULT_MESSAGE_CLICK_LISTENER
    }

    /**
<<<<<<< HEAD
     * Sets the message long click listener to be used by MessageListView.
     *
     * @param messageLongClickListener The listener to use. If null, the default will be used instead.
     */
    public fun setMessageLongClickListener(messageLongClickListener: MessageLongClickListener?) {
        listenerContainer.messageLongClickListener =
            messageLongClickListener ?: DEFAULT_MESSAGE_LONG_CLICK_LISTENER
    }

    /**
=======
>>>>>>> 0f13d377
     * Sets the message retry listener to be used by MessageListView.
     *
     * @param messageRetryListener The listener to use. If null, the default will be used instead.
     */
    public fun setMessageRetryListener(messageRetryListener: MessageRetryListener?) {
        listenerContainer.messageRetryListener =
            messageRetryListener ?: DEFAULT_MESSAGE_RETRY_LISTENER
    }

    /**
     * Sets the attachment click listener to be used by MessageListView.
     *
     * @param attachmentClickListener The listener to use. If null, the default will be used instead.
     */
    public fun setAttachmentClickListener(attachmentClickListener: AttachmentClickListener?) {
        listenerContainer.attachmentClickListener =
            attachmentClickListener ?: DEFAULT_ATTACHMENT_CLICK_LISTENER
    }

    /**
     * Sets the reaction view click listener to be used by MessageListView.
     *
     * @param reactionViewClickListener The listener to use. If null, the default will be used instead.
     */
    public fun setReactionViewClickListener(reactionViewClickListener: ReactionViewClickListener?) {
        listenerContainer.reactionViewClickListener =
            reactionViewClickListener ?: DEFAULT_REACTION_VIEW_CLICK_LISTENER
    }

    /**
     * Sets the user click listener to be used by MessageListView.
     *
     * @param userClickListener The listener to use. If null, the default will be used instead.
     */
    public fun setUserClickListener(userClickListener: UserClickListener?) {
        listenerContainer.userClickListener = userClickListener ?: DEFAULT_USER_CLICK_LISTENER
    }

    /**
     * Sets the read state click listener to be used by MessageListView.
     *
     * @param readStateClickListener The listener to use. If null, the default will be used instead.
     */
    public fun setReadStateClickListener(readStateClickListener: ReadStateClickListener?) {
        listenerContainer.readStateClickListener =
            readStateClickListener ?: DEFAULT_READ_STATE_CLICK_LISTENER
    }

    override fun setEndRegionReachedHandler(endRegionReachedHandler: () -> Unit) {
        this.endRegionReachedHandler = endRegionReachedHandler
    }

    override fun setLastMessageReadHandler(lastMessageReadHandler: () -> Unit) {
        this.lastMessageReadHandler = lastMessageReadHandler
    }

    override fun setOnMessageEditHandler(onMessageEditHandler: (Message) -> Unit) {
        this.onMessageEditHandler = onMessageEditHandler
    }

    override fun setOnMessageDeleteHandler(onMessageDeleteHandler: (Message) -> Unit) {
        this.onMessageDeleteHandler = onMessageDeleteHandler
    }

    override fun setOnStartThreadHandler(onStartThreadHandler: (Message) -> Unit) {
        this.onStartThreadHandler = onStartThreadHandler
    }

    override fun setOnMessageFlagHandler(onMessageFlagHandler: (Message) -> Unit) {
        this.onMessageFlagHandler = onMessageFlagHandler
    }

    override fun setOnSendGiphyHandler(onSendGiphyHandler: (Message, GiphyAction) -> Unit) {
        this.onSendGiphyHandler = onSendGiphyHandler
    }

    override fun setOnMessageRetryHandler(onMessageRetryHandler: (Message) -> Unit) {
        this.onMessageRetryHandler = onMessageRetryHandler
    }

    public fun setOnStartThreadListener(onStartThreadListener: (Message) -> Unit) {
        this.onStartThreadListener = onStartThreadListener
    }

    public enum class NewMessagesBehaviour(internal val value: Int) {
        SCROLL_TO_BOTTOM(0), COUNT_UPDATE(1);

        internal companion object {
            fun parseValue(value: Int): NewMessagesBehaviour {
                return values().find { behaviour -> behaviour.value == value }
                    ?: throw IllegalArgumentException("Unknown behaviour type. It must be either SCROLL_TO_BOTTOM (int 0) or COUNT_UPDATE (int 1)")
            }
        }
    }
}<|MERGE_RESOLUTION|>--- conflicted
+++ resolved
@@ -85,8 +85,6 @@
     private var lastSeenMessageInChannel: MessageListItem? = null
     private var lastSeenMessageInThread: MessageListItem? = null
 
-    private lateinit var messageOptionsConfiguration: MessageOptionsView.Configuration
-
     private val defaultChildLayoutParams by lazy {
         FrameLayout.LayoutParams(
             FrameLayout.LayoutParams.WRAP_CONTENT,
@@ -147,7 +145,6 @@
             }
         }
     private val DEFAULT_MESSAGE_LONG_CLICK_LISTENER =
-<<<<<<< HEAD
         MessageLongClickListener { message ->
             context.getFragmentManager()?.let { framentManager ->
                 // TODO: pass a real MessageItem instead of mock
@@ -161,10 +158,6 @@
                     .newInstance(mockMessageItem, messageOptionsConfiguration)
                     .show(framentManager, ReactionsOverlayDialogFragment.TAG)
             }
-=======
-        MessageLongClickListener {
-            // Todo: Implement listener
->>>>>>> 0f13d377
         }
 
     private val DEFAULT_MESSAGE_RETRY_LISTENER =
@@ -662,19 +655,6 @@
     }
 
     /**
-<<<<<<< HEAD
-     * Sets the message long click listener to be used by MessageListView.
-     *
-     * @param messageLongClickListener The listener to use. If null, the default will be used instead.
-     */
-    public fun setMessageLongClickListener(messageLongClickListener: MessageLongClickListener?) {
-        listenerContainer.messageLongClickListener =
-            messageLongClickListener ?: DEFAULT_MESSAGE_LONG_CLICK_LISTENER
-    }
-
-    /**
-=======
->>>>>>> 0f13d377
      * Sets the message retry listener to be used by MessageListView.
      *
      * @param messageRetryListener The listener to use. If null, the default will be used instead.
