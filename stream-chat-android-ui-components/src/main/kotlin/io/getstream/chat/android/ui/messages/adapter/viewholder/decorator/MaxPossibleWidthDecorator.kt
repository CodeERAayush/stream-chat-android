--- conflicted
+++ resolved
@@ -18,26 +18,19 @@
         applyMaxPossibleWidth(viewHolder.binding.marginStart, viewHolder.binding.marginEnd, data)
     }
 
-<<<<<<< HEAD
-    override fun decoratePlainTextWithMediaAttachmentsMessage(
-        viewHolder: PlainTextWithMediaAttachmentsViewHolder,
-        data: MessageListItem.MessageItem
-    ) {
-        viewHolder.binding.backgroundView.updateLayoutParams<ConstraintLayout.LayoutParams> {
-            matchConstraintPercentWidth = MAX_POSSIBLE_WIDTH_FACTOR
-        }
-    }
-
-    private fun maxWidth(parent: ViewGroup) =
-        ((parent.measuredWidth - parent.paddingLeft - parent.paddingRight) * MAX_POSSIBLE_WIDTH_FACTOR).toInt()
-=======
     private fun applyMaxPossibleWidth(marginStart: Guideline, marginEnd: Guideline, data: MessageListItem.MessageItem) {
         val marginStartPercent = if (data.isTheirs) START_PERCENT else MINE_START_PERCENT
         val marginEndPercent = if (data.isTheirs) THEIR_END_PERCENT else END_PERCENT
         marginStart.setGuidelinePercent(marginStartPercent)
         marginEnd.setGuidelinePercent(marginEndPercent)
     }
->>>>>>> d0547176
+
+    override fun decoratePlainTextWithMediaAttachmentsMessage(
+        viewHolder: PlainTextWithMediaAttachmentsViewHolder,
+        data: MessageListItem.MessageItem
+    ) {
+        //applyMaxPossibleWidth()
+    }
 
     companion object {
         private const val MAX_POSSIBLE_WIDTH_FACTOR = .30f
