package io.getstream.chat.android.ui.channel.list.adapter

import android.view.ViewGroup
import io.getstream.chat.android.client.models.Channel
import io.getstream.chat.android.ui.channel.list.adapter.diff.ChannelDiff
import io.getstream.chat.android.ui.channel.list.adapter.viewholder.BaseChannelListItemViewHolder
<<<<<<< HEAD
import io.getstream.chat.android.ui.channel.list.adapter.viewholder.ChannelListItemListenerContainer
import io.getstream.chat.android.ui.channel.list.adapter.viewholder.ChannelListItemViewHolderFactory
=======
import io.getstream.chat.android.ui.channel.list.adapter.viewholder.ChannelListItemViewHolderFactory
import io.getstream.chat.android.ui.channel.list.adapter.viewholder.ChannelListListenerProxy
>>>>>>> 1cac7868
import io.getstream.chat.android.ui.utils.extensions.cast
import io.getstream.chat.android.ui.utils.extensions.firstOrDefault

internal class ChannelListItemAdapter : BaseChannelListItemAdapter() {

<<<<<<< HEAD
    var viewHolderFactory: ChannelListItemViewHolderFactory = ChannelListItemViewHolderFactory()
=======
    public var viewHolderFactory: ChannelListItemViewHolderFactory = ChannelListItemViewHolderFactory()

    public val listenerProxy: ChannelListListenerProxy = ChannelListListenerProxy()

    public var endReached: Boolean = true
        set(value) {
            if (value) {
                // if we've reached the end, remove the last item
                notifyItemRemoved(itemCount)
            }
            field = value
        }
>>>>>>> 1cac7868

    var listenerContainer: ChannelListItemListenerContainer = ChannelListItemListenerContainer()

    var endReached: Boolean = true
        set(value) {
            if (value) {
                // if we've reached the end, remove the last item
                notifyItemRemoved(itemCount)
            }
            field = value
        }

    companion object {
        val EVERYTHING_CHANGED: ChannelDiff = ChannelDiff()
        val NOTHING_CHANGED: ChannelDiff = ChannelDiff(
            nameChanged = false,
            avatarViewChanged = false,
            lastMessageChanged = false,
            readStateChanged = false
        )
    }

<<<<<<< HEAD
    // If we haven't reached the end of the channels, and we're in the last position, we're loading more
    private fun isLoadingMore(position: Int) = !endReached && position == itemCount - 1

    override fun getItemViewType(position: Int): Int {
        return when {
            isLoadingMore(position) -> ChannelItemType.LOADING_MORE.ordinal
            else -> ChannelItemType.DEFAULT.ordinal
        }
    }

=======
    public enum class ChannelItemType {
        DEFAULT,
        LOADING_MORE
    }

    // If we haven't reached the end of the channels, and we're in the last position, we're loading more
    private fun isLoadingMore(position: Int) = !endReached && position == itemCount - 1

    override fun getItemViewType(position: Int): Int {
        return when {
            isLoadingMore(position) -> ChannelItemType.LOADING_MORE.ordinal
            else -> ChannelItemType.DEFAULT.ordinal
        }
    }

>>>>>>> 1cac7868
    override fun getItemCount(): Int {
        return super.getItemCount().let { realCount ->
            when {
                // if the list isn't empty, and we haven't reached the end, always offset +1 for the loading more view
                !endReached && realCount > 0 -> realCount + 1
                else -> realCount
            }
        }
    }

    override fun getItem(position: Int): Channel? {
        return when {
            // don't try to fetch an item that isn't in the data set
            isLoadingMore(position) -> null
            else -> super.getItem(position)
        }
    }

    override fun onCreateViewHolder(parent: ViewGroup, viewType: Int): BaseChannelListItemViewHolder {
<<<<<<< HEAD
        return with(listenerContainer) {
=======
        return with(listenerProxy) {
>>>>>>> 1cac7868
            viewHolderFactory.createViewHolder(
                parent,
                ChannelItemType.values()[viewType],
                channelClickListener,
                channelLongClickListener,
                deleteClickListener,
<<<<<<< HEAD
                moreOptionsClickListener,
                userClickListener,
                swipeEventListener,
=======
                userClickListener,
>>>>>>> 1cac7868
                style
            )
        }
    }

    /* Loading view doesn't require any binding. Only bind if a channel item is retrieved */
    override fun onBindViewHolder(holder: BaseChannelListItemViewHolder, position: Int, payloads: MutableList<Any>) {
        getItem(position)?.let { holder.bind(it, payloads.firstOrDefault(EVERYTHING_CHANGED).cast()) }
    }

    override fun onBindViewHolder(holder: BaseChannelListItemViewHolder, position: Int) {
        getItem(position)?.let { holder.bind(it, NOTHING_CHANGED) }
    }
}<|MERGE_RESOLUTION|>--- conflicted
+++ resolved
@@ -4,36 +4,16 @@
 import io.getstream.chat.android.client.models.Channel
 import io.getstream.chat.android.ui.channel.list.adapter.diff.ChannelDiff
 import io.getstream.chat.android.ui.channel.list.adapter.viewholder.BaseChannelListItemViewHolder
-<<<<<<< HEAD
-import io.getstream.chat.android.ui.channel.list.adapter.viewholder.ChannelListItemListenerContainer
 import io.getstream.chat.android.ui.channel.list.adapter.viewholder.ChannelListItemViewHolderFactory
-=======
-import io.getstream.chat.android.ui.channel.list.adapter.viewholder.ChannelListItemViewHolderFactory
-import io.getstream.chat.android.ui.channel.list.adapter.viewholder.ChannelListListenerProxy
->>>>>>> 1cac7868
+import io.getstream.chat.android.ui.channel.list.adapter.viewholder.ChannelListListenerProvider
 import io.getstream.chat.android.ui.utils.extensions.cast
 import io.getstream.chat.android.ui.utils.extensions.firstOrDefault
 
 internal class ChannelListItemAdapter : BaseChannelListItemAdapter() {
 
-<<<<<<< HEAD
     var viewHolderFactory: ChannelListItemViewHolderFactory = ChannelListItemViewHolderFactory()
-=======
-    public var viewHolderFactory: ChannelListItemViewHolderFactory = ChannelListItemViewHolderFactory()
 
-    public val listenerProxy: ChannelListListenerProxy = ChannelListListenerProxy()
-
-    public var endReached: Boolean = true
-        set(value) {
-            if (value) {
-                // if we've reached the end, remove the last item
-                notifyItemRemoved(itemCount)
-            }
-            field = value
-        }
->>>>>>> 1cac7868
-
-    var listenerContainer: ChannelListItemListenerContainer = ChannelListItemListenerContainer()
+    val listenerProvider: ChannelListListenerProvider = ChannelListListenerProvider()
 
     var endReached: Boolean = true
         set(value) {
@@ -54,7 +34,6 @@
         )
     }
 
-<<<<<<< HEAD
     // If we haven't reached the end of the channels, and we're in the last position, we're loading more
     private fun isLoadingMore(position: Int) = !endReached && position == itemCount - 1
 
@@ -65,23 +44,6 @@
         }
     }
 
-=======
-    public enum class ChannelItemType {
-        DEFAULT,
-        LOADING_MORE
-    }
-
-    // If we haven't reached the end of the channels, and we're in the last position, we're loading more
-    private fun isLoadingMore(position: Int) = !endReached && position == itemCount - 1
-
-    override fun getItemViewType(position: Int): Int {
-        return when {
-            isLoadingMore(position) -> ChannelItemType.LOADING_MORE.ordinal
-            else -> ChannelItemType.DEFAULT.ordinal
-        }
-    }
-
->>>>>>> 1cac7868
     override fun getItemCount(): Int {
         return super.getItemCount().let { realCount ->
             when {
@@ -101,24 +63,16 @@
     }
 
     override fun onCreateViewHolder(parent: ViewGroup, viewType: Int): BaseChannelListItemViewHolder {
-<<<<<<< HEAD
-        return with(listenerContainer) {
-=======
-        return with(listenerProxy) {
->>>>>>> 1cac7868
+        return with(listenerProvider) {
             viewHolderFactory.createViewHolder(
                 parent,
                 ChannelItemType.values()[viewType],
                 channelClickListener,
                 channelLongClickListener,
                 deleteClickListener,
-<<<<<<< HEAD
                 moreOptionsClickListener,
                 userClickListener,
                 swipeEventListener,
-=======
-                userClickListener,
->>>>>>> 1cac7868
                 style
             )
         }
