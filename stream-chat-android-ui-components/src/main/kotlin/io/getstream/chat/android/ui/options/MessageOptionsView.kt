--- conflicted
+++ resolved
@@ -89,6 +89,7 @@
         configureCopyMessage(iconsTint, configuration)
 
         binding.editTV.configureListItem(configuration.editText, configuration.editIcon, iconsTint)
+        binding.replyTV.isVisible = false
         binding.flagTV.isVisible = false
         binding.muteTV.isVisible = false
         binding.blockTV.isVisible = false
@@ -103,18 +104,7 @@
             binding.copyTV.isVisible = true
             binding.copyTV.configureListItem(configuration.copyText, configuration.copyIcon, iconsTint)
         } else {
-<<<<<<< HEAD
             binding.copyTV.isVisible = false
-=======
-            binding.replyTV.isVisible = false
-            binding.flagTV.isVisible = false
-            binding.muteTV.isVisible = false
-            binding.blockTV.isVisible = false
-            binding.deleteTV.run {
-                configureListItem(configuration.deleteText, configuration.deleteIcon, iconsTint)
-                setTextColor(ContextCompat.getColor(context, R.color.stream_ui_light_red))
-            }
->>>>>>> 728f8cb7
         }
     }
 
