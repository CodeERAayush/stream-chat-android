--- conflicted
+++ resolved
@@ -425,11 +425,7 @@
                 ),
                 disabledColor = typedArray.getColor(
                     R.styleable.StreamUiMessageInputView_streamUiSendButtonDisabledIconColor,
-<<<<<<< HEAD
                     ContextCompat.getColor(context, getDisabledSendButtonIconColor())
-=======
-                    ContextCompat.getColor(context, R.color.stream_ui_grey_gainsboro)
->>>>>>> 12d6417d
                 )
             )
         )
