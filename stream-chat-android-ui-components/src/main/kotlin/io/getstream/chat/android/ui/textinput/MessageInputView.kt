package io.getstream.chat.android.ui.textinput

import android.animation.AnimatorSet
import android.animation.ObjectAnimator
import android.annotation.SuppressLint
import android.content.Context
import android.content.res.TypedArray
import android.graphics.drawable.Drawable
import android.util.AttributeSet
import android.view.LayoutInflater
import androidx.constraintlayout.widget.ConstraintLayout
import androidx.core.content.res.use
import androidx.core.graphics.drawable.DrawableCompat
import androidx.core.view.isVisible
import com.getstream.sdk.chat.model.AttachmentMetaData
import com.getstream.sdk.chat.utils.StorageHelper
import io.getstream.chat.android.client.models.Command
import io.getstream.chat.android.client.models.Member
import io.getstream.chat.android.client.models.Message
import io.getstream.chat.android.client.models.User
import io.getstream.chat.android.core.internal.coroutines.DispatcherProvider
import io.getstream.chat.android.ui.R
import io.getstream.chat.android.ui.attachments.AttachmentDialogFragment
import io.getstream.chat.android.ui.attachments.AttachmentSelectionListener
import io.getstream.chat.android.ui.attachments.AttachmentSource
import io.getstream.chat.android.ui.databinding.StreamUiMessageInputBinding
import io.getstream.chat.android.ui.suggestions.SuggestionListController
import io.getstream.chat.android.ui.suggestions.SuggestionListView
import io.getstream.chat.android.ui.utils.extensions.getColorCompat
import io.getstream.chat.android.ui.utils.extensions.getDrawableCompat
import io.getstream.chat.android.ui.utils.extensions.getFragmentManager
import io.getstream.chat.android.ui.utils.getColorList
import kotlinx.coroutines.GlobalScope
import kotlinx.coroutines.launch
import kotlinx.coroutines.withContext
import java.io.File
import kotlin.properties.Delegates

public class MessageInputView : ConstraintLayout {

    public constructor(context: Context) : super(context) {
        init(context)
    }

    public constructor(context: Context, attrs: AttributeSet?) : super(context, attrs) {
        init(context, attrs)
    }

    public constructor(context: Context, attrs: AttributeSet?, defStyleAttr: Int) : super(
        context,
        attrs,
        defStyleAttr
    ) {
        init(context, attrs)
    }

    private var currentAnimatorSet: AnimatorSet? = null

    private lateinit var binding: StreamUiMessageInputBinding

    private var iconDisabledSendButtonDrawable: Drawable? = null
    private var iconEnabledSendButtonDrawable: Drawable? = null
    private var sendAlsoToChannelCheckBoxEnabled: Boolean = true

    public var inputMode: InputMode by Delegates.observable(InputMode.Normal) { _, _, _ ->
        configSendAlsoToChannelCheckbox()
    }

    public var chatMode: ChatMode by Delegates.observable(ChatMode.GroupChat) { _, _, _ ->
        configSendAlsoToChannelCheckbox()
    }

    private var onSendButtonClickListener: OnMessageSendButtonClickListener? = null
    private var typingListener: TypingListener? = null
    private var sendMessageHandler: MessageSendHandler = EMPTY_MESSAGE_SEND_HANDLER
    private var suggestionListController: SuggestionListController? = null

    private val attachmentSelectionListener = object : AttachmentSelectionListener {
        override fun onAttachmentsSelected(attachments: Set<AttachmentMetaData>, attachmentSource: AttachmentSource) {
            if (attachments.isNotEmpty()) {
                when (attachmentSource) {
                    AttachmentSource.MEDIA,
                    AttachmentSource.CAMERA -> {
                        binding.messageInputFieldView.mode =
                            MessageInputFieldView.Mode.MediaAttachmentMode(attachments.toList())
                    }
                    AttachmentSource.FILE -> {
                        GlobalScope.launch(DispatcherProvider.Main) {
                            val attachments = withContext(DispatcherProvider.IO) {
                                val uris = attachments.mapNotNull(AttachmentMetaData::uri)
                                StorageHelper().getAttachmentsFromUriList(context, uris).toMutableList()
                            }

                            binding.messageInputFieldView.mode =
                                MessageInputFieldView.Mode.FileAttachmentMode(attachments)
                        }
                    }
                }
            }
        }
    }

    public fun setOnSendButtonClickListener(listener: OnMessageSendButtonClickListener?) {
        this.onSendButtonClickListener = listener
    }

    public fun setTypingListener(listener: TypingListener?) {
        this.typingListener = listener
    }

    /**
     * Sets up [MessageSendHandler] implementation. [MessageInputView] will delegate all the message sending operations
     * to this object.
     */
    public fun setSendMessageHandler(handler: MessageSendHandler) {
        this.sendMessageHandler = handler
    }

    public fun configureMembers(members: List<Member>) {
        suggestionListController?.users = members.map { it.user }
    }

    public fun configureCommands(commands: List<Command>) {
        suggestionListController?.commands = commands
    }

    public fun setSuggestionListView(suggestionListView: SuggestionListView) {
        suggestionListView.setOnSuggestionClickListener(
            object : SuggestionListView.OnSuggestionClickListener {
                override fun onMentionClick(user: User) {
                    binding.messageInputFieldView.autoCompleteUser(user)
                }

                override fun onCommandClick(command: Command) {
                    binding.messageInputFieldView.autoCompleteCommand(command)
                }
            }
        )
        suggestionListController = SuggestionListController(suggestionListView) {
            binding.commandsButton.isSelected = false
        }
    }

    @SuppressLint("CustomViewStyleable")
    private fun init(context: Context, attr: AttributeSet? = null) {
        binding = StreamUiMessageInputBinding.inflate(LayoutInflater.from(context), this, true)

        context.obtainStyledAttributes(attr, R.styleable.MessageInputView).use { typedArray ->
            configAttachmentButton(typedArray)
            configLightningButton(typedArray)
            configTextInput(typedArray)
            configSendButton(typedArray)
            configSendAlsoToChannelCheckboxVisibility(typedArray)
        }
        configSendAlsoToChannelCheckbox()
        configSendButtonListener()
    }

    private fun configSendButtonListener() {
        binding.sendMessageButtonEnabled.setOnClickListener {
            onSendButtonClickListener?.onClick()
            inputMode.let {
                when (it) {
                    is InputMode.Normal -> sendMessage()
                    is InputMode.Thread -> sendThreadMessage(it.parentMessage)
                    is InputMode.Edit -> editMessage(it.oldMessage)
                }
            }
            binding.messageInputFieldView.clearContent()
        }
    }

    private fun configSendAlsoToChannelCheckboxVisibility(typedArray: TypedArray) {
        sendAlsoToChannelCheckBoxEnabled =
            typedArray.getBoolean(R.styleable.MessageInputView_streamUiShowSendAlsoToChannelCheckbox, true)
    }

    private fun configSendAlsoToChannelCheckbox() {
        val isThreadModeActive = inputMode is InputMode.Thread
        val shouldShowCheckbox = sendAlsoToChannelCheckBoxEnabled && isThreadModeActive
        if (shouldShowCheckbox) {
            val text = when (chatMode) {
                ChatMode.GroupChat -> {
                    context.getString(R.string.stream_ui_send_also_to_channel)
                }
                ChatMode.DirectChat -> {
                    context.getString(R.string.stream_ui_send_also_as_direct_message)
                }
            }
            binding.sendAlsoToChannel.text = text
        }
        binding.sendAlsoToChannel.isVisible = shouldShowCheckbox
    }

    private fun configAttachmentButton(typedArray: TypedArray) {
        binding.attachmentsButton.run {
            isVisible = typedArray.getBoolean(R.styleable.MessageInputView_streamUiAttachButtonEnabled, true)

            typedArray.getDrawable(R.styleable.MessageInputView_streamUiAttachButtonIcon)
                ?.let(this::setImageDrawable)

            DrawableCompat.setTintList(
                drawable,
                getColorList(
                    normalColor = typedArray.getColor(
                        R.styleable.MessageInputView_streamUiAttachButtonIconColor,
                        context.getColorCompat(R.color.stream_ui_grey)
                    ),
                    selectedColor = typedArray.getColor(
                        R.styleable.MessageInputView_streamUiAttachButtonIconPressedColor,
                        context.getColorCompat(R.color.stream_ui_blue)
                    ),
                    disabledColor = typedArray.getColor(
                        R.styleable.MessageInputView_streamUiAttachButtonIconDisabledColor,
                        context.getColorCompat(R.color.stream_ui_grey_medium_light)
                    )
                )
            )

            layoutParams.width = typedArray.getDimensionPixelSize(
                R.styleable.MessageInputView_streamUiAttachButtonWidth,
                context.resources.getDimensionPixelSize(R.dimen.stream_ui_attachment_button_width)
            )

            layoutParams.height = typedArray.getDimensionPixelSize(
                R.styleable.MessageInputView_streamUiAttachButtonHeight,
                context.resources.getDimensionPixelSize(R.dimen.stream_ui_attachment_button_height)
            )

            setOnClickListener {
                context.getFragmentManager()?.let {
                    AttachmentDialogFragment.newInstance()
                        .apply { setAttachmentSelectionListener(attachmentSelectionListener) }
                        .show(it, AttachmentDialogFragment.TAG)
                }
            }
        }
    }

    private fun configLightningButton(typedArray: TypedArray) {
        binding.commandsButton.run {
            isVisible =
                typedArray.getBoolean(R.styleable.MessageInputView_streamUiLightningButtonEnabled, true)

            typedArray.getDrawable(R.styleable.MessageInputView_streamUiLightningButtonIcon)
                ?.let(this::setImageDrawable)

            DrawableCompat.setTintList(
                drawable,
                getColorList(
                    normalColor = typedArray.getColor(
                        R.styleable.MessageInputView_streamUiLightningButtonIconColor,
                        context.getColorCompat(R.color.stream_ui_grey)
                    ),
                    selectedColor = typedArray.getColor(
                        R.styleable.MessageInputView_streamUiLightningButtonIconPressedColor,
                        context.getColorCompat(R.color.stream_ui_blue)
                    ),
                    disabledColor = typedArray.getColor(
                        R.styleable.MessageInputView_streamUiLightningButtonIconDisabledColor,
                        context.getColorCompat(R.color.stream_ui_grey_medium_light)
                    )
                )
            )

            layoutParams.width = typedArray.getDimensionPixelSize(
                R.styleable.MessageInputView_streamUiLightningButtonWidth,
                context.resources.getDimensionPixelSize(R.dimen.stream_ui_attachment_button_width)
            )

            layoutParams.height = typedArray.getDimensionPixelSize(
                R.styleable.MessageInputView_streamUiLightningButtonHeight,
                context.resources.getDimensionPixelSize(R.dimen.stream_ui_attachment_button_height)
            )

            setOnClickListener {
                suggestionListController?.let {
                    if (it.isSuggestionListVisible()) {
                        it.hideSuggestionList()
                    } else {
                        isSelected = true
                        it.showAvailableCommands()
                    }
                }
            }
        }
    }

    private fun setSendMessageButtonEnabled(isEnabled: Boolean) {
        if (binding.sendMessageButtonEnabled.isEnabled == isEnabled) return

        currentAnimatorSet?.cancel()

        val (fadeInView, fadeOutView) = if (isEnabled) {
            binding.sendMessageButtonEnabled to binding.sendMessageButtonDisabled
        } else {
            binding.sendMessageButtonDisabled to binding.sendMessageButtonEnabled
        }
        currentAnimatorSet = AnimatorSet().apply {
            duration = 300
            playTogether(
                ObjectAnimator.ofFloat(fadeOutView, "alpha", fadeOutView.alpha, 0F),
                ObjectAnimator.ofFloat(fadeInView, "alpha", fadeInView.alpha, 1F)
            )
            start()
        }

        binding.sendMessageButtonEnabled.isEnabled = isEnabled
    }

    private fun configTextInput(typedArray: TypedArray) {
        binding.messageInputFieldView.setContentChangeListener(
            object : MessageInputFieldView.ContentChangeListener {
                override fun onMessageTextChanged(messageText: String) {
                    refreshControlsState()
                    handleKeyStroke()
                    suggestionListController?.showSuggestions(messageText)
                }

                override fun onSelectedAttachmentsChanged(selectedAttachments: List<AttachmentMetaData>) {
                    refreshControlsState()
                }

                override fun onModeChanged(mode: MessageInputFieldView.Mode) {
                    refreshControlsState()
                }
            }
        )

        binding.messageInputFieldView.run {
            setTextColor(
                typedArray.getColor(
                    R.styleable.MessageInputView_streamUiMessageInputTextColor,
                    context.getColorCompat(R.color.stream_ui_black)
                )
            )

            setHintTextColor(
                typedArray.getColor(
                    R.styleable.MessageInputView_streamUiMessageInputHintTextColor,
                    context.getColorCompat(R.color.stream_ui_gray_dark)
                )
            )

            setTextSizePx(
                typedArray.getDimensionPixelSize(
                    R.styleable.MessageInputView_streamUiMessageInputTextSize,
                    context.resources.getDimensionPixelSize(R.dimen.stream_ui_text_size_input)
                ).toFloat()
            )

<<<<<<< HEAD
            setHint(typedArray.getText(R.styleable.MessageInputView_streamUiMessageInputHint))
=======
            typedArray.getText(R.styleable.StreamUiMessageInputView_streamUiMessageInputHint)?.let(this::setHint)
>>>>>>> e16b35bb

            setInputFieldScrollBarEnabled(
                typedArray.getBoolean(
                    R.styleable.MessageInputView_streamUiMessageInputScrollbarEnabled,
                    false
                )
            )

            setInputFieldScrollbarFadingEnabled(
                typedArray.getBoolean(
                    R.styleable.MessageInputView_streamUiMessageInputScrollbarFadingEnabled,
                    false
                )
            )
        }
    }

    private fun handleKeyStroke() {
        if (binding.messageInputFieldView.messageText.isNotEmpty()) {
            typingListener?.onKeystroke()
        } else {
            typingListener?.onStopTyping()
        }
    }

    private fun configSendButton(typedArray: TypedArray) {
        iconDisabledSendButtonDrawable =
            typedArray.getDrawable(R.styleable.MessageInputView_streamUiSendButtonDisabledIcon)

        iconEnabledSendButtonDrawable =
            typedArray.getDrawable(R.styleable.MessageInputView_streamUiSendButtonEnabledIcon)
            ?: context.getDrawableCompat(R.drawable.stream_ui_ic_filled_up_arrow)

        DrawableCompat.setTintList(
            iconEnabledSendButtonDrawable!!,
            getColorList(
                normalColor = typedArray.getColor(
                    R.styleable.MessageInputView_streamUiSendButtonEnabledIconColor,
                    context.getColorCompat(R.color.stream_ui_blue)
                ),
                selectedColor = typedArray.getColor(
                    R.styleable.MessageInputView_streamUiSendButtonPressedIconColor,
                    context.getColorCompat(R.color.stream_ui_blue)
                ),
                disabledColor = typedArray.getColor(
                    R.styleable.MessageInputView_streamUiSendButtonDisabledIconColor,
                    context.getColorCompat(R.color.stream_ui_grey_gainsboro)
                )
            )
        )

        DrawableCompat.setTintList(
            iconDisabledSendButtonDrawable!!,
            getColorList(
                normalColor = typedArray.getColor(
                    R.styleable.MessageInputView_streamUiSendButtonDisabledIconColor,
                    context.getColorCompat(R.color.stream_ui_blue)
                ),
                selectedColor = typedArray.getColor(
                    R.styleable.MessageInputView_streamUiSendButtonPressedIconColor,
                    context.getColorCompat(R.color.stream_ui_blue)
                ),
                disabledColor = typedArray.getColor(
                    R.styleable.MessageInputView_streamUiSendButtonDisabledIconColor,
                    context.getColorCompat(R.color.stream_ui_grey_gainsboro)
                )
            )
        )

        binding.sendMessageButtonDisabled.setImageDrawable(iconDisabledSendButtonDrawable)
        binding.sendMessageButtonEnabled.setImageDrawable(iconEnabledSendButtonDrawable)

        binding.sendMessageButtonDisabled.alpha = 1F
        binding.sendMessageButtonEnabled.alpha = 0F

        binding.sendMessageButtonDisabled.isEnabled = false
        binding.sendMessageButtonEnabled.isEnabled = false
    }

    private fun refreshControlsState() {
        val isCommandMode = binding.messageInputFieldView.mode is MessageInputFieldView.Mode.CommandMode
        val hasContent = binding.messageInputFieldView.hasContent()

        binding.attachmentsButton.isVisible = !isCommandMode
        binding.commandsButton.isVisible = !isCommandMode
        binding.commandsButton.isEnabled = !hasContent
        setSendMessageButtonEnabled(hasContent)
    }

    private fun sendMessage() {
        if (binding.messageInputFieldView.hasAttachments()) {
            sendMessageHandler.sendMessageWithAttachments(
                binding.messageInputFieldView.messageText,
                binding.messageInputFieldView.getAttachedFiles()
            )
        } else {
            sendMessageHandler.sendMessage(binding.messageInputFieldView.messageText)
        }
    }

    private fun sendThreadMessage(parentMessage: Message) {
        val sendAlsoToChannel = binding.sendAlsoToChannel.isChecked
        if (binding.messageInputFieldView.hasAttachments()) {
            sendMessageHandler.sendToThreadWithAttachments(
                parentMessage,
                binding.messageInputFieldView.messageText,
                sendAlsoToChannel,
                binding.messageInputFieldView.getAttachedFiles()
            )
        } else {
            sendMessageHandler.sendToThread(
                parentMessage,
                binding.messageInputFieldView.messageText,
                sendAlsoToChannel
            )
        }
    }

    private fun editMessage(oldMessage: Message) {
        sendMessageHandler.editMessage(oldMessage, binding.messageInputFieldView.messageText)
    }

    private companion object {
        val EMPTY_MESSAGE_SEND_HANDLER = object : MessageSendHandler {
            override fun sendMessage(messageText: String) {
                throw IllegalStateException("MessageInputView#messageSendHandler needs to be configured to send messages")
            }

            override fun sendMessageWithAttachments(message: String, attachmentsFiles: List<File>) {
                throw IllegalStateException("MessageInputView#messageSendHandler needs to be configured to send messages")
            }

            override fun sendToThread(
                parentMessage: Message,
                messageText: String,
                alsoSendToChannel: Boolean
            ) {
                throw IllegalStateException("MessageInputView#messageSendHandler needs to be configured to send messages")
            }

            override fun sendToThreadWithAttachments(
                parentMessage: Message,
                message: String,
                alsoSendToChannel: Boolean,
                attachmentsFiles: List<File>
            ) {
                throw IllegalStateException("MessageInputView#messageSendHandler needs to be configured to send messages")
            }

            override fun editMessage(oldMessage: Message, newMessageText: String) {
                throw IllegalStateException("MessageInputView#messageSendHandler needs to be configured to send messages")
            }
        }
    }

    public sealed class InputMode {
        public object Normal : InputMode()
        public data class Thread(val parentMessage: Message) : InputMode()
        public data class Edit(val oldMessage: Message) : InputMode()
    }

    public enum class ChatMode {
        DirectChat,
        GroupChat
    }

    public interface MessageSendHandler {
        public fun sendMessage(messageText: String)
        public fun sendMessageWithAttachments(message: String, attachmentsFiles: List<File>)
        public fun sendToThread(parentMessage: Message, messageText: String, alsoSendToChannel: Boolean)
        public fun sendToThreadWithAttachments(
            parentMessage: Message,
            message: String,
            alsoSendToChannel: Boolean,
            attachmentsFiles: List<File>
        )

        public fun editMessage(oldMessage: Message, newMessageText: String)
    }

    public fun interface OnMessageSendButtonClickListener {
        public fun onClick()
    }

    public interface TypingListener {
        public fun onKeystroke()
        public fun onStopTyping()
    }
}<|MERGE_RESOLUTION|>--- conflicted
+++ resolved
@@ -349,11 +349,7 @@
                 ).toFloat()
             )
 
-<<<<<<< HEAD
-            setHint(typedArray.getText(R.styleable.MessageInputView_streamUiMessageInputHint))
-=======
-            typedArray.getText(R.styleable.StreamUiMessageInputView_streamUiMessageInputHint)?.let(this::setHint)
->>>>>>> e16b35bb
+            typedArray.getText(R.styleable.MessageInputView_streamUiMessageInputHint)?.let(this::setHint)
 
             setInputFieldScrollBarEnabled(
                 typedArray.getBoolean(
