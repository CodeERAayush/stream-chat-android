import com.getstream.sdk.chat.Dependencies

apply plugin: 'com.pascalwelsch.gitversioner'
apply plugin: "com.github.ben-manes.versions"
apply plugin: "org.jlleitschuh.gradle.ktlint"
apply plugin: 'io.codearte.nexus-staging'
// Top-level build file where you can add configuration options common to all sub-projects/modules.
buildscript {
    repositories {
        maven { url "https://plugins.gradle.org/m2/" }
        google()
        jcenter()
    }

    dependencies {
        classpath Dependencies.androidGradlePlugin
        classpath Dependencies.kotlinGradlePlugin
        classpath Dependencies.googleServicesPlugin
        classpath Dependencies.jacoco
        classpath Dependencies.androidMavenGradlePlugin
        classpath Dependencies.androidJunit5GradlePlugin
        classpath Dependencies.gitversionerPlugin
        classpath Dependencies.firebasePlugin
        classpath Dependencies.ktlintPlugin
        classpath Dependencies.gradleVersionsPlugin
        classpath Dependencies.navigationSafeArgsGradlePlugin
        classpath Dependencies.gradleNexusStagingPlugin
        classpath Dependencies.dokka
    }
}

allprojects {
    repositories {
        google()
        jcenter()
        mavenLocal()
<<<<<<< HEAD
        maven { url "https://jitpack.io" }
=======
        maven {
            url "https://jitpack.io"
            content {
                includeModule("com.github.chrisbanes", "PhotoView")
            }
        }
>>>>>>> a2577e3d
    }
}

task clean(type: Delete) {
    delete rootProject.buildDir
}

gitVersioner {
    def branches = ['develop', 'master']
    baseBranch branchName in branches ? branchName : branches[0]
    yearFactor 100
    formatter = { gitVersioner ->
        "1.${gitVersioner.versionCode}.${gitVersioner.featureBranchCommitCount}.${gitVersioner.currentSha1Short}"
    }
}

dependencyUpdates {
    rejectVersionIf {
        Dependencies.isStable(it.currentVersion) && Dependencies.isNonStable(it.candidate.version)
    }
}<|MERGE_RESOLUTION|>--- conflicted
+++ resolved
@@ -34,16 +34,12 @@
         google()
         jcenter()
         mavenLocal()
-<<<<<<< HEAD
-        maven { url "https://jitpack.io" }
-=======
         maven {
             url "https://jitpack.io"
             content {
                 includeModule("com.github.chrisbanes", "PhotoView")
             }
         }
->>>>>>> a2577e3d
     }
 }
 
