--- conflicted
+++ resolved
@@ -19,16 +19,11 @@
         classpath 'com.android.tools.build:gradle:3.5.0'
 //        classpath 'com.jfrog.bintray.gradle:gradle-bintray-plugin:1.8.1'
         classpath 'com.github.dcendents:android-maven-gradle-plugin:2.1'
-<<<<<<< HEAD
-        classpath 'com.google.gms:google-services:4.2.0'
-        //TESTS
-        classpath "de.mannodermaus.gradle.plugins:android-junit5:1.5.1.0"
-=======
         classpath 'com.google.gms:google-services:4.3.2'
         classpath 'io.fabric.tools:gradle:1.31.1'  // Crashlytics plugin
+        classpath "de.mannodermaus.gradle.plugins:android-junit5:1.5.1.0" // jUnit5 plugin
         // NOTE: Do not place your application dependencies here; they belong
         // in the individual module build.gradle files
->>>>>>> 78542632
     }
 }
 
