--- conflicted
+++ resolved
@@ -21,10 +21,7 @@
         classpath 'com.github.dcendents:android-maven-gradle-plugin:2.1'
         classpath 'com.google.gms:google-services:4.3.2'
         classpath 'io.fabric.tools:gradle:1.31.1'  // Crashlytics plugin
-<<<<<<< HEAD
-=======
         classpath "de.mannodermaus.gradle.plugins:android-junit5:1.5.1.0" // jUnit5 plugin
->>>>>>> 371c469f
         // NOTE: Do not place your application dependencies here; they belong
         // in the individual module build.gradle files
     }
