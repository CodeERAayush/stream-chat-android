package io.getstream.chat.ui.sample.feature.component_browser.home

import android.os.Bundle
import android.view.LayoutInflater
import android.view.View
import android.view.ViewGroup
import androidx.fragment.app.Fragment
import androidx.navigation.fragment.findNavController
import com.getstream.sdk.chat.ChatUI
import io.getstream.chat.android.client.models.Message
import io.getstream.chat.ui.sample.R
import io.getstream.chat.ui.sample.common.navigateSafely
import io.getstream.chat.ui.sample.databinding.FragmentComponentBrowserHomeBinding
import io.getstream.chat.ui.sample.feature.component_browser.utils.randomChannel
import io.getstream.chat.ui.sample.feature.component_browser.utils.randomMessage
import io.getstream.chat.ui.sample.feature.component_browser.utils.randomUser
import io.getstream.chat.ui.sample.feature.component_browser.utils.randomUsers
import java.util.Date

class ComponentBrowserHomeFragment : Fragment() {

    private var _binding: FragmentComponentBrowserHomeBinding? = null
    private val binding get() = _binding!!

    override fun onCreate(savedInstanceState: Bundle?) {
        super.onCreate(savedInstanceState)

        // Init ChatUI to have access to fonts
        ChatUI.Builder(requireContext().applicationContext).build()
    }

    override fun onCreateView(
        inflater: LayoutInflater,
        container: ViewGroup?,
        savedInstanceState: Bundle?
    ): View? {
        _binding = FragmentComponentBrowserHomeBinding.inflate(inflater, container, false)
        return binding.root
    }

    override fun onDestroyView() {
        super.onDestroyView()
        _binding = null
    }

    override fun onViewCreated(view: View, savedInstanceState: Bundle?) {
        super.onViewCreated(view, savedInstanceState)

        setupAvatarView()
        setupChannelsHeaderView()
        setupMessagesHeaderView()
        setupSearchView()
        setupMessagePreviewView()
        setupViewReactionsView()
        setupEditReactionsView()
<<<<<<< HEAD
        setupMessageList()
    }

    private fun setupMessageList() {
        binding.messageListComponentBrowser.setOnClickListener {
            findNavController().navigateSafely(R.id.action_componentBrowserHomeFragment_to_componentBrowserMessageListBrowserFragment)
        }
=======
        setupAttachmentGallery()
>>>>>>> b1625046
    }

    private fun setupAvatarView() {
        binding.avatarView.setChannelData(randomChannel(), randomUsers(size = 1))
        binding.avatarViewContainer.setOnClickListener {
            findNavController().navigateSafely(R.id.action_componentBrowserHomeFragment_to_componentBrowserAvatarViewFragment)
        }
    }

    private fun setupChannelsHeaderView() {
        binding.channelListHeaderView.setUser(randomUser())
        binding.channelListHeaderView.showOnlineTitle()
        binding.channelListHeaderViewContainer.setOnClickListener {
            findNavController().navigateSafely(R.id.action_componentBrowserHomeFragment_to_componentBrowserChannelsHeaderViewFragment)
        }
    }

    private fun setupMessagesHeaderView() {
        binding.messagesHeaderView.setAvatar(randomChannel(), listOf(randomUser()))
        binding.messagesHeaderView.showBackButtonBadge("5")
        binding.messagesHeaderView.setTitle("Chat title")
        binding.messagesHeaderView.setOnlineStateSubtitle("Last active 10 min ago")
        binding.messagesHeaderViewContainer.setOnClickListener {
            findNavController().navigateSafely(R.id.action_componentBrowserHomeFragment_to_componentBrowserMessagesHeaderFragment)
        }
    }

    private fun setupSearchView() {
        binding.searchViewContainer.setOnClickListener {
            findNavController().navigateSafely(R.id.action_componentBrowserHomeFragment_to_componentBrowserSearchViewFragment)
        }
    }

    private fun setupAttachmentGallery() {
        binding.attachmentGalleryMultiPictureLabel.setOnClickListener {
            arrayOf(
                "https://getstream.io/random_png/?id=80c26629-bc25-4ee5-a8ae-4824f8097b53&name=chani",
                "https://getstream.io/random_png/?id=80c26629-bc25-4ee5-a8ae-4824f8097b53&name=paul",
                "https://getstream.io/random_png/?id=80c26629-bc25-4ee5-a8ae-4824f8097b53&name=letto",
                "https://getstream.io/random_png/?id=80c26629-bc25-4ee5-a8ae-4824f8097b53&name=duncan"
            )
                .let(
                    ComponentBrowserHomeFragmentDirections
                    ::actionComponentBrowserHomeFragmentToComponentBrowserAttachmentGalleryFragment
                )
                .let(findNavController()::navigateSafely)
        }

        binding.attachmentGalleryOnePictureLabel.setOnClickListener {
            arrayOf("https://getstream.io/random_png/?id=80c26629-bc25-4ee5-a8ae-4824f8097b53&name=chani")
                .let(
                    ComponentBrowserHomeFragmentDirections
                    ::actionComponentBrowserHomeFragmentToComponentBrowserAttachmentGalleryFragment
                )
                .let(findNavController()::navigateSafely)
        }
    }

    private fun setupMessagePreviewView() {
        binding.messagePreviewView.setMessage(
            Message(
                id = "",
                user = randomUser(),
                createdAt = Date(2020, 7, 15, 14, 22),
                text = "Hello world, how are you doing?",
            )
        )
        binding.messagePreviewContainer.setOnClickListener {
            findNavController().navigateSafely(R.id.action_componentBrowserHomeFragment_to_componentBrowserMessagePreviewViewFragment)
        }
    }

    private fun setupViewReactionsView() {
        binding.viewReactionsView.setMessage(randomMessage(reactionsSize = 30, ownReactionsSize = 1))
        binding.viewReactionsViewContainer.setOnClickListener {
            findNavController().navigateSafely(R.id.action_componentBrowserHomeFragment_to_componentBrowserViewReactionsFragment)
        }
    }

    private fun setupEditReactionsView() {
        binding.editReactionsView.setMessage(randomMessage(reactionsSize = 30, ownReactionsSize = 2))
        binding.editReactionsViewContainer.setOnClickListener {
            findNavController().navigateSafely(R.id.action_componentBrowserHomeFragment_to_componentBrowserEditReactionsFragment)
        }
    }
}<|MERGE_RESOLUTION|>--- conflicted
+++ resolved
@@ -53,7 +53,7 @@
         setupMessagePreviewView()
         setupViewReactionsView()
         setupEditReactionsView()
-<<<<<<< HEAD
+        setupAttachmentGallery()
         setupMessageList()
     }
 
@@ -61,9 +61,6 @@
         binding.messageListComponentBrowser.setOnClickListener {
             findNavController().navigateSafely(R.id.action_componentBrowserHomeFragment_to_componentBrowserMessageListBrowserFragment)
         }
-=======
-        setupAttachmentGallery()
->>>>>>> b1625046
     }
 
     private fun setupAvatarView() {
