<?xml version="1.0" encoding="utf-8"?>
<navigation xmlns:android="http://schemas.android.com/apk/res/android"
    xmlns:app="http://schemas.android.com/apk/res-auto"
    android:id="@+id/main_navigation"
    app:startDestination="@id/startupFragment"
    >

    <fragment
        android:id="@+id/startupFragment"
        android:name="io.getstream.chat.ui.sample.feature.startup.StartupFragment"
        android:label="StartupFragment"
        >
        <action
            android:id="@+id/action_startupFragmentFragment_to_userLoginFragment"
            app:destination="@id/userLoginFragment"
            app:popUpTo="@+id/startupFragment"
            app:popUpToInclusive="true"
            />

        <action
            android:id="@+id/action_startupFragmentFragment_to_homeFragment"
            app:destination="@id/homeFragment"
            />
    </fragment>

    <fragment
        android:id="@+id/userLoginFragment"
        android:name="io.getstream.chat.ui.sample.feature.user_login.UserLoginFragment"
        android:label="UserLoginFragment"
        >
        <action
            android:id="@+id/action_userLoginFragment_to_homeFragment"
            app:destination="@id/homeFragment"
            />

        <action
            android:id="@+id/action_userLoginFragment_to_customLoginFragment"
            app:destination="@id/customLoginFragment"
            />

        <action
            android:id="@+id/action_userLoginFragment_to_componentBrowserHomeFragment"
            app:destination="@id/componentBrowserHomeFragment"
            />
    </fragment>

    <fragment
        android:id="@+id/customLoginFragment"
        android:name="io.getstream.chat.ui.sample.feature.custom_login.CustomLoginFragment"
        android:label="CustomLoginFragment"
        >
        <action
            android:id="@+id/action_customLoginFragment_to_homeFragment"
            app:destination="@id/homeFragment"
            />
    </fragment>

    <fragment
        android:id="@+id/homeFragment"
        android:name="io.getstream.chat.ui.sample.feature.home.HomeFragment"
        android:label="HomeFragment"
        >
        <action
            android:id="@+id/action_to_userLoginFragment"
            app:destination="@id/userLoginFragment"
            app:launchSingleTop="true"
            app:popUpTo="@+id/main_navigation"
            app:popUpToInclusive="true"
            />
        <action
            android:id="@+id/action_open_chat"
            app:destination="@id/chatFragment"
            app:launchSingleTop="true"
            app:popUpTo="@+id/bottom_navigation"
            app:popUpToInclusive="true"
            >
            <argument
                android:name="cid"
                app:argType="string"
                app:nullable="false"
                />
        </action>

        <action
            android:id="@+id/action_homeFragment_to_addChannelFragment"
            app:destination="@id/addChannelFragment"
            />

        <action
            android:id="@+id/action_homeFragment_to_addGroupChannelFragment"
            app:destination="@+id/addGroupChannelFragment"
            />
    </fragment>

    <fragment
        android:id="@+id/addChannelFragment"
        android:name="io.getstream.chat.ui.sample.feature.channel.add.AddChannelFragment"
        android:label="AddChannelFragment"
        >
        <action
            android:id="@+id/action_open_chat"
            app:destination="@id/chatFragment"
            app:launchSingleTop="true"
            app:popUpTo="@+id/homeFragment"
            app:popUpToInclusive="true"
            >
            <argument
                android:name="cid"
                app:argType="string"
                app:nullable="false"
                />
        </action>

        <action
            android:id="@+id/action_addChannelFragment_to_addGroupChannelFragment"
            app:destination="@id/addGroupChannelFragment"
            />
    </fragment>

    <fragment
        android:id="@+id/addGroupChannelFragment"
        android:name="io.getstream.chat.ui.sample.feature.channel.add.group.AddGroupChannelFragment"
        android:label="AddGroupChannelFragment"
        >

    </fragment>

    <fragment
        android:id="@+id/chatFragment"
        android:name="io.getstream.chat.ui.sample.feature.chat.ChatFragment"
        android:label="ChannelFragment"
        >

        <argument
            android:name="cid"
            app:argType="string"
            app:nullable="false"
            />
        <argument
            android:name="messageId"
            app:argType="string"
            app:nullable="true"
            />

        <action
            android:id="@+id/action_ChatFragment_to_homeFragment"
            app:destination="@id/homeFragment"
            app:launchSingleTop="true"
            app:popUpTo="@+id/main_navigation"
            app:popUpToInclusive="true"
            />
    </fragment>

    <fragment
        android:id="@+id/componentBrowserHomeFragment"
        android:name="io.getstream.chat.ui.sample.feature.component_browser.home.ComponentBrowserHomeFragment"
        android:label="ComponentBrowserHomeFragment"
        >
        <action
            android:id="@+id/action_componentBrowserHomeFragment_to_componentBrowserAvatarViewFragment"
            app:destination="@id/componentBrowserAvatarViewFragment"
            />
        <action
            android:id="@+id/action_componentBrowserHomeFragment_to_componentBrowserChannelsHeaderViewFragment"
            app:destination="@id/componentBrowserChannelsHeaderViewFragment"
            />
        <action
            android:id="@+id/action_componentBrowserHomeFragment_to_componentBrowserSearchViewFragment"
            app:destination="@id/componentBrowserSearchViewFragment"
            />
        <action
            android:id="@+id/action_componentBrowserHomeFragment_to_componentBrowserMessagesHeaderFragment"
            app:destination="@id/componentBrowserMessagesHeaderFragment"
            />
        <action
<<<<<<< HEAD
            android:id="@+id/action_componentBrowserHomeFragment_to_componentBrowserMessageListBrowserFragment"
            app:destination="@id/componentBrowserMessageListBrowserFragment"
=======
            android:id="@+id/action_componentBrowserHomeFragment_to_componentBrowserMessagePreviewViewFragment"
            app:destination="@id/componentBrowserMessagePreviewViewFragment"
            />
        <action
            android:id="@+id/action_componentBrowserHomeFragment_to_componentBrowserViewReactionsFragment"
            app:destination="@id/componentBrowserViewReactionsFragment"
            />
        <action
            android:id="@+id/action_componentBrowserHomeFragment_to_componentBrowserEditReactionsFragment"
            app:destination="@id/componentBrowserEditReactionsFragment"
>>>>>>> a96b6d25
            />
    </fragment>

    <fragment
        android:id="@+id/componentBrowserAvatarViewFragment"
        android:name="io.getstream.chat.ui.sample.feature.component_browser.avatarview.ComponentBrowserAvatarViewFragment"
        android:label="ComponentBrowserAvatarViewFragment"
        />

    <fragment
        android:id="@+id/componentBrowserChannelsHeaderViewFragment"
        android:name="io.getstream.chat.ui.sample.feature.component_browser.channel.list.ComponentBrowserChannelListHeaderViewFragment"
        android:label="ComponentBrowserChannelsHeaderViewFragment"
        />

    <fragment
        android:id="@+id/componentBrowserSearchViewFragment"
        android:name="io.getstream.chat.ui.sample.feature.component_browser.search.ComponentBrowserSearchViewFragment"
        android:label="ComponentBrowserSearchViewFragment"
        />

    <fragment
        android:id="@+id/componentBrowserMessagesHeaderFragment"
        android:name="io.getstream.chat.ui.sample.feature.component_browser.messages.header.ComponentBrowserMessagesHeaderViewFragment"
        android:label="ComponentBrowserMessagesHeaderView"
        />

    <fragment
<<<<<<< HEAD
        android:id="@+id/componentBrowserMessageListBrowserFragment"
        android:name="io.getstream.chat.ui.sample.feature.component_browser.messages.MessageListComponentBrowserFragment"
        android:label="ComponentBrowserMessageList"
        >

        <action
            android:id="@+id/action_componentBrowserMessageList_to_componentBrowserDeletedMessages"
            app:destination="@id/componentBrowserDeletedMessagesFragment"
            />

    </fragment>

    <fragment
        android:id="@+id/componentBrowserDeletedMessagesFragment"
        android:name="io.getstream.chat.ui.sample.feature.component_browser.messages.viewholder.DeletedMessagesComponentBrowserFragment"
        android:label="ComponentBrowserDeletedMessages"
=======
        android:id="@+id/componentBrowserMessagePreviewViewFragment"
        android:name="io.getstream.chat.ui.sample.feature.component_browser.messagepreview.ComponentBrowserMessagePreviewFragment"
        android:label="ComponentBrowserMessagePreviewView"
        />

    <fragment
        android:id="@+id/componentBrowserViewReactionsFragment"
        android:name="io.getstream.chat.ui.sample.feature.component_browser.reactions.ComponentBrowserViewReactionsFragment"
        android:label="ComponentBrowserViewReactionsViewFragment"
        />

    <fragment
        android:id="@+id/componentBrowserEditReactionsFragment"
        android:name="io.getstream.chat.ui.sample.feature.component_browser.reactions.ComponentBrowserEditReactionsFragment"
        android:label="ComponentBrowserEditReactionsViewFragment"
>>>>>>> a96b6d25
        />

</navigation><|MERGE_RESOLUTION|>--- conflicted
+++ resolved
@@ -173,10 +173,10 @@
             app:destination="@id/componentBrowserMessagesHeaderFragment"
             />
         <action
-<<<<<<< HEAD
             android:id="@+id/action_componentBrowserHomeFragment_to_componentBrowserMessageListBrowserFragment"
             app:destination="@id/componentBrowserMessageListBrowserFragment"
-=======
+            />
+        <action
             android:id="@+id/action_componentBrowserHomeFragment_to_componentBrowserMessagePreviewViewFragment"
             app:destination="@id/componentBrowserMessagePreviewViewFragment"
             />
@@ -187,7 +187,6 @@
         <action
             android:id="@+id/action_componentBrowserHomeFragment_to_componentBrowserEditReactionsFragment"
             app:destination="@id/componentBrowserEditReactionsFragment"
->>>>>>> a96b6d25
             />
     </fragment>
 
@@ -216,7 +215,24 @@
         />
 
     <fragment
-<<<<<<< HEAD
+        android:id="@+id/componentBrowserMessagePreviewViewFragment"
+        android:name="io.getstream.chat.ui.sample.feature.component_browser.messagepreview.ComponentBrowserMessagePreviewFragment"
+        android:label="ComponentBrowserMessagePreviewView"
+        />
+
+    <fragment
+        android:id="@+id/componentBrowserViewReactionsFragment"
+        android:name="io.getstream.chat.ui.sample.feature.component_browser.reactions.ComponentBrowserViewReactionsFragment"
+        android:label="ComponentBrowserViewReactionsViewFragment"
+        />
+
+    <fragment
+        android:id="@+id/componentBrowserEditReactionsFragment"
+        android:name="io.getstream.chat.ui.sample.feature.component_browser.reactions.ComponentBrowserEditReactionsFragment"
+        android:label="ComponentBrowserEditReactionsViewFragment"
+        />
+
+    <fragment
         android:id="@+id/componentBrowserMessageListBrowserFragment"
         android:name="io.getstream.chat.ui.sample.feature.component_browser.messages.MessageListComponentBrowserFragment"
         android:label="ComponentBrowserMessageList"
@@ -233,23 +249,6 @@
         android:id="@+id/componentBrowserDeletedMessagesFragment"
         android:name="io.getstream.chat.ui.sample.feature.component_browser.messages.viewholder.DeletedMessagesComponentBrowserFragment"
         android:label="ComponentBrowserDeletedMessages"
-=======
-        android:id="@+id/componentBrowserMessagePreviewViewFragment"
-        android:name="io.getstream.chat.ui.sample.feature.component_browser.messagepreview.ComponentBrowserMessagePreviewFragment"
-        android:label="ComponentBrowserMessagePreviewView"
-        />
-
-    <fragment
-        android:id="@+id/componentBrowserViewReactionsFragment"
-        android:name="io.getstream.chat.ui.sample.feature.component_browser.reactions.ComponentBrowserViewReactionsFragment"
-        android:label="ComponentBrowserViewReactionsViewFragment"
-        />
-
-    <fragment
-        android:id="@+id/componentBrowserEditReactionsFragment"
-        android:name="io.getstream.chat.ui.sample.feature.component_browser.reactions.ComponentBrowserEditReactionsFragment"
-        android:label="ComponentBrowserEditReactionsViewFragment"
->>>>>>> a96b6d25
         />
 
 </navigation>