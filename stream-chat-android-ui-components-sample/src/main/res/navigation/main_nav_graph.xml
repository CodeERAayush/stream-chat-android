<?xml version="1.0" encoding="utf-8"?>
<navigation xmlns:android="http://schemas.android.com/apk/res/android"
    xmlns:app="http://schemas.android.com/apk/res-auto"
    android:id="@+id/main_navigation"
<<<<<<< HEAD
    app:startDestination="@id/startupFragment">
=======
    app:startDestination="@id/startupFragment"
    >
>>>>>>> 42a0fed3

    <fragment
        android:id="@+id/startupFragment"
        android:name="io.getstream.chat.ui.sample.feature.startup.StartupFragment"
<<<<<<< HEAD
        android:label="StartupFragment">
=======
        android:label="StartupFragment"
        >
>>>>>>> 42a0fed3
        <action
            android:id="@+id/action_startupFragmentFragment_to_userLoginFragment"
            app:destination="@id/userLoginFragment"
            app:popUpTo="@+id/startupFragment"
<<<<<<< HEAD
            app:popUpToInclusive="true"/>

        <action
            android:id="@+id/action_startupFragmentFragment_to_homeFragment"
            app:destination="@id/homeFragment" />
=======
            app:popUpToInclusive="true"
            />

        <action
            android:id="@+id/action_startupFragmentFragment_to_homeFragment"
            app:destination="@id/homeFragment"
            />
>>>>>>> 42a0fed3
    </fragment>

    <fragment
        android:id="@+id/userLoginFragment"
        android:name="io.getstream.chat.ui.sample.feature.user_login.UserLoginFragment"
        android:label="UserLoginFragment"
        >
        <action
            android:id="@+id/action_userLoginFragment_to_homeFragment"
            app:destination="@id/homeFragment"
            />

        <action
            android:id="@+id/action_userLoginFragment_to_customLoginFragment"
            app:destination="@id/customLoginFragment"
            />

        <action
            android:id="@+id/action_userLoginFragment_to_componentBrowserHomeFragment"
            app:destination="@id/componentBrowserHomeFragment"
            />
    </fragment>

    <fragment
        android:id="@+id/customLoginFragment"
        android:name="io.getstream.chat.ui.sample.feature.custom_login.CustomLoginFragment"
        android:label="CustomLoginFragment"
        >
        <action
            android:id="@+id/action_customLoginFragment_to_homeFragment"
            app:destination="@id/homeFragment"
            />
    </fragment>

    <fragment
        android:id="@+id/homeFragment"
        android:name="io.getstream.chat.ui.sample.feature.home.HomeFragment"
        android:label="HomeFragment"
        >
        <action
            android:id="@+id/action_to_userLoginFragment"
            app:destination="@id/userLoginFragment"
            app:launchSingleTop="true"
            app:popUpTo="@+id/main_navigation"
            app:popUpToInclusive="true"
            />
    </fragment>

    <fragment
        android:id="@+id/directChatFragment"
        android:name="io.getstream.chat.ui.sample.feature.direct_chat.DirectChatFragment"
        android:label="NewChatFragment"
        />

    <fragment
        android:id="@+id/groupChatFragment"
        android:name="io.getstream.chat.ui.sample.feature.group_chat.GroupChatFragment"
        android:label="NewGroupChatFragment"
        />

    <fragment
        android:id="@+id/componentBrowserHomeFragment"
        android:name="io.getstream.chat.ui.sample.feature.component_browser.home.ComponentBrowserHomeFragment"
        android:label="ComponentBrowserHomeFragment"
        >
        <action
            android:id="@+id/action_componentBrowserHomeFragment_to_componentBrowserAvatarViewFragment"
            app:destination="@id/componentBrowserAvatarViewFragment"
            />
    </fragment>

    <fragment
        android:id="@+id/componentBrowserAvatarViewFragment"
        android:name="io.getstream.chat.ui.sample.feature.component_browser.avatarview.ComponentBrowserAvatarViewFragment"
        android:label="ComponentBrowserAvatarViewFragment"
        />
</navigation><|MERGE_RESOLUTION|>--- conflicted
+++ resolved
@@ -2,33 +2,18 @@
 <navigation xmlns:android="http://schemas.android.com/apk/res/android"
     xmlns:app="http://schemas.android.com/apk/res-auto"
     android:id="@+id/main_navigation"
-<<<<<<< HEAD
-    app:startDestination="@id/startupFragment">
-=======
     app:startDestination="@id/startupFragment"
     >
->>>>>>> 42a0fed3
 
     <fragment
         android:id="@+id/startupFragment"
         android:name="io.getstream.chat.ui.sample.feature.startup.StartupFragment"
-<<<<<<< HEAD
-        android:label="StartupFragment">
-=======
         android:label="StartupFragment"
         >
->>>>>>> 42a0fed3
         <action
             android:id="@+id/action_startupFragmentFragment_to_userLoginFragment"
             app:destination="@id/userLoginFragment"
             app:popUpTo="@+id/startupFragment"
-<<<<<<< HEAD
-            app:popUpToInclusive="true"/>
-
-        <action
-            android:id="@+id/action_startupFragmentFragment_to_homeFragment"
-            app:destination="@id/homeFragment" />
-=======
             app:popUpToInclusive="true"
             />
 
@@ -36,7 +21,6 @@
             android:id="@+id/action_startupFragmentFragment_to_homeFragment"
             app:destination="@id/homeFragment"
             />
->>>>>>> 42a0fed3
     </fragment>
 
     <fragment
