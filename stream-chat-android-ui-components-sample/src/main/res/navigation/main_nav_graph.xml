--- conflicted
+++ resolved
@@ -528,15 +528,15 @@
         />
 
     <fragment
-<<<<<<< HEAD
         android:id="@+id/componentBrowserMessageReplyViewFragment"
         android:name="io.getstream.chat.ui.sample.feature.component_browser.messages.MessageReplyViewComponentBrowserFragment"
         android:label="ComponentBrowserMessageReplyViewFragment"
-=======
+        />
+
+    <fragment
         android:id="@+id/componentBrowserPlainTextWithFileAttachmentsMessagesFragment"
         android:name="io.getstream.chat.ui.sample.feature.component_browser.messages.viewholder.PlainTextWithFileAttachmentsMessagesComponentBrowserFragment"
         android:label="ComponentBrowserPlainTextWithFileAttachmentsFragment"
->>>>>>> 9b7778d4
         />
 
 </navigation>