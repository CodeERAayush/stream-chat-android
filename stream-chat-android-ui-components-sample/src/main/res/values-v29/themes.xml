<?xml version="1.0" encoding="utf-8"?>
<resources>
    <style name="AppTheme" parent="Theme.MaterialComponents.DayNight.NoActionBar">
        <item name="colorPrimary">@color/stream_color_primary</item>
        <item name="colorPrimaryDark">@color/stream_color_primary_dark</item>
        <item name="colorAccent">@color/stream_color_accent</item>
        <item name="android:windowLightStatusBar">?attr/isLightTheme</item>
        <item name="android:statusBarColor">@android:color/transparent</item>
        <item name="android:navigationBarColor">@android:color/transparent</item>
        <item name="streamUiTheme">@style/StreamTheme</item>
        <item name="streamUiMentionSuggestionAvatarStyle">@style/AttachmentGalleryAvatarStyle</item>
        <item name="streamUiReplyAvatarStyle">@style/ReplyAvatarStyle</item>
    </style>

    <style name="StreamTheme" parent="@style/StreamUiTheme">
        <item name="streamUiMessageListItemAvatarStyle">@style/MessageListAvatarTheme</item>
        <item name="streamUiMessageListHeaderAvatarStyle">@style/MessageListAvatarTheme</item>
        <item name="streamUiChannelListItemAvatarStyle">@style/ChannelListAvatarTheme</item>
        <item name="streamUiChannelListHeaderAvatarStyle">@style/ChannelListHeaderAvatarTheme</item>
        <item name="streamUiMentionPreviewItemAvatarStyle">@style/MentionPreviewAvatarTheme</item>
        <item name="streamUiChannelActionsDialogAvatarStyle">@style/ChannelActionsDialogAvatarStyle</item>
        <item name="streamUiChannelActionsDialogStyle">@style/ChannelActionsDialogTheme</item>
<<<<<<< HEAD
        <item name="streamUiAttachmentGalleryAvatarStyle">@style/AttachmentGalleryAvatarStyle</item>
        <item name="streamUiSearchResultAvatarStyle">@style/SearchResultAvatarStyle</item>
        <item name="streamUiMessageOptionsAvatarStyle">@style/SearchResultAvatarStyle</item>
        <item name="streamUiReplyAvatarStyle">@style/ReplyAvatarStyle</item>
        <item name="streamUiThreadAvatarStyle">@style/ThreadAvatarStyle</item>
=======
        <item name="streamUiMessageListHeaderStyle">@style/MessageListHeaderTheme</item>
        <item name="streamUiSearchInputViewStyle">@style/SearchInputViewTheme</item>
>>>>>>> e516958f
    </style>

    <style name="MessageListAvatarTheme" parent="StreamUi.MessageList.Item.Avatar" />
    <style name="MessageListHeaderAvatarTheme" parent="StreamUi.MessageList.Header.Avatar"/>

    <style name="MentionPreviewAvatarTheme" parent="StreamUi.MentionPreview.Item.Avatar"/>

    <style name="ChannelListAvatarTheme" parent="StreamUi.ChannelList.Item.Avatar" />

<<<<<<< HEAD
    <style name="ChannelListHeaderAvatarTheme" parent="StreamUi.ChannelList.Header.Avatar"/>

    <style name="ChannelActionsDialogAvatarStyle" parent="StreamUi.ChannelActions.Dialog.Avatar"/>

    <style name="AttachmentGalleryAvatarStyle" parent="StreamUi.AttachmentGallery.Avatar"/>

    <style name="MentionSuggestionAvatarStyle" parent="StreamUi.MentionSuggestion.Avatar"/>

    <style name="SearchResultAvatarStyle" parent="StreamUi.SearchResult.Avatar"/>

    <style name="MessageOptionsAvatarStyle" parent="StreamUi.MessageOptions.Avatar"/>

    <style name="ReplyAvatarStyle" parent="StreamUi.Reply.Avatar"/>

    <style name="ThreadAvatarStyle" parent="StreamUi.Reply.Avatar"/>

    <style name="ChannelActionsDialogTheme" parent="StreamUi.ChannelList.ActionsDialog" >
=======
    <style name="ChannelActionsDialogTheme" parent="StreamUi.ChannelList.ActionsDialog">
>>>>>>> e516958f
        <item name="streamUiChannelActionsViewInfoEnabled">true</item>
    </style>

    <style name="MessageListHeaderTheme" parent="StreamUi.MessageListHeader" />

    <style name="SearchInputViewTheme" parent="StreamUi.SearchInputView"/>
</resources><|MERGE_RESOLUTION|>--- conflicted
+++ resolved
@@ -20,16 +20,13 @@
         <item name="streamUiMentionPreviewItemAvatarStyle">@style/MentionPreviewAvatarTheme</item>
         <item name="streamUiChannelActionsDialogAvatarStyle">@style/ChannelActionsDialogAvatarStyle</item>
         <item name="streamUiChannelActionsDialogStyle">@style/ChannelActionsDialogTheme</item>
-<<<<<<< HEAD
         <item name="streamUiAttachmentGalleryAvatarStyle">@style/AttachmentGalleryAvatarStyle</item>
         <item name="streamUiSearchResultAvatarStyle">@style/SearchResultAvatarStyle</item>
         <item name="streamUiMessageOptionsAvatarStyle">@style/SearchResultAvatarStyle</item>
         <item name="streamUiReplyAvatarStyle">@style/ReplyAvatarStyle</item>
         <item name="streamUiThreadAvatarStyle">@style/ThreadAvatarStyle</item>
-=======
         <item name="streamUiMessageListHeaderStyle">@style/MessageListHeaderTheme</item>
         <item name="streamUiSearchInputViewStyle">@style/SearchInputViewTheme</item>
->>>>>>> e516958f
     </style>
 
     <style name="MessageListAvatarTheme" parent="StreamUi.MessageList.Item.Avatar" />
@@ -39,7 +36,6 @@
 
     <style name="ChannelListAvatarTheme" parent="StreamUi.ChannelList.Item.Avatar" />
 
-<<<<<<< HEAD
     <style name="ChannelListHeaderAvatarTheme" parent="StreamUi.ChannelList.Header.Avatar"/>
 
     <style name="ChannelActionsDialogAvatarStyle" parent="StreamUi.ChannelActions.Dialog.Avatar"/>
@@ -55,11 +51,8 @@
     <style name="ReplyAvatarStyle" parent="StreamUi.Reply.Avatar"/>
 
     <style name="ThreadAvatarStyle" parent="StreamUi.Reply.Avatar"/>
-
-    <style name="ChannelActionsDialogTheme" parent="StreamUi.ChannelList.ActionsDialog" >
-=======
+      
     <style name="ChannelActionsDialogTheme" parent="StreamUi.ChannelList.ActionsDialog">
->>>>>>> e516958f
         <item name="streamUiChannelActionsViewInfoEnabled">true</item>
     </style>
 
