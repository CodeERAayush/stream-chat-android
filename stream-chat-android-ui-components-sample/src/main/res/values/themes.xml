<?xml version="1.0" encoding="utf-8"?>
<resources>
    <style name="AppTheme" parent="Theme.MaterialComponents.DayNight.NoActionBar">
        <item name="colorPrimary">@color/stream_color_primary</item>
        <item name="colorPrimaryDark">@color/stream_color_primary_dark</item>
        <item name="streamUiTheme">@style/StreamTheme</item>
    </style>

    <style name="StreamTheme" parent="@style/StreamUiTheme">
        <item name="streamUiChannelActionsDialogStyle">@style/ChannelActionsDialogTheme</item>
    </style>

<<<<<<< HEAD
    <style name="MessageListAvatarTheme" parent="StreamUi.MessageList"/>

    <style name="MessageListHeaderAvatarTheme" parent="StreamUi.MessageList.Header.Avatar"/>

    <style name="MentionListTheme" parent="StreamUi.MentionPreview.Item.Avatar"/>

    <style name="MentionPreviewAvatarTheme" parent="StreamUi.MentionPreview.Item.Avatar"/>

    <style name="ChannelListAvatarTheme" parent="StreamUi.ChannelList.Item.Avatar"/>

    <style name="ChannelListHeaderTheme" parent="StreamUi.ChannelListHeader"/>

    <style name="ChannelListHeaderAvatarTheme" parent="StreamUi.ChannelListHeader.Avatar"/>

    <style name="ChannelActionsDialogAvatarStyle" parent="StreamUi.ChannelActions.Dialog.Avatar"/>

    <style name="AttachmentGalleryAvatarStyle" parent="StreamUi.AttachmentGallery.Avatar"/>

    <style name="SuggestionListViewMentionAvatarStyle" parent="StreamUi.SuggestionListView.Mention.Avatar"/>

    <style name="SearchResultAvatarStyle" parent="StreamUi.SearchResult.Avatar"/>

    <style name="MessageOptionsAvatarStyle" parent="StreamUi.MessageOptions.Avatar"/>

    <style name="ReplyAvatarStyle" parent="StreamUi.Reply.Avatar"/>

    <style name="ThreadAvatarStyle" parent="StreamUi.Thread.Avatar"/>

=======
>>>>>>> dfbdb911
    <style name="ChannelActionsDialogTheme" parent="StreamUi.ChannelList.ActionsDialog" >
        <item name="streamUiChannelActionsViewInfoEnabled">true</item>
    </style>
</resources><|MERGE_RESOLUTION|>--- conflicted
+++ resolved
@@ -10,37 +10,6 @@
         <item name="streamUiChannelActionsDialogStyle">@style/ChannelActionsDialogTheme</item>
     </style>
 
-<<<<<<< HEAD
-    <style name="MessageListAvatarTheme" parent="StreamUi.MessageList"/>
-
-    <style name="MessageListHeaderAvatarTheme" parent="StreamUi.MessageList.Header.Avatar"/>
-
-    <style name="MentionListTheme" parent="StreamUi.MentionPreview.Item.Avatar"/>
-
-    <style name="MentionPreviewAvatarTheme" parent="StreamUi.MentionPreview.Item.Avatar"/>
-
-    <style name="ChannelListAvatarTheme" parent="StreamUi.ChannelList.Item.Avatar"/>
-
-    <style name="ChannelListHeaderTheme" parent="StreamUi.ChannelListHeader"/>
-
-    <style name="ChannelListHeaderAvatarTheme" parent="StreamUi.ChannelListHeader.Avatar"/>
-
-    <style name="ChannelActionsDialogAvatarStyle" parent="StreamUi.ChannelActions.Dialog.Avatar"/>
-
-    <style name="AttachmentGalleryAvatarStyle" parent="StreamUi.AttachmentGallery.Avatar"/>
-
-    <style name="SuggestionListViewMentionAvatarStyle" parent="StreamUi.SuggestionListView.Mention.Avatar"/>
-
-    <style name="SearchResultAvatarStyle" parent="StreamUi.SearchResult.Avatar"/>
-
-    <style name="MessageOptionsAvatarStyle" parent="StreamUi.MessageOptions.Avatar"/>
-
-    <style name="ReplyAvatarStyle" parent="StreamUi.Reply.Avatar"/>
-
-    <style name="ThreadAvatarStyle" parent="StreamUi.Thread.Avatar"/>
-
-=======
->>>>>>> dfbdb911
     <style name="ChannelActionsDialogTheme" parent="StreamUi.ChannelList.ActionsDialog" >
         <item name="streamUiChannelActionsViewInfoEnabled">true</item>
     </style>
