--- conflicted
+++ resolved
@@ -18,6 +18,8 @@
         android:id="@+id/messageListView"
         android:layout_width="0dp"
         android:layout_height="0dp"
+        android:layout_marginHorizontal="8dp"
+        android:background="@color/stream_ui_alabaster"
         android:clipToPadding="false"
         app:layout_constraintBottom_toTopOf="@+id/messageInputView"
         app:layout_constraintEnd_toEndOf="parent"
@@ -32,12 +34,6 @@
         app:layout_constraintBottom_toTopOf="@id/messageInputView"
         app:layout_constraintEnd_toEndOf="parent"
         app:layout_constraintStart_toStartOf="parent"
-<<<<<<< HEAD
-=======
-        app:layout_constraintTop_toBottomOf="@+id/header"
-        android:layout_marginHorizontal="8dp"
-        android:background="@color/stream_ui_alabaster"
->>>>>>> b86d3ebd
         />
 
     <io.getstream.chat.android.ui.textinput.MessageInputView
