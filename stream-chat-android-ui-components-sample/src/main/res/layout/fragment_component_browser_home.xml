<?xml version="1.0" encoding="utf-8"?>
<androidx.constraintlayout.widget.ConstraintLayout xmlns:android="http://schemas.android.com/apk/res/android"
    xmlns:app="http://schemas.android.com/apk/res-auto"
    android:layout_width="match_parent"
    android:layout_height="match_parent"
    >

    <TextView
        android:id="@+id/pageTitle"
        style="@style/TextAppearance.MaterialComponents.Headline4"
        android:layout_width="wrap_content"
        android:layout_height="wrap_content"
        android:layout_marginTop="24dp"
        android:text="Component Browser"
        app:layout_constraintEnd_toEndOf="parent"
        app:layout_constraintStart_toStartOf="parent"
        app:layout_constraintTop_toTopOf="parent"
        />

    <LinearLayout
        android:id="@+id/avatarViewContainer"
        android:layout_width="0dp"
        android:layout_height="wrap_content"
        android:layout_margin="8dp"
        android:layout_marginTop="24dp"
        android:background="@drawable/shape_component_browser_item_background"
        android:orientation="vertical"
        android:padding="16dp"
        app:layout_constraintEnd_toEndOf="parent"
        app:layout_constraintStart_toStartOf="parent"
        app:layout_constraintTop_toBottomOf="@id/pageTitle"
        >

        <TextView
            android:id="@+id/avatarViewLabel"
            style="@style/TextAppearance.MaterialComponents.Headline5"
            android:layout_width="wrap_content"
            android:layout_height="wrap_content"
            android:paddingBottom="16dp"
            android:text="AvatarView"
            />

        <io.getstream.chat.android.ui.avatar.AvatarView
            android:id="@+id/avatarView"
            style="@style/StreamGroupActionsAvatarStyle"
            android:layout_width="64dp"
            android:layout_height="64dp"
            />
    </LinearLayout>

    <LinearLayout
<<<<<<< HEAD
        android:id="@+id/searchViewContainer"
=======
        android:id="@+id/channelsHeaderViewContainer"
>>>>>>> ce7b9c98
        android:layout_width="0dp"
        android:layout_height="wrap_content"
        android:layout_margin="8dp"
        android:layout_marginTop="24dp"
        android:background="@drawable/shape_component_browser_item_background"
        android:orientation="vertical"
        android:padding="16dp"
<<<<<<< HEAD
        android:descendantFocusability="blocksDescendants"
        android:clickable="true"
        android:focusable="true"
=======
>>>>>>> ce7b9c98
        app:layout_constraintEnd_toEndOf="parent"
        app:layout_constraintStart_toStartOf="parent"
        app:layout_constraintTop_toBottomOf="@id/avatarViewContainer"
        >

        <TextView
<<<<<<< HEAD
            android:id="@+id/searchViewLabel"
=======
            android:id="@+id/channelsHeaderViewLabel"
>>>>>>> ce7b9c98
            style="@style/TextAppearance.MaterialComponents.Headline5"
            android:layout_width="wrap_content"
            android:layout_height="wrap_content"
            android:paddingBottom="16dp"
<<<<<<< HEAD
            android:text="SearchView"
            />

        <io.getstream.chat.android.ui.search.SearchView
            android:id="@+id/searchView"
            android:layout_width="match_parent"
            android:layout_height="wrap_content"
            android:clickable="false"
            android:focusable="false"
=======
            android:text="ChannelsHeaderView"
            />


        <io.getstream.chat.android.ui.channels.header.ChannelsHeaderView
            android:id="@+id/channelsHeaderView"
            android:layout_width="match_parent"
            android:layout_height="wrap_content"
>>>>>>> ce7b9c98
            />

    </LinearLayout>

</androidx.constraintlayout.widget.ConstraintLayout><|MERGE_RESOLUTION|>--- conflicted
+++ resolved
@@ -49,11 +49,7 @@
     </LinearLayout>
 
     <LinearLayout
-<<<<<<< HEAD
-        android:id="@+id/searchViewContainer"
-=======
         android:id="@+id/channelsHeaderViewContainer"
->>>>>>> ce7b9c98
         android:layout_width="0dp"
         android:layout_height="wrap_content"
         android:layout_margin="8dp"
@@ -61,28 +57,52 @@
         android:background="@drawable/shape_component_browser_item_background"
         android:orientation="vertical"
         android:padding="16dp"
-<<<<<<< HEAD
-        android:descendantFocusability="blocksDescendants"
-        android:clickable="true"
-        android:focusable="true"
-=======
->>>>>>> ce7b9c98
         app:layout_constraintEnd_toEndOf="parent"
         app:layout_constraintStart_toStartOf="parent"
         app:layout_constraintTop_toBottomOf="@id/avatarViewContainer"
         >
 
         <TextView
-<<<<<<< HEAD
-            android:id="@+id/searchViewLabel"
-=======
             android:id="@+id/channelsHeaderViewLabel"
->>>>>>> ce7b9c98
             style="@style/TextAppearance.MaterialComponents.Headline5"
             android:layout_width="wrap_content"
             android:layout_height="wrap_content"
             android:paddingBottom="16dp"
-<<<<<<< HEAD
+            android:text="ChannelsHeaderView"
+            />
+
+
+        <io.getstream.chat.android.ui.channels.header.ChannelsHeaderView
+            android:id="@+id/channelsHeaderView"
+            android:layout_width="match_parent"
+            android:layout_height="wrap_content"
+            />
+
+    </LinearLayout>
+
+    <LinearLayout
+        android:id="@+id/searchViewContainer"
+        android:layout_width="0dp"
+        android:layout_height="wrap_content"
+        android:layout_margin="8dp"
+        android:layout_marginTop="24dp"
+        android:background="@drawable/shape_component_browser_item_background"
+        android:orientation="vertical"
+        android:padding="16dp"
+        android:descendantFocusability="blocksDescendants"
+        android:clickable="true"
+        android:focusable="true"
+        app:layout_constraintEnd_toEndOf="parent"
+        app:layout_constraintStart_toStartOf="parent"
+        app:layout_constraintTop_toBottomOf="@id/avatarViewContainer"
+        >
+
+        <TextView
+            android:id="@+id/searchViewLabel"
+            style="@style/TextAppearance.MaterialComponents.Headline5"
+            android:layout_width="wrap_content"
+            android:layout_height="wrap_content"
+            android:paddingBottom="16dp"
             android:text="SearchView"
             />
 
@@ -92,16 +112,6 @@
             android:layout_height="wrap_content"
             android:clickable="false"
             android:focusable="false"
-=======
-            android:text="ChannelsHeaderView"
-            />
-
-
-        <io.getstream.chat.android.ui.channels.header.ChannelsHeaderView
-            android:id="@+id/channelsHeaderView"
-            android:layout_width="match_parent"
-            android:layout_height="wrap_content"
->>>>>>> ce7b9c98
             />
 
     </LinearLayout>
