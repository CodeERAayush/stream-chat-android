--- conflicted
+++ resolved
@@ -667,7 +667,6 @@
     ): List<Channel> {
         // fetch the channel entities from room
         val channelEntities = repos.channels.select(channelIds)
-<<<<<<< HEAD
         val userIdsFromMessages: Set<String> = if (pagination.memberLimit > 0) {
             repos.messages.selectUserIdsFromMessagesByChannelsIds(channelIds, pagination)
         } else {
@@ -677,21 +676,13 @@
         // gather the user ids from channels, members and the last message
         val userMap = repos.getUsersForChannels(channelEntities, userIdsFromMessages)
 
-        val channelMessagesMap: Map<String, List<Message>> = if (pagination.messageLimit > 0) {
+        val channelMessagesMap: Map<String, List<Message>> = if (pagination.isRequestingMoreThanLastMessage()) {
             // with postgres this could be optimized into a single query instead of N, not sure about sqlite on android
             // sqlite has window functions: https://sqlite.org/windowfunctions.html
             // but android runs a very dated version: https://developer.android.com/reference/android/database/sqlite/package-summary
-            channelEntities.map { it.cid to repos.messages.selectMessagesForChannel(it.cid, userMap, pagination) }.toMap()
-=======
-
-        val channelMessagesMap = if (pagination.isRequestingMoreThanLastMessage()) {
-            // with postgres this could be optimized into a single query instead of N, not sure about sqlite on android
-            // sqlite has window functions: https://sqlite.org/windowfunctions.html
-            // but android runs a very dated version: https://developer.android.com/reference/android/database/sqlite/package-summary
 
             // async to run queries in parallel
-            channelEntities.map { scope.async { it.cid to repos.messages.selectMessagesForChannel(it.cid, pagination) } }.awaitAll().toMap()
->>>>>>> e7a9dc75
+            channelEntities.map { scope.async { it.cid to repos.messages.selectMessagesForChannel(it.cid, userMap, pagination) } }.awaitAll().toMap()
         } else {
             emptyMap()
         }
@@ -704,19 +695,7 @@
             channel.config = getChannelConfig(channel.type)
             channel.messages = channelMessagesMap[channel.cid] ?: emptyList()
 
-<<<<<<< HEAD
             channels.add(channel)
-=======
-            if (pagination.isRequestingMoreThanLastMessage()) {
-                val messageEntities = channelMessagesMap[channel.cid] ?: emptyList()
-                val messages = messageEntities.map { it.toMessage(userMap) }
-                channel.messages = messages
-            }
-
-            val channelPair = ChannelEntityPair(channel, channelEntity)
-
-            channelPairs.add(channelPair)
->>>>>>> e7a9dc75
         }
         return channels.applyPagination(pagination)
     }
