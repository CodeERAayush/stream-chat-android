package io.getstream.chat.android.livedata

import android.os.Handler
import androidx.lifecycle.LiveData
import androidx.lifecycle.MutableLiveData
import com.google.gson.Gson
import io.getstream.chat.android.client.BuildConfig
import io.getstream.chat.android.client.ChatClient
import io.getstream.chat.android.client.api.models.QueryChannelsRequest
import io.getstream.chat.android.client.api.models.QuerySort
import io.getstream.chat.android.client.call.Call
import io.getstream.chat.android.client.errors.ChatError
import io.getstream.chat.android.client.events.ChatEvent
import io.getstream.chat.android.client.logger.ChatLogger
import io.getstream.chat.android.client.models.Channel
import io.getstream.chat.android.client.models.Config
import io.getstream.chat.android.client.models.Filters.`in`
import io.getstream.chat.android.client.models.Message
import io.getstream.chat.android.client.models.Mute
import io.getstream.chat.android.client.models.User
import io.getstream.chat.android.client.utils.FilterObject
import io.getstream.chat.android.client.utils.Result
import io.getstream.chat.android.client.utils.SyncStatus
import io.getstream.chat.android.client.utils.observable.Disposable
import io.getstream.chat.android.livedata.controller.ChannelControllerImpl
import io.getstream.chat.android.livedata.controller.QueryChannelsControllerImpl
import io.getstream.chat.android.livedata.entity.ChannelEntityPair
import io.getstream.chat.android.livedata.entity.SyncStateEntity
import io.getstream.chat.android.livedata.extensions.applyPagination
import io.getstream.chat.android.livedata.extensions.isPermanent
import io.getstream.chat.android.livedata.extensions.users
import io.getstream.chat.android.livedata.repository.RepositoryHelper
import io.getstream.chat.android.livedata.request.AnyChannelPaginationRequest
import io.getstream.chat.android.livedata.request.QueryChannelPaginationRequest
import io.getstream.chat.android.livedata.request.QueryChannelsPaginationRequest
import io.getstream.chat.android.livedata.request.isRequestingMoreThanLastMessage
import io.getstream.chat.android.livedata.request.toAnyChannelPaginationRequest
import io.getstream.chat.android.livedata.usecase.UseCaseHelper
import io.getstream.chat.android.livedata.utils.DefaultRetryPolicy
import io.getstream.chat.android.livedata.utils.Event
import io.getstream.chat.android.livedata.utils.RetryPolicy
import kotlinx.coroutines.CoroutineScope
import kotlinx.coroutines.Deferred
import kotlinx.coroutines.Dispatchers
import kotlinx.coroutines.SupervisorJob
import kotlinx.coroutines.async
import kotlinx.coroutines.awaitAll
import kotlinx.coroutines.cancelChildren
import kotlinx.coroutines.delay
import java.util.Date
import java.util.InputMismatchException
import java.util.UUID
import java.util.concurrent.ConcurrentHashMap
import kotlin.collections.set

private val CHANNEL_CID_REGEX = Regex("^!?[\\w-]+:!?[\\w-]+$")
private const val MESSAGE_LIMIT = 30
private const val MEMBER_LIMIT = 30
private const val INITIAL_CHANNEL_OFFSET = 0
private const val CHANNEL_LIMIT = 30

/**
 * The Chat Repository exposes livedata objects to make it easier to build your chat UI.
 * It intercepts the various low level events to ensure data stays in sync.
 * Offline storage is handled using Room
 *
 * A different Room database is used for different users. That's why it's mandatory to specify the user id when
 * initializing the ChatRepository
 *
 * repo.channel(type, id) returns a repo object with channel specific livedata object
 * repo.queryChannels(query) returns a livedata object for the specific queryChannels query
 *
 * repo.online livedata object indicates if you're online or not
 * repo.totalUnreadCount livedata object returns the current unread count for this user
 * repo.channelUnreadCount livedata object returns the number of unread channels for this user
 * repo.errorEvents events for errors that happen while interacting with the chat
 *
 */
class ChatDomainImpl private constructor(
    internal var client: ChatClient,
    override var currentUser: User,
    private val mainHandler: Handler,
    override var offlineEnabled: Boolean = false,
    internal var recoveryEnabled: Boolean = true,
    override var userPresence: Boolean = false
) :
    ChatDomain {
    private val _initialized = MutableLiveData(false)
    private val _online = MutableLiveData(false)
    private val _totalUnreadCount = MutableLiveData<Int>()
    private val _channelUnreadCount = MutableLiveData<Int>()
    private val _errorEvent = MutableLiveData<Event<ChatError>>()
    private val _banned = MutableLiveData(false)
    private val _mutedUsers = MutableLiveData<List<Mute>>()

    /** a helper object which lists all the initialized use cases for the chat domain */
    override var useCases: UseCaseHelper = UseCaseHelper(this)

    var defaultConfig: Config = Config(isConnectEvents = true, isMutes = true)

    /** if the client connection has been initialized */
    override val initialized: LiveData<Boolean> = _initialized

    /**
     * LiveData<Boolean> that indicates if we are currently online
     */
    override val online: LiveData<Boolean> = _online

    /**
     * The total unread message count for the current user.
     * Depending on your app you'll want to show this or the channelUnreadCount
     */
    override val totalUnreadCount: LiveData<Int> = _totalUnreadCount

    /**
     * the number of unread channels for the current user
     */
    override val channelUnreadCount: LiveData<Int> = _channelUnreadCount

    /**
     * list of users that you've muted
     */
    override val muted: LiveData<List<Mute>> = _mutedUsers

    /**
     * if the current user is banned or not
     */
    override val banned: LiveData<Boolean> = _banned

    /**
     * The error event livedata object is triggered when errors in the underlying components occure.
     * The following example shows how to observe these errors
     *
     *  repo.errorEvent.observe(this, EventObserver {
     *       // create a toast
     *   })
     *
     */
    override val errorEvents: LiveData<Event<ChatError>> = _errorEvent

    // TODO 1.1: We should accelerate online/offline detection

    internal lateinit var eventHandler: EventHandlerImpl

    private var logger = ChatLogger.get("Domain")
    private val cleanTask = object : Runnable {
        override fun run() {
            clean()
            mainHandler.postDelayed(this, 1000)
        }
    }

    internal val job = SupervisorJob()
    internal val scope = CoroutineScope(Dispatchers.IO + job)

    internal lateinit var repos: RepositoryHelper
    internal var syncState: SyncStateEntity? = null
    internal lateinit var initJob: Deferred<SyncStateEntity?>

    private var isOnline = false

    /** The retry policy for retrying failed requests */
    override var retryPolicy: RetryPolicy =
        DefaultRetryPolicy()

    internal constructor(
        client: ChatClient,
        currentUser: User,
        db: ChatDatabase,
        handler: Handler,
        offlineEnabled: Boolean = true,
        userPresence: Boolean = true,
        recoveryEnabled: Boolean = true
    ) : this(client, currentUser, handler, offlineEnabled, userPresence, recoveryEnabled) {
        logger.logI("Initializing ChatDomain with version " + getVersion())

        repos = RepositoryHelper(client, currentUser, db)

        // load channel configs from Room into memory
        initJob = scope.async(scope.coroutineContext) {
            // fetch the configs for channels
            repos.configs.load()

            val me = repos.users.selectMe()
            me?.let { updateCurrentUser(it) }
            // load the current user from the db
            val initialSyncState = SyncStateEntity(currentUser.id)
            syncState = repos.syncState.select(currentUser.id) ?: initialSyncState
            // set active channels and recover
            syncState?.let {
                for (channelId in it.activeChannelIds) {
                    channel(channelId)
                }
                // queries
                val queries = repos.queryChannels.select(it.activeQueryIds)
                for (queryEntity in queries) {
                    queryChannels(queryEntity.filter, queryEntity.sort)
                }
            }
            syncState
        }

        useCases = UseCaseHelper(this)

        // verify that you're not connecting 2 different users
        if (client.getCurrentUser() != null && client.getCurrentUser()?.id != currentUser.id) {
            throw IllegalArgumentException("client.getCurrentUser() returns ${client.getCurrentUser()} which is not equal to the user passed to this repo ${currentUser.id} ")
        }

        if (client.isSocketConnected()) {
            setOnline()
        }

        // start listening for events
        eventHandler = EventHandlerImpl(this)
        startListening()
        initClean()

        // monitor connectivity at OS level
        // TODO
    }

    internal suspend fun updateCurrentUser(me: User) {
        if (me.id != currentUser.id) {
            throw InputMismatchException("received connect event for user with id ${me.id} while chat domain is configured for user with id ${currentUser.id}. create a new chatdomain when connecting a different user.")
        }
        currentUser = me
        repos.users.insertMe(me)
        _mutedUsers.postValue(me.mutes)

        setBanned(me.banned)
    }

    internal suspend fun storeSyncState(): SyncStateEntity? {
        syncState?.let {
            it.activeChannelIds = activeChannelMapImpl.keys().toList()
            it.activeQueryIds = activeQueryMapImpl.values.toList().map { it.queryEntity.id }
            repos.syncState.insert(it)
        }

        return syncState
    }

    override suspend fun disconnect() {
        storeSyncState()
        job.cancelChildren()
        stopListening()
        stopClean()
    }

    override fun getVersion(): String {
        return BuildConfig.VERSION_NAME + "-" + BuildConfig.BUILD_TYPE
    }

    private fun stopClean() {
        mainHandler.removeCallbacks(cleanTask)
    }

    private fun initClean() {
        mainHandler.postDelayed(cleanTask, 5000)
    }

    suspend fun <T : Any> runAndRetry(runnable: () -> Call<T>): Result<T> {
        var attempt = 1
        var result: Result<T>

        while (true) {
            result = runnable().execute()
            if (result.isSuccess) {
                break
            } else {
                // retry logic
                val shouldRetry = retryPolicy.shouldRetry(client, attempt, result.error())
                val timeout = retryPolicy.retryTimeout(client, attempt, result.error())

                if (shouldRetry) {
                    // temporary failure, continue
                    logger.logI("API call failed (attempt $attempt), retrying in $timeout seconds. Error was ${result.error()}")
                    delay(timeout.toLong())
                    attempt += 1
                } else {
                    logger.logI("API call failed (attempt $attempt). Giving up for now, will retry when connection recovers. Error was ${result.error()}")
                    break
                }
            }
        }
        // permanent failure case return
        return result
    }

    suspend fun createChannel(c: Channel): Result<Channel> =
        try {
            val online = isOnline()
            c.createdAt = c.createdAt ?: Date()
            c.syncStatus = if (online) {
                SyncStatus.IN_PROGRESS
            } else {
                SyncStatus.SYNC_NEEDED
            }
            if (c.createdBy != currentUser) {
                c.createdBy = currentUser
            }

            // update livedata
            val channelRepo = channel(c.cid)
            channelRepo.updateLiveDataFromChannel(c)

            // Update Room State
            repos.channels.insertChannel(c)

            // Add to query controllers
            for (query in activeQueryMapImpl.values) {
                query.addChannelIfFilterMatches(c)
            }

            // make the API call and follow retry policy
            if (online) {
                val runnable = {
                    val members = c.members.map { it.getUserId() }
                    client.createChannel(c.type, c.id, members, c.extraData)
                }
                val result = runAndRetry(runnable)
                if (result.isSuccess) {
                    c.syncStatus = SyncStatus.COMPLETED
                    repos.channels.insertChannel(c)
                    Result(result.data(), null)
                } else {
                    if (result.error().isPermanent()) {
                        c.syncStatus = SyncStatus.FAILED_PERMANENTLY
                    } else {
                        c.syncStatus = SyncStatus.SYNC_NEEDED
                    }
                    repos.channels.insertChannel(c)
                    Result(null, result.error())
                }
            } else {
                Result(c, null)
            }
        } catch (e: IllegalStateException) {
            Result(null, ChatError(cause = e))
        }

    fun addError(error: ChatError) {
        _errorEvent.postValue(
            Event(
                error
            )
        )
    }

    /** the event subscription, cancel using repo.stopListening */
    private var eventSubscription: Disposable? = null

    /** stores the mapping from cid to channelRepository */
    var activeChannelMapImpl: ConcurrentHashMap<String, ChannelControllerImpl> = ConcurrentHashMap()

    private val activeQueryMapImpl: ConcurrentHashMap<String, QueryChannelsControllerImpl> = ConcurrentHashMap()

    fun isActiveChannel(cid: String): Boolean {
        return activeChannelMapImpl.containsKey(cid)
    }

    fun setChannelUnreadCount(newCount: Int) {
        val currentCount = _channelUnreadCount.value ?: 0
        if (currentCount != newCount) {
            _channelUnreadCount.postValue(newCount)
        }
    }

    fun setBanned(newBanned: Boolean) {
        val banned = _banned.value ?: false
        if (newBanned != banned) {
            _banned.postValue(newBanned)
        }
    }

    fun setTotalUnreadCount(newCount: Int) {
        val currentCount = _totalUnreadCount.value ?: 0
        if (currentCount != newCount) {
            _totalUnreadCount.postValue(newCount)
        }
    }

    /**
     * Start listening to chat events and keep the room database in sync
     */
    fun startListening() {
        if (eventSubscription != null) {
            return
        }
        eventSubscription = client.subscribe {
            eventHandler.handleEvents(listOf(it))
        }
    }

    /**
     * Stop listening to chat events
     */
    fun stopListening() {
        eventSubscription?.dispose()
    }

    internal fun channel(c: Channel): ChannelControllerImpl {
        return channel(c.type, c.id)
    }

    internal fun channel(cid: String): ChannelControllerImpl {
        if (!CHANNEL_CID_REGEX.matches(cid)) {
            throw IllegalArgumentException("Received invalid cid, expected format messaging:123, got $cid")
        }
        val parts = cid.split(":")
        return channel(parts[0], parts[1])
    }

    /**
     * repo.channel("messaging", "12") return a ChatChannelRepository
     */
    internal fun channel(
        channelType: String,
        channelId: String
    ): ChannelControllerImpl {
        val cid = "%s:%s".format(channelType, channelId)
        if (!activeChannelMapImpl.containsKey(cid)) {
            val channelRepo =
                ChannelControllerImpl(
                    channelType,
                    channelId,
                    client,
                    this
                )
            activeChannelMapImpl[cid] = channelRepo
        }
        return activeChannelMapImpl.getValue(cid)
    }

    fun generateMessageId(): String {
        return currentUser.id + "-" + UUID.randomUUID().toString()
    }

    internal fun setOffline() {
        isOnline = false
        _online.value = false
    }

    internal fun postOffline() {
        isOnline = false
        _online.postValue(false)
    }

    internal fun setOnline() {
        isOnline = true
        _online.value = true
    }

    internal fun postOnline() {
        isOnline = true
        _online.postValue(true)
    }

    override fun isOnline(): Boolean = isOnline

    override fun isOffline(): Boolean = !isOnline

    override fun isInitialized(): Boolean {
        return _initialized.value ?: false
    }

    override fun getActiveQueries(): List<QueryChannelsControllerImpl> {
        return activeQueryMapImpl.values.toList()
    }

    /**
     * queryChannels
     * - first read the current results from Room
     * - if we are online make the API call to update results
     */
    fun queryChannels(
        filter: FilterObject,
        sort: QuerySort
    ): QueryChannelsControllerImpl =
        activeQueryMapImpl.getOrPut("${filter.hashCode()}-${sort.hashCode()}") {
            QueryChannelsControllerImpl(
                filter,
                sort,
                client,
                this
            )
        }

    private fun queryEvents(cids: List<String>): List<ChatEvent> {
        val response = client.getSyncHistory(cids, syncState?.lastSyncedAt ?: Date()).execute()
        if (response.isError) {
            throw response.error().cause ?: IllegalStateException(response.error().message)
        }
        return response.data()
    }

    /**
     * replay events for all active channels
     * ensures that the cid you provide is active
     *
     * @param cid ensures that the channel with this id is active
     */
    suspend fun replayEventsForActiveChannels(cid: String? = null): Result<List<ChatEvent>> {
        // wait for the active channel info to load
        initJob.join()
        // make a list of all channel ids
        val cids = activeChannelMapImpl.keys().toList().toMutableList()
        cid?.let {
            channel(it)
            cids.add(it)
        }

        val now = Date()

        return if (cids.isNotEmpty()) {
            val events = queryEvents(cids)
            eventHandler.updateOfflineStorageFromEvents(events)
            syncState?.let { it.lastSyncedAt = now }
            Result(events, null)
        } else {
            Result(emptyList(), null)
        }
    }

    suspend fun connectionRecovered(recoveryNeeded: Boolean = false) {
        // 0 ensure load is complete
        initJob.join()

        // 1 update the results for queries that are actively being shown right now
        val updatedChannelIds = mutableSetOf<String>()
        val queriesToRetry = activeQueryMapImpl.values.toList().filter { it.recoveryNeeded || recoveryNeeded }.take(3)
        for (queryRepo in queriesToRetry) {
            val response = queryRepo.runQueryOnline(QueryChannelsPaginationRequest(QuerySort(), INITIAL_CHANNEL_OFFSET, CHANNEL_LIMIT, MESSAGE_LIMIT, MEMBER_LIMIT))
            if (response.isSuccess) {
                updatedChannelIds.addAll(response.data().map { it.cid })
            }
        }
        // 2 update the data for all channels that are being show right now...
        // exclude ones we just updated
        val cids = activeChannelMapImpl.entries.toList().filter { it.value.recoveryNeeded || recoveryNeeded }
            .filterNot { updatedChannelIds.contains(it.key) }.take(30)

        logger.logI("connection established: recoveryNeeded= $recoveryNeeded, retrying ${queriesToRetry.size} queries and ${cids.size} channels")

        if (cids.isNotEmpty()) {
            val filter = `in`("cid", cids)
            val request = QueryChannelsRequest(filter, 0, 30)
            val result = client.queryChannels(request).execute()
            if (result.isSuccess) {
                val channels = result.data()
                for (c in channels) {
                    val channelRepo = this.channel(c)
                    channelRepo.updateLiveDataFromChannel(c)
                }
                storeStateForChannels(channels)
            }
        }

        // 3 retry any failed requests
        if (isOnline()) {
            retryFailedEntities()
        }

        // 4 recover events
        if (isOnline()) {
            replayEventsForActiveChannels()
        }
    }

    private suspend fun retryFailedEntities() {
        delay(1000)
        // retry channels, messages and reactions in that order..
        val channelEntities = repos.channels.retryChannels()
        val messageEntities = repos.messages.retryMessages()
        val reactionEntities = repos.reactions.retryReactions()
        logger.logI("Retried ${channelEntities.size} channel entities, ${messageEntities.size} message entities and ${reactionEntities.size} reaction entities")
    }

    suspend fun storeStateForChannel(channel: Channel) {
        return storeStateForChannels(listOf(channel))
    }

    suspend fun storeStateForChannels(channelsResponse: List<Channel>) {
        val users = mutableMapOf<String, User>()
        val configs: MutableMap<String, Config> = mutableMapOf()
        // start by gathering all the users
        val messages = mutableListOf<Message>()
        for (channel in channelsResponse) {

            users.putAll(channel.users().associateBy { it.id })
            configs[channel.type] = channel.config

            for (message in channel.messages) {
                message.cid = channel.cid
                users.putAll(message.users().associateBy { it.id })
            }

            messages.addAll(channel.messages)
        }

        // store the channel configs
        repos.configs.insertConfigs(configs)
        // store the users
        repos.users.insert(users.values.toList())
        // store the channel data
        repos.channels.insertChannel(channelsResponse)
        // store the messages
        repos.messages.insertMessages(messages)

        logger.logI("storeStateForChannels stored ${channelsResponse.size} channels, ${configs.size} configs, ${users.size} users and ${messages.size} messages")
    }

    suspend fun selectAndEnrichChannel(
        channelId: String,
        pagination: QueryChannelPaginationRequest
    ): ChannelEntityPair? {
        val channelStates = selectAndEnrichChannels(listOf(channelId), pagination.toAnyChannelPaginationRequest())
        return channelStates.getOrNull(0)
    }

    suspend fun selectAndEnrichChannel(
        channelId: String,
        pagination: QueryChannelsPaginationRequest
    ): ChannelEntityPair? {
        val channelStates = selectAndEnrichChannels(listOf(channelId), pagination.toAnyChannelPaginationRequest())
        return channelStates.getOrNull(0)
    }

    suspend fun selectAndEnrichChannels(
        channelIds: List<String>,
        pagination: QueryChannelsPaginationRequest
    ): List<ChannelEntityPair> {
        return selectAndEnrichChannels(channelIds, pagination.toAnyChannelPaginationRequest())
    }

    private suspend fun selectAndEnrichChannels(
        channelIds: List<String>,
        pagination: AnyChannelPaginationRequest
    ): List<ChannelEntityPair> {
        // fetch the channel entities from room
        val channelEntities = repos.channels.select(channelIds)

        val channelMessagesMap = if (pagination.isRequestingMoreThanLastMessage()) {
            // with postgres this could be optimized into a single query instead of N, not sure about sqlite on android
            // sqlite has window functions: https://sqlite.org/windowfunctions.html
            // but android runs a very dated version: https://developer.android.com/reference/android/database/sqlite/package-summary

            // async to run queries in parallel
            channelEntities.map { scope.async { it.cid to repos.messages.selectMessagesForChannel(it.cid, pagination) } }.awaitAll().toMap()
<<<<<<< HEAD
            // sync version:
            // channelEntities.map { it.cid to repos.messages.selectMessagesForChannel(it.cid, pagination) }.toMap()
=======
>>>>>>> 7499f648
        } else {
            emptyMap()
        }

        // gather the user ids from channels, members and the last message
        val userMap = repos.getUsersForChannels(channelEntities, channelMessagesMap)

        // convert the channels
        val channelPairs = mutableListOf<ChannelEntityPair>()
        for (channelEntity in channelEntities) {
            val channel = channelEntity.toChannel(userMap)
            // get the config we have stored offline
            channel.config = getChannelConfig(channel.type)

            if (pagination.isRequestingMoreThanLastMessage()) {
                val messageEntities = channelMessagesMap[channel.cid] ?: emptyList()
                val messages = messageEntities.map { it.toMessage(userMap) }
                channel.messages = messages
            }

            val channelPair = ChannelEntityPair(channel, channelEntity)

            channelPairs.add(channelPair)
        }
        return channelPairs.toList().applyPagination(pagination)
    }

    override fun clean() {
        for (channelRepo in activeChannelMapImpl.values.toList()) {
            channelRepo.clean()
        }
    }

    override fun getChannelConfig(channelType: String): Config {
        return repos.configs.select(channelType) ?: defaultConfig
    }

    fun postInitialized() {
        _initialized.postValue(true)
    }

    companion object {
        private val NEVER = Date(0)
    }
}

var gson = Gson()<|MERGE_RESOLUTION|>--- conflicted
+++ resolved
@@ -648,11 +648,6 @@
 
             // async to run queries in parallel
             channelEntities.map { scope.async { it.cid to repos.messages.selectMessagesForChannel(it.cid, pagination) } }.awaitAll().toMap()
-<<<<<<< HEAD
-            // sync version:
-            // channelEntities.map { it.cid to repos.messages.selectMessagesForChannel(it.cid, pagination) }.toMap()
-=======
->>>>>>> 7499f648
         } else {
             emptyMap()
         }
