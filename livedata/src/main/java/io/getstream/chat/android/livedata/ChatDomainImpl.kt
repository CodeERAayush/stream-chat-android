package io.getstream.chat.android.livedata

import android.content.Context
import android.os.Handler
import android.os.Looper
import androidx.lifecycle.LiveData
import androidx.lifecycle.MutableLiveData
import androidx.room.Room
import com.google.gson.Gson
import io.getstream.chat.android.client.BuildConfig
import io.getstream.chat.android.client.ChatClient
import io.getstream.chat.android.client.api.models.QueryChannelsRequest
import io.getstream.chat.android.client.api.models.QuerySort
import io.getstream.chat.android.client.call.Call
import io.getstream.chat.android.client.errors.ChatError
import io.getstream.chat.android.client.events.ChatEvent
import io.getstream.chat.android.client.logger.ChatLogger
import io.getstream.chat.android.client.models.*
import io.getstream.chat.android.client.models.Filters.`in`
import io.getstream.chat.android.client.utils.FilterObject
import io.getstream.chat.android.client.utils.Result
import io.getstream.chat.android.client.utils.SyncStatus
import io.getstream.chat.android.client.utils.observable.Subscription
import io.getstream.chat.android.livedata.controller.ChannelControllerImpl
import io.getstream.chat.android.livedata.controller.QueryChannelsControllerImpl
import io.getstream.chat.android.livedata.entity.*
import io.getstream.chat.android.livedata.extensions.isPermanent
import io.getstream.chat.android.livedata.extensions.users
import io.getstream.chat.android.livedata.repository.RepositoryHelper
import io.getstream.chat.android.livedata.request.AnyChannelPaginationRequest
import io.getstream.chat.android.livedata.request.QueryChannelPaginationRequest
import io.getstream.chat.android.livedata.request.QueryChannelsPaginationRequest
import io.getstream.chat.android.livedata.service.sync.BackgroundSyncConfig
import io.getstream.chat.android.livedata.service.sync.EncryptedBackgroundSyncConfigStore
import io.getstream.chat.android.livedata.usecase.*
import io.getstream.chat.android.livedata.utils.DefaultRetryPolicy
import io.getstream.chat.android.livedata.utils.Event
import io.getstream.chat.android.livedata.utils.RetryPolicy
import kotlinx.coroutines.*
import java.lang.IllegalStateException
import java.lang.Thread.sleep
import java.util.*
import java.util.concurrent.ConcurrentHashMap

private val CHANNEL_CID_REGEX = Regex("^!?[\\w-]+:!?[\\w-]+$")

/**
 * The Chat Repository exposes livedata objects to make it easier to build your chat UI.
 * It intercepts the various low level events to ensure data stays in sync.
 * Offline storage is handled using Room
 *
 * A different Room database is used for different users. That's why it's mandatory to specify the user id when
 * initializing the ChatRepository
 *
 * repo.channel(type, id) returns a repo object with channel specific livedata object
 * repo.queryChannels(query) returns a livedata object for the specific queryChannels query
 *
 * repo.online livedata object indicates if you're online or not
 * repo.totalUnreadCount livedata object returns the current unread count for this user
 * repo.channelUnreadCount livedata object returns the number of unread channels for this user
 * repo.errorEvents events for errors that happen while interacting with the chat
 *
 */
class ChatDomainImpl private constructor(
    internal var context: Context,
    internal var client: ChatClient,
    override var currentUser: User,
    override var offlineEnabled: Boolean = false,
    internal var recoveryEnabled: Boolean = true,
    override var userPresence: Boolean = false
) :
    ChatDomain {
    private val _initialized = MutableLiveData<Boolean>(false)
    private val _online = MutableLiveData<Boolean>(false)
    private val _totalUnreadCount = MutableLiveData<Int>()
    private val _channelUnreadCount = MutableLiveData<Int>()
    private val _errorEvent = MutableLiveData<Event<ChatError>>()
    private val _banned = MutableLiveData<Boolean>(false)
    private val _mutedUsers = MutableLiveData<List<Mute>>()

    /** a helper object which lists all the initialized use cases for the chat domain */
    override var useCases: UseCaseHelper = UseCaseHelper(this)

    var defaultConfig: Config = Config(isConnectEvents = true, isMutes = true)

    /** if the client connection has been initialized */
    override val initialized: LiveData<Boolean> = _initialized

    /**
     * LiveData<Boolean> that indicates if we are currently online
     */
    override val online: LiveData<Boolean> = _online

    /**
     * The total unread message count for the current user.
     * Depending on your app you'll want to show this or the channelUnreadCount
     */
    override val totalUnreadCount: LiveData<Int> = _totalUnreadCount

    /**
     * the number of unread channels for the current user
     */
    override val channelUnreadCount: LiveData<Int> = _channelUnreadCount

    /**
     * list of users that you've muted
     */
    override val muted: LiveData<List<Mute>> = _mutedUsers

    /**
     * if the current user is banned or not
     */
    override val banned: LiveData<Boolean> = _banned

    /**
     * The error event livedata object is triggered when errors in the underlying components occure.
     * The following example shows how to observe these errors
     *
     *  repo.errorEvent.observe(this, EventObserver {
     *       // create a toast
     *   })
     *
     */
    override val errorEvents: LiveData<Event<ChatError>> = _errorEvent

    // TODO 1.1: We should accelerate online/offline detection

    internal lateinit var eventHandler: EventHandlerImpl
    private lateinit var mainHandler: Handler

    private var logger = ChatLogger.get("Domain")
    private val cleanTask = object : Runnable {
        override fun run() {
            clean()
            mainHandler.postDelayed(this, 1000)
        }
    }

    internal val job = SupervisorJob()
    internal val scope = CoroutineScope(Dispatchers.IO + job)

    internal lateinit var repos: RepositoryHelper
    internal var syncState: SyncStateEntity? = null
    internal lateinit var initJob: Deferred<SyncStateEntity?>

    /** The retry policy for retrying failed requests */
    override var retryPolicy: RetryPolicy =
        DefaultRetryPolicy()

    internal constructor(
        context: Context,
        client: ChatClient,
        currentUser: User,
        offlineEnabled: Boolean = true,
        userPresence: Boolean = true,
        recoveryEnabled: Boolean = true,
        db: ChatDatabase? = null,
        backgroundSyncConfig: BackgroundSyncConfig = BackgroundSyncConfig.UNAVAILABLE
    ) : this(context, client, currentUser, offlineEnabled, userPresence, recoveryEnabled) {
        logger.logI("Initializing ChatDomain with version " + getVersion())

        val chatDatabase = db ?: createDatabase()
        repos = RepositoryHelper(client, currentUser, chatDatabase)

        // load channel configs from Room into memory
        initJob = scope.async(scope.coroutineContext) {
            // fetch the configs for channels
            repos.configs.load()

            val me = repos.users.selectMe()
            me?.let { updateCurrentUser(it) }
            // load the current user from the db
            val initialSyncState = SyncStateEntity(currentUser.id)
            syncState = repos.syncState.select(currentUser.id) ?: initialSyncState
            // set active channels and recover
            syncState?.let {
                for (channelId in it.activeChannelIds) {
                    channel(channelId)
                }
                // queries
                val queries = repos.queryChannels.select(it.activeQueryIds)
                for (queryEntity in queries) {
                    queryChannels(queryEntity.filter, queryEntity.sort)
                }
            }
            syncState
        }

        useCases = UseCaseHelper(this)

        storeBackgroundSyncConfig(backgroundSyncConfig, context)

        // verify that you're not connecting 2 different users
        if (client.getCurrentUser() != null && client.getCurrentUser()?.id != currentUser.id) {
            throw IllegalArgumentException("client.getCurrentUser() returns ${client.getCurrentUser()} which is not equal to the user passed to this repo ${currentUser.id} ")
        }

        if (client.isSocketConnected()) {
            setOnline()
        }

        // start listening for events
        eventHandler = EventHandlerImpl(this)
        startListening()
        initClean()
    }

    private fun storeBackgroundSyncConfig(
        backgroundSyncConfig: BackgroundSyncConfig,
        context: Context
    ) {
        if (BackgroundSyncConfig.UNAVAILABLE != backgroundSyncConfig) {
            EncryptedBackgroundSyncConfigStore(context.applicationContext).run {
                clear()
                put(backgroundSyncConfig)
            }
        }
    }

    internal suspend fun updateCurrentUser(me: User) {
        if (me.id != currentUser.id) {
            throw InputMismatchException("received connect event for user with id ${me.id} while chat domain is configured for user with id ${currentUser.id}. create a new chatdomain when connecting a different user.")
        }
        currentUser = me
        repos.users.insertMe(me)
        _mutedUsers.postValue(me.mutes)

        setBanned(me.banned)
    }

    internal suspend fun storeSyncState(): SyncStateEntity? {
        syncState?.let {
            it.activeChannelIds = activeChannelMapImpl.keys().toList()
            it.activeQueryIds = activeQueryMapImpl.values.toList().map { it.queryEntity.id }
            repos.syncState.insert(it)
        }

        return syncState
    }

    override suspend fun disconnect() {
        storeSyncState()
        job.cancelChildren()
        stopListening()
        stopClean()
    }

    override fun getVersion(): String {
        return BuildConfig.VERSION_NAME + "-" + BuildConfig.BUILD_TYPE
    }

    private fun stopClean() {
        mainHandler.removeCallbacks(cleanTask)
    }

    private fun initClean() {
        mainHandler = Handler(Looper.getMainLooper())

        mainHandler.postDelayed(cleanTask, 5000)
    }

    private fun createDatabase(): ChatDatabase {
        val database = if (offlineEnabled) {
            ChatDatabase.getDatabase(context, currentUser.id)
        } else {
            Room.inMemoryDatabaseBuilder(
                context, ChatDatabase::class.java
            ).build()
        }
        return database
    }

    suspend fun runAndRetry(runnable: () -> Call<*>): Result<*> {
        var attempt = 1
        var result: Result<*>

        while (true) {
            result = runnable().execute()
            if (result.isSuccess) {
                break
            } else {
                // retry logic
                val shouldRetry = retryPolicy.shouldRetry(client, attempt, result.error())
                val timeout = retryPolicy.retryTimeout(client, attempt, result.error())

                if (shouldRetry) {
                    // temporary failure, continue
                    logger.logI("API call failed (attempt $attempt), retrying in $timeout seconds. Error was ${result.error()}")
                    delay(timeout.toLong())
                    attempt += 1
                } else {
                    logger.logI("API call failed (attempt $attempt). Giving up for now, will retry when connection recovers. Error was ${result.error()}")
                    break
                }
            }
        }
        // permanent failure case return
        return result
    }

<<<<<<< HEAD
    suspend fun createChannel(c: Channel): Result<Channel> {
        val online = isOnline()
        c.createdAt = c.createdAt ?: Date()
        c.syncStatus = if (online) {
            SyncStatus.IN_PROGRESS
        } else {
            SyncStatus.SYNC_NEEDED
        }

        // update livedata
        val channelRepo = channel(c.cid)
        channelRepo.updateLiveDataFromChannel(c)
        val channelController = client.channel(c.type, c.id)
=======
    suspend fun createChannel(c: Channel): Result<Channel> =
        try {
            val online = isOnline()
            c.createdAt = c.createdAt ?: Date()
            c.syncStatus = if (online) {
                SyncStatus.IN_PROGRESS
            } else {
                SyncStatus.SYNC_NEEDED
            }
>>>>>>> 9e909e0f

            // update livedata
            val channelRepo = channel(c.cid)
            channelRepo.updateLiveDataFromChannel(c)

            // Update Room State
            repos.channels.insertChannel(c)

            // Add to query controllers
            for (query in activeQueryMapImpl.values) {
                query.addChannelIfFilterMatches(c)
            }

            // make the API call and follow retry policy
            if (online) {
                val runnable = {
                    val members = c.members.map { it.getUserId() }
                    client.createChannel(c.type, c.id, members, c.extraData)
                }
                val result = runAndRetry(runnable)
                if (result.isSuccess) {
                    c.syncStatus = SyncStatus.COMPLETED
                    repos.channels.insertChannel(c)
                    Result(result.data() as Channel, null)
                } else {
                    if (result.error().isPermanent()) {
                        c.syncStatus = SyncStatus.FAILED_PERMANENTLY
                    } else {
                        c.syncStatus = SyncStatus.SYNC_NEEDED
                    }
                    repos.channels.insertChannel(c)
                    Result<Channel>(null, result.error())
                }
            } else {
                Result(c, null)
            }
        } catch (e: IllegalStateException) {
            Result(null, ChatError(e))
        }

    fun addError(error: ChatError) {
        _errorEvent.postValue(
            Event(
                error
            )
        )
    }

    /** the event subscription, cancel using repo.stopListening */
    private var eventSubscription: Subscription? = null

    /** stores the mapping from cid to channelRepository */
    var activeChannelMapImpl: ConcurrentHashMap<String, ChannelControllerImpl> = ConcurrentHashMap()

    /** stores the mapping from cid to channelRepository */
    var activeQueryMapImpl: ConcurrentHashMap<QueryChannelsEntity, QueryChannelsControllerImpl> =
        ConcurrentHashMap()

    fun isActiveChannel(cid: String): Boolean {
        return activeChannelMapImpl.containsKey(cid)
    }

    fun setChannelUnreadCount(newCount: Int) {
        val currentCount = _channelUnreadCount.value ?: 0
        if (currentCount != newCount) {
            _channelUnreadCount.postValue(newCount)
        }
    }

    fun setBanned(newBanned: Boolean) {
        val banned = _banned.value ?: false
        if (newBanned != banned) {
            _banned.postValue(newBanned)
        }
    }

    fun setTotalUnreadCount(newCount: Int) {
        val currentCount = _totalUnreadCount.value ?: 0
        if (currentCount != newCount) {
            _totalUnreadCount.postValue(newCount)
        }
    }

    /**
     * Start listening to chat events and keep the room database in sync
     */
    fun startListening() {
        if (eventSubscription != null) {
            return
        }
        eventSubscription = client.events().subscribe {
            eventHandler.handleEvents(listOf(it))
        }
    }

    /**
     * Stop listening to chat events
     */
    fun stopListening() {
        eventSubscription?.let { it.unsubscribe() }
    }

    internal fun channel(c: Channel): ChannelControllerImpl {
        return channel(c.type, c.id)
    }

    internal fun channel(cid: String): ChannelControllerImpl {
        if (!CHANNEL_CID_REGEX.matches(cid)) {
            throw IllegalArgumentException("Received invalid cid, expected format messaging:123, got $cid")
        }
        val parts = cid.split(":")
        return channel(parts[0], parts[1])
    }

    /**
     * repo.channel("messaging", "12") return a ChatChannelRepository
     */
    internal fun channel(
        channelType: String,
        channelId: String
    ): ChannelControllerImpl {
        val cid = "%s:%s".format(channelType, channelId)
        if (!activeChannelMapImpl.containsKey(cid)) {
            val channelRepo =
                ChannelControllerImpl(
                    channelType,
                    channelId,
                    client,
                    this
                )
            activeChannelMapImpl.put(cid, channelRepo)
        }
        return activeChannelMapImpl.getValue(cid)
    }

    fun generateMessageId(): String {
        return currentUser.id + "-" + UUID.randomUUID().toString()
    }

    fun setOffline() {
        _online.value = false
    }

    fun postOffline() {
        _online.postValue(false)
    }

    fun setOnline() {
        _online.value = true
    }

    fun postOnline() {
        _online.postValue(true)
    }

    override fun isOnline(): Boolean {
        val online = _online.value!!
        return online
    }

    override fun isOffline(): Boolean {
        return !_online.value!!
    }

    override fun isInitialized(): Boolean {
        return _initialized.value ?: false
    }

    override fun getActiveQueries(): List<QueryChannelsControllerImpl> {
        return activeQueryMapImpl.values.toList()
    }

    /**
     * queryChannels
     * - first read the current results from Room
     * - if we are online make the API call to update results
     */
    fun queryChannels(
        filter: FilterObject,
        sort: QuerySort? = null
    ): QueryChannelsControllerImpl {
        // mark this query as active
        val queryChannelsEntity = QueryChannelsEntity(filter, sort)
        if (!activeQueryMapImpl.containsKey(queryChannelsEntity)) {
            val queryRepo =
                QueryChannelsControllerImpl(
                    queryChannelsEntity,
                    queryChannelsEntity.filter,
                    queryChannelsEntity.sort,
                    client,
                    this
                )
            activeQueryMapImpl[queryChannelsEntity] = queryRepo
        }
        return activeQueryMapImpl[queryChannelsEntity]!!
    }

    private fun queryEvents(cids: List<String>): List<ChatEvent> {
        val response = client.getSyncHistory(cids, syncState?.lastSyncedAt ?: NEVER).execute()
        if (response.isError) {
            throw response.error()
        }
        return response.data()
    }

    /**
     * replay events for all active channels
     * ensures that the cid you provide is active
     *
     * @param cid ensures that the channel with this id is active
     */
    suspend fun replayEventsForActiveChannels(cid: String? = null): Result<List<ChatEvent>> {
        // wait for the active channel info to load
        initJob.join()
        // make a list of all channel ids
        val cids = activeChannelMapImpl.keys().toList().toMutableList()
        cid?.let {
            channel(it)
            cids.add(it)
        }

        val now = Date()
        val events = queryEvents(cids)
        eventHandler.updateOfflineStorageFromEvents(events)

        syncState?.let { it.lastSyncedAt = now }

        return Result(events, null)
    }

    suspend fun connectionRecovered(recoveryNeeded: Boolean = false) {
        // 0 ensure load is complete
        initJob.join()

        // 1 update the results for queries that are actively being shown right now
        val updatedChannelIds = mutableSetOf<String>()
        val queriesToRetry =
            activeQueryMapImpl.values.toList().filter { it.recoveryNeeded || recoveryNeeded }
                .take(3)
        for (queryRepo in queriesToRetry) {
            val response = queryRepo.runQueryOnline(QueryChannelsPaginationRequest(0, 30, 30))
            if (response.isSuccess) {
                updatedChannelIds.addAll(response.data().map { it.cid })
            }
        }
        // 2 update the data for all channels that are being show right now...
        // exclude ones we just updated
        val cids = activeChannelMapImpl.entries.toList()
            .filter { it.value.recoveryNeeded || recoveryNeeded }
            .filterNot { updatedChannelIds.contains(it.key) }.take(30)

        logger.logI("connection established: recoveryNeeded= $recoveryNeeded, retrying ${queriesToRetry.size} queries and ${cids.size} channels")

        if (cids.isNotEmpty()) {
            val filter = `in`("cid", cids)
            val request = QueryChannelsRequest(filter, 0, 30)
            val result = client.queryChannels(request).execute()
            if (result.isSuccess) {
                val channels = result.data()
                for (c in channels) {
                    val channelRepo = this.channel(c)
                    channelRepo.updateLiveDataFromChannel(c)
                }
                storeStateForChannels(channels)
            }
        }

        // 3 retry any failed requests
        if (isOnline()) {
            retryFailedEntities()
        }

        // 4 recover events
        if (isOnline()) {
            // TODO: reenable this when the endpoint goes live
            // replayEventsForActiveChannels()
        }
    }

    suspend fun retryFailedEntities() {
        sleep(1000)
        // retry channels, messages and reactions in that order..
        val channelEntities = repos.channels.retryChannels()
        val messageEntities = repos.messages.retryMessages()
        val reactionEntities = repos.reactions.retryReactions()
        logger.logI("Retried ${channelEntities.size} channel entities, ${messageEntities.size} message entities and ${reactionEntities.size} reaction entities")
    }

    suspend fun storeStateForChannel(channel: Channel) {
        return storeStateForChannels(listOf(channel))
    }

    suspend fun storeStateForChannels(channelsResponse: List<Channel>) {
        val users = mutableMapOf<String, User>()
        val configs: MutableMap<String, Config> = mutableMapOf()
        // start by gathering all the users
        val messages = mutableListOf<Message>()
        for (channel in channelsResponse) {

            users.putAll(channel.users().associateBy { it.id })
            configs[channel.type] = channel.config

            for (message in channel.messages) {
                message.cid = channel.cid
                users.putAll(message.users().associateBy { it.id })
            }

            messages.addAll(channel.messages)
        }

        // store the channel configs
        repos.configs.insertConfigs(configs)
        // store the users
        repos.users.insertManyUsers(users.values.toList())
        // store the channel data
        repos.channels.insertChannel(channelsResponse)
        // store the messages
        repos.messages.insertMessages(messages)

        logger.logI("stored ${channelsResponse.size} channels, ${configs.size} configs, ${users.size} users and ${messages.size} messages")
    }

    suspend fun selectAndEnrichChannel(
        channelId: String,
        pagination: QueryChannelPaginationRequest
    ): ChannelEntityPair? {
        val channelStates =
            selectAndEnrichChannels(listOf(channelId), pagination.toAnyChannelPaginationRequest())
        return channelStates.getOrNull(0)
    }

    suspend fun selectAndEnrichChannel(
        channelId: String,
        pagination: QueryChannelsPaginationRequest
    ): ChannelEntityPair? {
        val channelStates =
            selectAndEnrichChannels(listOf(channelId), pagination.toAnyChannelPaginationRequest())
        return channelStates.getOrNull(0)
    }

    suspend fun selectAndEnrichChannels(
        channelIds: List<String>,
        pagination: QueryChannelsPaginationRequest
    ): List<ChannelEntityPair> {
        return selectAndEnrichChannels(channelIds, pagination.toAnyChannelPaginationRequest())
    }

    internal suspend fun selectAndEnrichChannels(
        channelIds: List<String>,
        pagination: AnyChannelPaginationRequest
    ): List<ChannelEntityPair> {

        // fetch the channel entities from room
        val channelEntities = repos.channels.select(channelIds)

        // gather the user ids from channels, members and the last message
        val userIds = mutableSetOf<String>()
        val channelMessagesMap = mutableMapOf<String, List<MessageEntity>>()
        for (channelEntity in channelEntities) {
            channelEntity.createdByUserId?.let { userIds.add(it) }
            channelEntity.members.let {
                userIds.addAll(it.keys)
            }
            channelEntity.reads.let {
                userIds.addAll(it.keys)
            }
            if (pagination.messageLimit > 0) {
                val messages =
                    repos.messages.selectMessagesForChannel(channelEntity.cid, pagination)
                for (message in messages) {
                    userIds.add(message.userId)
                    for (reaction in message.latestReactions) {
                        userIds.add(reaction.userId)
                    }
                }
                channelMessagesMap[channelEntity.cid] = messages
            }
        }

        // get a map with user id to User
        val userMap = repos.users.selectUserMap(userIds.toList())

        // convert the channels
        val channelPairs = mutableListOf<ChannelEntityPair>()
        for (channelEntity in channelEntities) {
            val channel = channelEntity.toChannel(userMap)
            // get the config we have stored offline
            channel.config = getChannelConfig(channel.type)

            if (pagination.messageLimit > 0) {
                val messageEntities = channelMessagesMap[channel.cid] ?: emptyList()
                val messages = messageEntities.map { it.toMessage(userMap) }
                channel.messages = messages
            }

            val channelPair = ChannelEntityPair(channel, channelEntity)

            channelPairs.add(channelPair)
        }
        return channelPairs.toList()
    }

    override fun clean() {
        for (channelRepo in activeChannelMapImpl.values.toList()) {
            channelRepo.clean()
        }
    }

    override fun getChannelConfig(channelType: String): Config {
        val config = repos.configs.select(channelType) ?: defaultConfig
        // checkNotNull(config) { "Missing channel config for channel type $channelType" }
        return config
    }

    fun postInitialized() {
        _initialized.postValue(true)
    }

    companion object {
        private val NEVER = Date(0)
    }
}

var gson = Gson()<|MERGE_RESOLUTION|>--- conflicted
+++ resolved
@@ -298,21 +298,6 @@
         return result
     }
 
-<<<<<<< HEAD
-    suspend fun createChannel(c: Channel): Result<Channel> {
-        val online = isOnline()
-        c.createdAt = c.createdAt ?: Date()
-        c.syncStatus = if (online) {
-            SyncStatus.IN_PROGRESS
-        } else {
-            SyncStatus.SYNC_NEEDED
-        }
-
-        // update livedata
-        val channelRepo = channel(c.cid)
-        channelRepo.updateLiveDataFromChannel(c)
-        val channelController = client.channel(c.type, c.id)
-=======
     suspend fun createChannel(c: Channel): Result<Channel> =
         try {
             val online = isOnline()
@@ -322,7 +307,6 @@
             } else {
                 SyncStatus.SYNC_NEEDED
             }
->>>>>>> 9e909e0f
 
             // update livedata
             val channelRepo = channel(c.cid)
@@ -378,8 +362,7 @@
     var activeChannelMapImpl: ConcurrentHashMap<String, ChannelControllerImpl> = ConcurrentHashMap()
 
     /** stores the mapping from cid to channelRepository */
-    var activeQueryMapImpl: ConcurrentHashMap<QueryChannelsEntity, QueryChannelsControllerImpl> =
-        ConcurrentHashMap()
+    var activeQueryMapImpl: ConcurrentHashMap<QueryChannelsEntity, QueryChannelsControllerImpl> = ConcurrentHashMap()
 
     fun isActiveChannel(cid: String): Boolean {
         return activeChannelMapImpl.containsKey(cid)
@@ -559,9 +542,7 @@
 
         // 1 update the results for queries that are actively being shown right now
         val updatedChannelIds = mutableSetOf<String>()
-        val queriesToRetry =
-            activeQueryMapImpl.values.toList().filter { it.recoveryNeeded || recoveryNeeded }
-                .take(3)
+        val queriesToRetry = activeQueryMapImpl.values.toList().filter { it.recoveryNeeded || recoveryNeeded }.take(3)
         for (queryRepo in queriesToRetry) {
             val response = queryRepo.runQueryOnline(QueryChannelsPaginationRequest(0, 30, 30))
             if (response.isSuccess) {
@@ -570,9 +551,7 @@
         }
         // 2 update the data for all channels that are being show right now...
         // exclude ones we just updated
-        val cids = activeChannelMapImpl.entries.toList()
-            .filter { it.value.recoveryNeeded || recoveryNeeded }
-            .filterNot { updatedChannelIds.contains(it.key) }.take(30)
+        val cids = activeChannelMapImpl.entries.toList().filter { it.value.recoveryNeeded || recoveryNeeded }.filterNot { updatedChannelIds.contains(it.key) }.take(30)
 
         logger.logI("connection established: recoveryNeeded= $recoveryNeeded, retrying ${queriesToRetry.size} queries and ${cids.size} channels")
 
@@ -645,21 +624,13 @@
         logger.logI("stored ${channelsResponse.size} channels, ${configs.size} configs, ${users.size} users and ${messages.size} messages")
     }
 
-    suspend fun selectAndEnrichChannel(
-        channelId: String,
-        pagination: QueryChannelPaginationRequest
-    ): ChannelEntityPair? {
-        val channelStates =
-            selectAndEnrichChannels(listOf(channelId), pagination.toAnyChannelPaginationRequest())
+    suspend fun selectAndEnrichChannel(channelId: String, pagination: QueryChannelPaginationRequest): ChannelEntityPair? {
+        val channelStates = selectAndEnrichChannels(listOf(channelId), pagination.toAnyChannelPaginationRequest())
         return channelStates.getOrNull(0)
     }
 
-    suspend fun selectAndEnrichChannel(
-        channelId: String,
-        pagination: QueryChannelsPaginationRequest
-    ): ChannelEntityPair? {
-        val channelStates =
-            selectAndEnrichChannels(listOf(channelId), pagination.toAnyChannelPaginationRequest())
+    suspend fun selectAndEnrichChannel(channelId: String, pagination: QueryChannelsPaginationRequest): ChannelEntityPair? {
+        val channelStates = selectAndEnrichChannels(listOf(channelId), pagination.toAnyChannelPaginationRequest())
         return channelStates.getOrNull(0)
     }
 
@@ -690,8 +661,7 @@
                 userIds.addAll(it.keys)
             }
             if (pagination.messageLimit > 0) {
-                val messages =
-                    repos.messages.selectMessagesForChannel(channelEntity.cid, pagination)
+                val messages = repos.messages.selectMessagesForChannel(channelEntity.cid, pagination)
                 for (message in messages) {
                     userIds.add(message.userId)
                     for (reaction in message.latestReactions) {
