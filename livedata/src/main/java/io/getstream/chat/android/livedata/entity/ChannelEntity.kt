package io.getstream.chat.android.livedata.entity

import androidx.room.Embedded
import androidx.room.Entity
import androidx.room.Index
import androidx.room.PrimaryKey
import io.getstream.chat.android.client.models.Channel
import io.getstream.chat.android.client.models.ChannelUserRead
import io.getstream.chat.android.client.models.Member
import io.getstream.chat.android.client.models.User
import io.getstream.chat.android.client.utils.SyncStatus
import java.util.Date

/**
 * ChannelStateEntity stores both the channel information as well as references
 * to all of the channel's state
 *
 * note that we don't store channel watchers or watcher_count.
 * as that information is likely to go stale when you go offline.
 *
 * messages are stored on their own table for easier pagination and updates
 *
 */
<<<<<<< HEAD
@Entity(tableName = "stream_chat_channel_state")
internal data class ChannelEntity(var type: String, var channelId: String) {
=======
@Entity(tableName = "stream_chat_channel_state", indices = [Index(value = ["syncStatus"])])
data class ChannelEntity(var type: String, var channelId: String) {
>>>>>>> 4d49fd47
    @PrimaryKey
    var cid: String = "%s:%s".format(type, channelId)

    /** created by user id */
    var createdByUserId: String? = null

    /** if the channel is frozen or not (new messages wont be allowed) */
    var frozen: Boolean = false

    /** if the channel is hidden (new messages will cause to reappear) */
    var hidden: Boolean = false

    /** hide messages before this date */
    var hideMessagesBefore: Date? = null

    /** till when the channel is muted */
    var mutedTill: Date? = null

    /** list of the channel members, can be regular members, moderators or admins */
    var members: MutableMap<String, MemberEntity> = mutableMapOf()

    /** list of how far each user has read */
    var reads: MutableMap<String, ChannelUserReadEntity> = mutableMapOf()

    /** denormalize the last message date so we can sort on it */
    var lastMessageAt: Date? = null

    /** denormalize the last message to optimise read performance for channel list showing the last message */
    @Embedded(prefix = "last_message")
    var lastMessage: MessageEntity? = null

    /** when the channel was created */
    var createdAt: Date? = null
    /** when the channel was updated */
    var updatedAt: Date? = null
    /** when the channel was deleted */
    var deletedAt: Date? = null
    /** all the custom data provided for this channel */
    var extraData = mutableMapOf<String, Any>()

    /** if the channel has been synced to the servers */
    var syncStatus: SyncStatus = SyncStatus.COMPLETED

    /** create a ChannelStateEntity from a Channel object */
    constructor(c: Channel) : this(c.type, c.id) {
        frozen = c.frozen
        createdAt = c.createdAt
        updatedAt = c.updatedAt
        deletedAt = c.deletedAt
        extraData = c.extraData
        syncStatus = c.syncStatus

        members = mutableMapOf()
        for (m in c.members) {
            members[m.getUserId()] = MemberEntity(m)
        }
        reads = mutableMapOf()
        for (r in c.read) {
            reads[r.getUserId()] = ChannelUserReadEntity(r)
        }
        c.messages.lastOrNull()?.let { message ->
            lastMessage = MessageEntity(message)
            lastMessageAt = message.createdAt
        }
        createdByUserId = c.createdBy.id
    }

    /** convert a channelEntity into a channel object */
    fun toChannel(userMap: Map<String, User>): Channel {
        val c = Channel()
        c.type = type
        c.id = channelId
        c.cid = cid
        c.frozen = frozen
        c.createdAt = createdAt
        c.updatedAt = updatedAt
        c.deletedAt = deletedAt
        c.extraData = extraData
        c.lastMessageAt = lastMessageAt
        c.syncStatus = syncStatus

        c.members = members.values.mapNotNull { it.toMember(userMap) }

        lastMessage?.let {
            c.messages = listOf(it.toMessage(userMap))
        }

        c.read = reads.values.map { it.toChannelUserRead(userMap) }

        c.createdBy = userMap[createdByUserId]
            ?: error("userMap doesnt contain the user $createdByUserId for the channel.created_by channel $cid")

        return c
    }

    /** updates last message and lastMessageAt on this channel entity */
    fun updateLastMessage(messageEntity: MessageEntity) {
        val createdAt = messageEntity.createdAt ?: messageEntity.createdLocallyAt
        val messageEntityCreatedAt = checkNotNull(createdAt) { "created at cant be null, be sure to set message.createdAt" }

        val updateNeeded = messageEntity.id == lastMessage?.id
        val newLastMessage = lastMessageAt == null || messageEntityCreatedAt.after(lastMessageAt)
        if (newLastMessage || updateNeeded) {
            lastMessageAt = messageEntityCreatedAt
            lastMessage = messageEntity
        }
    }

    /** updates last message and lastmessagedate on this channel entity */
    fun updateReads(read: ChannelUserRead) {
        val readEntity = ChannelUserReadEntity(read)
        reads[read.getUserId()] = readEntity
    }

    fun setMember(userId: String, member: Member?) {
        if (member == null) {
            members.remove(userId)
        } else {
            members[userId] = MemberEntity(member)
        }
    }

    private fun max(date: Date?, otherDate: Date?): Date? =
        date?.takeIf { otherDate == null || it.after(otherDate) } ?: otherDate
}<|MERGE_RESOLUTION|>--- conflicted
+++ resolved
@@ -21,13 +21,8 @@
  * messages are stored on their own table for easier pagination and updates
  *
  */
-<<<<<<< HEAD
-@Entity(tableName = "stream_chat_channel_state")
+@Entity(tableName = "stream_chat_channel_state", indices = [Index(value = ["syncStatus"])])
 internal data class ChannelEntity(var type: String, var channelId: String) {
-=======
-@Entity(tableName = "stream_chat_channel_state", indices = [Index(value = ["syncStatus"])])
-data class ChannelEntity(var type: String, var channelId: String) {
->>>>>>> 4d49fd47
     @PrimaryKey
     var cid: String = "%s:%s".format(type, channelId)
 
