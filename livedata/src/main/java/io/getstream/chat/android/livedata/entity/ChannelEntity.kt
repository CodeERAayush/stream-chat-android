--- conflicted
+++ resolved
@@ -120,21 +120,17 @@
         return c
     }
 
-    /** updates last message and lastmessagedate on this channel entity */
-<<<<<<< HEAD
+    /** updates last message and lastMessageAt on this channel entity */
     fun addMessage(messageEntity: MessageEntity) {
-        val messageEntityCreatedAt = checkNotNull(messageEntity.createdAt) { "created at cant be null, be sure to set message.createdAt" }
+        val createdAt = messageEntity.createdAt ?: messageEntity.createdLocallyAt
+        val messageEntityCreatedAt = checkNotNull(createdAt) { "created at cant be null, be sure to set message.createdAt" }
 
         val updateNeeded = messageEntity.id == lastMessage?.id
-        val newLastMessage = lastMessageAt == null || messageEntityCreatedAt.after(lastMessageAt)
+        val newLastMessage = lastMessageAt == null || messageEntityCreatedAt.after(messageEntityCreatedAt)
         if (newLastMessage || updateNeeded) {
-            lastMessageAt = messageEntity.createdAt
+            lastMessageAt = messageEntityCreatedAt
             lastMessage = messageEntity
         }
-=======
-    fun updateLastMessageDate(messageEntity: MessageEntity) {
-        lastMessageAt = max(lastMessageAt, messageEntity.createdAt ?: messageEntity.createdLocallyAt)
->>>>>>> 2f36e5b4
     }
 
     /** updates last message and lastmessagedate on this channel entity */
