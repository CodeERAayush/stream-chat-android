package io.getstream.chat.android.livedata

import android.content.Context
import androidx.room.Database
import androidx.room.Room
import androidx.room.RoomDatabase
import androidx.room.TypeConverters
import io.getstream.chat.android.livedata.converter.ConfigConverter
import io.getstream.chat.android.livedata.converter.DateConverter
import io.getstream.chat.android.livedata.converter.ExtraDataConverter
import io.getstream.chat.android.livedata.converter.FilterObjectConverter
import io.getstream.chat.android.livedata.converter.ListConverter
import io.getstream.chat.android.livedata.converter.MapConverter
import io.getstream.chat.android.livedata.converter.QuerySortConverter
import io.getstream.chat.android.livedata.converter.SetConverter
import io.getstream.chat.android.livedata.converter.SyncStatusConverter
import io.getstream.chat.android.livedata.dao.ChannelConfigDao
import io.getstream.chat.android.livedata.dao.ChannelDao
import io.getstream.chat.android.livedata.dao.MessageDao
import io.getstream.chat.android.livedata.dao.QueryChannelsDao
import io.getstream.chat.android.livedata.dao.ReactionDao
import io.getstream.chat.android.livedata.dao.SyncStateDao
import io.getstream.chat.android.livedata.dao.UserDao
import io.getstream.chat.android.livedata.entity.ChannelConfigEntity
import io.getstream.chat.android.livedata.entity.ChannelEntity
import io.getstream.chat.android.livedata.entity.MessageEntity
import io.getstream.chat.android.livedata.entity.QueryChannelsEntity
import io.getstream.chat.android.livedata.entity.ReactionEntity
import io.getstream.chat.android.livedata.entity.SyncStateEntity
import io.getstream.chat.android.livedata.entity.UserEntity

@Database(
    entities = [
        QueryChannelsEntity::class,
        MessageEntity::class,
        UserEntity::class,
        ReactionEntity::class,
        ChannelEntity::class,
        ChannelConfigEntity::class,
        SyncStateEntity::class
    ],
<<<<<<< HEAD
    version = 24,
=======
    version = 23,
>>>>>>> 23fa54c8
    exportSchema = false
)

@TypeConverters(
    FilterObjectConverter::class,
    QuerySortConverter::class,
    ExtraDataConverter::class,
    ListConverter::class,
    MapConverter::class,
    SetConverter::class,
    ConfigConverter::class,
    SyncStatusConverter::class,
    DateConverter::class
)
internal abstract class ChatDatabase : RoomDatabase() {
    abstract fun queryChannelsQDao(): QueryChannelsDao
    abstract fun userDao(): UserDao
    abstract fun reactionDao(): ReactionDao
    abstract fun messageDao(): MessageDao
    abstract fun channelStateDao(): ChannelDao
    abstract fun channelConfigDao(): ChannelConfigDao
    abstract fun syncStateDao(): SyncStateDao

    companion object {
        @Volatile
        private var INSTANCES: MutableMap<String, ChatDatabase?> = mutableMapOf()

        fun getDatabase(context: Context, userId: String): ChatDatabase {
            if (!INSTANCES.containsKey(userId)) {
                synchronized(this) {
                    val db = Room.databaseBuilder(
                        context.applicationContext,
                        ChatDatabase::class.java,
                        "stream_chat_database_$userId"
                    ).fallbackToDestructiveMigration().build()
                    INSTANCES[userId] = db
                }
            }
            return INSTANCES[userId] ?: error("DB not created")
        }
    }
}<|MERGE_RESOLUTION|>--- conflicted
+++ resolved
@@ -39,11 +39,7 @@
         ChannelConfigEntity::class,
         SyncStateEntity::class
     ],
-<<<<<<< HEAD
-    version = 24,
-=======
-    version = 23,
->>>>>>> 23fa54c8
+    version = 25,
     exportSchema = false
 )
 
