package io.getstream.chat.android.livedata.repository

import androidx.annotation.VisibleForTesting
import androidx.collection.LruCache
import io.getstream.chat.android.client.api.models.Pagination
import io.getstream.chat.android.client.models.Message
import io.getstream.chat.android.client.models.User
import io.getstream.chat.android.livedata.dao.MessageDao
import io.getstream.chat.android.livedata.entity.MessageEntity
import io.getstream.chat.android.livedata.entity.ReactionEntity
import io.getstream.chat.android.livedata.request.AnyChannelPaginationRequest
import io.getstream.chat.android.livedata.request.hasFilter
import java.util.Date

internal class MessageRepository(
    private val messageDao: MessageDao,
    private val cacheSize: Int = 100
) {
    // the message cache, specifically caches messages on which we're receiving events (saving a few trips to the db when you get 10 likes on 1 message)
    @VisibleForTesting
    internal var messageCache = LruCache<String, Message>(cacheSize)
        private set

    internal suspend fun selectMessagesForChannel(
        cid: String,
        usersMap: Map<String, User>,
        pagination: AnyChannelPaginationRequest
    ): List<Message> {
        return selectMessagesEntitiesForChannel(cid, pagination).map { toModel(it, usersMap) }
    }

    private suspend fun selectMessagesEntitiesForChannel(
        cid: String,
        pagination: AnyChannelPaginationRequest
    ): List<MessageEntity> {
        if (pagination.hasFilter()) {
            // handle the differences between gt, gte, lt and lte
            val message = messageDao.select(pagination.messageFilterValue)
            if (message?.createdAt == null) return listOf()
            val messageLimit = pagination.messageLimit
            val messageTime = message.createdAt

            when (pagination.messageFilterDirection) {
                Pagination.GREATER_THAN_OR_EQUAL -> {
                    return messageDao.messagesForChannelEqualOrNewerThan(cid, messageLimit, messageTime)
                }
                Pagination.GREATER_THAN -> {
                    return messageDao.messagesForChannelNewerThan(cid, messageLimit, messageTime)
                }
                Pagination.LESS_THAN_OR_EQUAL -> {
                    return messageDao.messagesForChannelEqualOrOlderThan(cid, messageLimit, messageTime)
                }
                Pagination.LESS_THAN -> {
                    return messageDao.messagesForChannelOlderThan(cid, messageLimit, messageTime)
                }
            }
        }
        return messageDao.messagesForChannel(cid, pagination.messageLimit)
    }

    suspend fun select(messageIds: List<String>, usersMap: Map<String, User>): List<Message> {
        val cachedMessages: MutableList<Message> = mutableListOf()
        for (messageId in messageIds) {
            val messageEntity = messageCache.get(messageId)
            messageEntity?.let { cachedMessages.add(it) }
        }
        val missingMessageIds = messageIds.filter { messageCache.get(it) == null }
        val dbMessages = messageDao.select(missingMessageIds).map { toModel(it, usersMap) }.toMutableList()

        dbMessages.addAll(cachedMessages)
        return dbMessages
    }

<<<<<<< HEAD
    suspend fun select(messageId: String, usersMap: Map<String, User>): Message? {
        return messageCache[messageId] ?: messageDao.select(messageId)?.let { toModel(it, usersMap) }
    }

    suspend fun insert(messages: List<Message>, cache: Boolean = false) {
        if (messages.isEmpty()) return
        for (message in messages) {
            if (message.cid == "") {
                throw InvalidParameterException("message.cid cant be empty")
            }
=======
    suspend fun insert(messageEntities: List<MessageEntity>, cache: Boolean = false) {
        if (messageEntities.isEmpty()) return
        for (messageEntity in messageEntities) {
            require(messageEntity.cid.isNotEmpty()) { "message.cid can not be empty" }
>>>>>>> e7a9dc75
        }
        for (m in messages) {
            if (messageCache.get(m.id) != null || cache) {
                messageCache.put(m.id, m)
            }
        }
        messageDao.insertMany(messages.map { toEntity(it) })
    }

    suspend fun insert(message: Message, cache: Boolean = false) {
        insert(listOf(message), cache)
    }

    suspend fun deleteChannelMessagesBefore(cid: String, hideMessagesBefore: Date) {
        // delete the messages
        messageDao.deleteChannelMessagesBefore(cid, hideMessagesBefore)
        // wipe the cache
        messageCache = LruCache(cacheSize)
    }

    suspend fun deleteChannelMessage(message: Message) {
        messageDao.deleteMessage(message.cid, message.id)
        messageCache.remove(message.id)
    }

    suspend fun selectUserIdsFromMessagesByChannelsIds(
        channelIds: List<String>,
        pagination: AnyChannelPaginationRequest
    ): Set<String> {
        return channelIds.flatMap { channelId -> selectMessagesEntitiesForChannel(channelId, pagination) }
            .fold(emptySet()) { acc, message ->
                acc + message.latestReactions.map(ReactionEntity::userId) + message.userId
            }
    }

    internal suspend fun selectSyncNeeded(userMap: Map<String, User>): List<Message> {
        return messageDao.selectSyncNeeded().map { toModel(it, userMap) }
    }

    companion object {
        private fun toModel(entity: MessageEntity, userMap: Map<String, User>): Message = with(entity) {
            val message = Message()
            message.id = id
            message.cid = cid
            message.user = userMap[userId]
                ?: error("userMap doesnt contain user id $userId for message id ${message.id}")
            message.text = text
            message.attachments = attachments.toMutableList()
            message.type = type
            message.replyCount = replyCount
            message.createdAt = createdAt
            message.createdLocallyAt = createdLocallyAt
            message.updatedAt = updatedAt
            message.updatedLocallyAt = updatedLocallyAt
            message.deletedAt = deletedAt
            message.parentId = parentId
            message.command = command
            message.extraData = extraData.toMutableMap()
            message.reactionCounts = reactionCounts.toMutableMap()
            message.reactionScores = reactionScores.toMutableMap()
            message.syncStatus = syncStatus

            message.latestReactions = (latestReactions.map { it.toReaction(userMap) }).toMutableList()
            message.ownReactions = (ownReactions.map { it.toReaction(userMap) }).toMutableList()
            message.mentionedUsers = mentionedUsersId.mapNotNull { userMap[it] }.toMutableList()

            message
        }

        fun toEntity(model: Message) = MessageEntity(
            id = model.id, cid = model.cid, userId = model.user.id,
            text = model.text,
            attachments = model.attachments,
            syncStatus = model.syncStatus,
            type = model.type,
            replyCount = model.replyCount,
            createdAt = model.createdAt,
            createdLocallyAt = model.createdLocallyAt,
            updatedAt = model.updatedAt,
            updatedLocallyAt = model.updatedLocallyAt,
            deletedAt = model.deletedAt,
            parentId = model.parentId,
            command = model.command,
            extraData = model.extraData,
            reactionCounts = model.reactionCounts,
            reactionScores = model.reactionScores,
            // for these we need a little map,
            latestReactions = model.latestReactions.map(::ReactionEntity),
            ownReactions = model.ownReactions.map(::ReactionEntity),
            mentionedUsersId = model.mentionedUsers.map(User::id)
        )
    }
}<|MERGE_RESOLUTION|>--- conflicted
+++ resolved
@@ -71,7 +71,6 @@
         return dbMessages
     }
 
-<<<<<<< HEAD
     suspend fun select(messageId: String, usersMap: Map<String, User>): Message? {
         return messageCache[messageId] ?: messageDao.select(messageId)?.let { toModel(it, usersMap) }
     }
@@ -79,15 +78,7 @@
     suspend fun insert(messages: List<Message>, cache: Boolean = false) {
         if (messages.isEmpty()) return
         for (message in messages) {
-            if (message.cid == "") {
-                throw InvalidParameterException("message.cid cant be empty")
-            }
-=======
-    suspend fun insert(messageEntities: List<MessageEntity>, cache: Boolean = false) {
-        if (messageEntities.isEmpty()) return
-        for (messageEntity in messageEntities) {
-            require(messageEntity.cid.isNotEmpty()) { "message.cid can not be empty" }
->>>>>>> e7a9dc75
+            require(message.cid.isNotEmpty()) { "message.cid can not be empty" }
         }
         for (m in messages) {
             if (messageCache.get(m.id) != null || cache) {
@@ -128,7 +119,7 @@
     }
 
     companion object {
-        private fun toModel(entity: MessageEntity, userMap: Map<String, User>): Message = with(entity) {
+        internal fun toModel(entity: MessageEntity, userMap: Map<String, User>): Message = with(entity) {
             val message = Message()
             message.id = id
             message.cid = cid
@@ -157,7 +148,7 @@
             message
         }
 
-        fun toEntity(model: Message) = MessageEntity(
+        internal fun toEntity(model: Message) = MessageEntity(
             id = model.id, cid = model.cid, userId = model.user.id,
             text = model.text,
             attachments = model.attachments,
