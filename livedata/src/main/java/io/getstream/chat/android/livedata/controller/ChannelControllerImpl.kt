package io.getstream.chat.android.livedata.controller

import NEVER
import android.webkit.MimeTypeMap
import androidx.lifecycle.LiveData
import androidx.lifecycle.MutableLiveData
import androidx.lifecycle.Transformations
import io.getstream.chat.android.client.ChatClient
import io.getstream.chat.android.client.api.models.Pagination
import io.getstream.chat.android.client.api.models.SendActionRequest
import io.getstream.chat.android.client.errors.ChatError
import io.getstream.chat.android.client.events.ChannelDeletedEvent
import io.getstream.chat.android.client.events.ChannelHiddenEvent
import io.getstream.chat.android.client.events.ChannelTruncatedEvent
import io.getstream.chat.android.client.events.ChannelUpdatedEvent
import io.getstream.chat.android.client.events.ChannelVisibleEvent
import io.getstream.chat.android.client.events.ChatEvent
import io.getstream.chat.android.client.events.MemberAddedEvent
import io.getstream.chat.android.client.events.MemberRemovedEvent
import io.getstream.chat.android.client.events.MemberUpdatedEvent
import io.getstream.chat.android.client.events.MessageDeletedEvent
import io.getstream.chat.android.client.events.MessageReadEvent
import io.getstream.chat.android.client.events.MessageUpdatedEvent
import io.getstream.chat.android.client.events.NewMessageEvent
import io.getstream.chat.android.client.events.NotificationAddedToChannelEvent
import io.getstream.chat.android.client.events.NotificationChannelTruncatedEvent
import io.getstream.chat.android.client.events.NotificationMarkReadEvent
import io.getstream.chat.android.client.events.NotificationMessageNewEvent
import io.getstream.chat.android.client.events.ReactionDeletedEvent
import io.getstream.chat.android.client.events.ReactionNewEvent
import io.getstream.chat.android.client.events.TypingStartEvent
import io.getstream.chat.android.client.events.TypingStopEvent
import io.getstream.chat.android.client.events.UserPresenceChangedEvent
import io.getstream.chat.android.client.events.UserStartWatchingEvent
import io.getstream.chat.android.client.events.UserStopWatchingEvent
import io.getstream.chat.android.client.events.UserUpdatedEvent
import io.getstream.chat.android.client.logger.ChatLogger
import io.getstream.chat.android.client.models.Attachment
import io.getstream.chat.android.client.models.Channel
import io.getstream.chat.android.client.models.ChannelUserRead
import io.getstream.chat.android.client.models.Config
import io.getstream.chat.android.client.models.EventType
import io.getstream.chat.android.client.models.Member
import io.getstream.chat.android.client.models.Message
import io.getstream.chat.android.client.models.Reaction
import io.getstream.chat.android.client.models.User
import io.getstream.chat.android.client.utils.Result
import io.getstream.chat.android.client.utils.SyncStatus
import io.getstream.chat.android.livedata.ChannelData
import io.getstream.chat.android.livedata.ChatDomainImpl
import io.getstream.chat.android.livedata.controller.helper.MessageHelper
import io.getstream.chat.android.livedata.entity.ChannelConfigEntity
import io.getstream.chat.android.livedata.entity.ReactionEntity
import io.getstream.chat.android.livedata.extensions.addReaction
import io.getstream.chat.android.livedata.extensions.isImageMimetype
import io.getstream.chat.android.livedata.extensions.isPermanent
import io.getstream.chat.android.livedata.extensions.removeReaction
import io.getstream.chat.android.livedata.repository.MessageRepository
import io.getstream.chat.android.livedata.request.QueryChannelPaginationRequest
import io.getstream.chat.android.livedata.utils.ChannelUnreadCountLiveData
import io.getstream.chat.android.livedata.utils.computeUnreadCount
import kotlinx.coroutines.CoroutineScope
import kotlinx.coroutines.Dispatchers
import kotlinx.coroutines.Job
import kotlinx.coroutines.SupervisorJob
import kotlinx.coroutines.async
import kotlinx.coroutines.cancelAndJoin
import kotlinx.coroutines.launch
import kotlinx.coroutines.withContext
import wasCreatedAfter
import wasCreatedBeforeOrAt
import java.io.File
import java.util.Calendar
import java.util.Date
import java.util.concurrent.ConcurrentHashMap
import kotlin.collections.set

private const val KEY_MESSAGE_ACTION = "image_action"
private const val MESSAGE_ACTION_SHUFFLE = "shuffle"
private const val MESSAGE_ACTION_SEND = "send"

internal class ChannelControllerImpl(
    override val channelType: String,
    override val channelId: String,
    val client: ChatClient,
    val domainImpl: ChatDomainImpl
) :
    ChannelController {
    private val editJobs = mutableMapOf<String, Job>()
    private val _messages = MutableLiveData<MutableMap<String, Message>>()
    private val _watcherCount = MutableLiveData<Int>()
    private val _typing = MutableLiveData<MutableMap<String, ChatEvent>>()
    private val _reads = MutableLiveData<MutableMap<String, ChannelUserRead>>()
    private val _read = MutableLiveData<ChannelUserRead>()
    private val _endOfNewerMessages = MutableLiveData(false)
    private val _endOfOlderMessages = MutableLiveData(false)
    private val _loading = MutableLiveData(false)
    private val _hidden = MutableLiveData(false)
    private val _muted = MutableLiveData(false)
    private val _watchers = MutableLiveData<Map<String, User>>(mapOf())
    private val _members = MutableLiveData<MutableMap<String, Member>>()
    private val _loadingOlderMessages = MutableLiveData(false)
    private val _loadingNewerMessages = MutableLiveData(false)
    private val _channelData = MutableLiveData<ChannelData>()
    internal var hideMessagesBefore: Date? = null
    val unfilteredMessages: LiveData<List<Message>> =
        Transformations.map(_messages) { it.values.toList() }

    /** a list of messages sorted by message.createdAt */
    override val messages: LiveData<List<Message>> = Transformations.map(_messages) { messageMap ->
        // TODO: consider removing this check
        messageMap.values
            .asSequence()
            .filter { it.parentId == null || it.showInChannel }
            .filter { hideMessagesBefore == null || it.wasCreatedAfter(hideMessagesBefore) }
            .sortedBy { it.createdAt ?: it.createdLocallyAt }
            .toList()
            .map { it.copy() }
    }

    /** the number of people currently watching the channel */
    override val watcherCount: LiveData<Int> = _watcherCount

    /** the list of users currently watching this channel */
    override val watchers: LiveData<List<User>> = Transformations.map(_watchers) {
        it.values.sortedBy { user -> user.createdAt }
    }

    /** who is currently typing (current user is excluded from this) */
    override val typing: LiveData<List<User>> = Transformations.map(_typing) {
        it.values
            .sortedBy { event -> event.createdAt }
            .mapNotNull { event ->
                (event as? TypingStartEvent)?.user
                    ?: (event as? TypingStopEvent)?.user
            }
    }

    /** how far every user in this channel has read */
    override val reads: LiveData<List<ChannelUserRead>> = Transformations.map(_reads) {
        it.values.sortedBy { userRead -> userRead.lastRead }
    }

    /** read status for the current user */
    override val read: LiveData<ChannelUserRead> = _read

    /**
     * unread count for this channel, calculated based on read state (this works even if you're offline)
     */
    override val unreadCount: LiveData<Int> =
        ChannelUnreadCountLiveData(
            domainImpl.currentUser,
            read,
            messages
        )

    /** the list of members of this channel */
    override val members: LiveData<List<Member>> = Transformations.map(_members) {
        it.values.sortedBy { member -> member.createdAt }
    }

    /** LiveData object with the channel data */
    override val channelData: LiveData<ChannelData> = _channelData

    /** if the channel is currently hidden */
    override val hidden: LiveData<Boolean> = _hidden

    /** if the channel is currently muted */
    override val muted: LiveData<Boolean> = _muted

    /** if we are currently loading */
    override val loading: LiveData<Boolean> = _loading

    /** if we are currently loading older messages */
    override val loadingOlderMessages: LiveData<Boolean> = _loadingOlderMessages

    /** if we are currently loading newer messages */
    override val loadingNewerMessages: LiveData<Boolean> = _loadingNewerMessages

    /** set to true if there are no more older messages to load */
    override val endOfOlderMessages: LiveData<Boolean> = _endOfOlderMessages

    /** set to true if there are no more newer messages to load */
    override val endOfNewerMessages: LiveData<Boolean> = _endOfNewerMessages

    override var recoveryNeeded: Boolean = false
    private var lastMarkReadEvent: Date? = null
    private var lastKeystrokeAt: Date? = null
    private var lastStartTypingEvent: Date? = null
    val channelController = client.channel(channelType, channelId)
    override val cid = "%s:%s".format(channelType, channelId)

    private val job = SupervisorJob()
    val scope = CoroutineScope(Dispatchers.IO + domainImpl.job + job)

    private val logger = ChatLogger.get("ChatDomain ChannelController")

    private val threadControllerMap: ConcurrentHashMap<String, ThreadControllerImpl> =
        ConcurrentHashMap()
    private val messageHelper = MessageHelper()

    fun getThread(threadId: String): ThreadControllerImpl = threadControllerMap.getOrPut(threadId) {
        ThreadControllerImpl(threadId, this, client)
            .also { scope.launch { it.watch() } }
    }

    private fun getConfig(): Config {
        return domainImpl.getChannelConfig(channelType)
    }

    fun keystroke(): Result<Boolean> {
        if (!getConfig().isTypingEvents) return Result(false, null)
        lastKeystrokeAt = Date()
        if (lastStartTypingEvent == null || lastKeystrokeAt!!.time - lastStartTypingEvent!!.time > 3000) {
            lastStartTypingEvent = lastKeystrokeAt
            val result = client.sendEvent(EventType.TYPING_START, channelType, channelId).execute()
            return if (result.isSuccess) {
                Result(result.isSuccess, null)
            } else {
                Result(result.isSuccess, null)
            }
        }
        return Result(false, null)
    }

    fun stopTyping(): Result<Boolean> {
        if (!getConfig().isTypingEvents) return Result(false, null)
        if (lastStartTypingEvent != null) {
            lastStartTypingEvent = null
            lastKeystrokeAt = null
            val result = client.sendEvent(EventType.TYPING_STOP, channelType, channelId).execute()
            return if (result.isSuccess) {
                Result(result.isSuccess, null)
            } else {
                Result(null, result.error())
            }
        }
        return Result(false, null)
    }

    fun markRead(): Result<Boolean> {
        if (!getConfig().isReadEvents) return Result(false, null)
        // throttle the mark read
        val messages = sortedMessages()
        if (messages.isNotEmpty()) {
            val last = messages.last()
            val lastMessageDate = last.createdAt ?: last.createdLocallyAt

            if (lastMarkReadEvent == null || lastMessageDate!!.after(lastMarkReadEvent)) {
                lastMarkReadEvent = lastMessageDate
                val userRead = ChannelUserRead(domainImpl.currentUser).apply {
                    lastRead = last.createdAt ?: last.createdLocallyAt
                }
                _read.postValue(userRead)
                client.markMessageRead(channelType, channelId, last.id).execute()
                return Result(true, null)
            }
        }
        return Result(false, null)
    }

    private fun sortedMessages(): List<Message> {
        // sorted ascending order, so the oldest messages are at the beginning of the list
        var messages = emptyList<Message>()
        _messages.value?.let { mapOfMessages ->
            messages = mapOfMessages.values
                .sortedBy { it.createdAt ?: it.createdLocallyAt }
                .filter { hideMessagesBefore == null || it.wasCreatedAfter(hideMessagesBefore) }
        }
        return messages
    }

    private fun removeMessagesBefore(date: Date) {
        val copy = _messages.value ?: mutableMapOf()
        // start off empty
        _messages.postValue(mutableMapOf())
        // call upsert with the messages that are recent
        val recentMessages = copy.values.filter { it.wasCreatedAfter(date) }
        upsertMessages(recentMessages)
    }

    suspend fun hide(clearHistory: Boolean): Result<Unit> {
        setHidden(true)
        val result = channelController.hide(clearHistory).execute()
        if (result.isSuccess) {
            val channelEntity = domainImpl.repos.channels.select(cid)
            channelEntity?.let {
                it.hidden = true
                if (clearHistory) {
                    val now = Date()
                    it.hideMessagesBefore = now
                    hideMessagesBefore = now
                    removeMessagesBefore(now)
                    domainImpl.repos.messages.deleteChannelMessagesBefore(cid, now)
                }
                domainImpl.repos.channels.insert(it)
            }
        }
        return result
    }

    suspend fun show(): Result<Unit> {
        setHidden(false)
        val result = channelController.show().execute()
        if (result.isSuccess) {
            val channelEntity = domainImpl.repos.channels.select(cid)
            channelEntity?.let {
                it.hidden = false
                domainImpl.repos.channels.insert(it)
            }
        }
        return result
    }

    suspend fun watch(limit: Int = 30) {
        // Otherwise it's too easy for devs to create UI bugs which DDOS our API
        if (_loading.value == true) {
            logger.logI("Another request to watch this channel is in progress. Ignoring this request.")
            return
        }
        _loading.postValue(true)
        val pagination = QueryChannelPaginationRequest(limit)
        runChannelQuery(pagination)

        _loading.postValue(false)
    }

    fun loadMoreMessagesRequest(
        limit: Int = 30,
        direction: Pagination
    ): QueryChannelPaginationRequest {
        val messages = sortedMessages()
        val request = QueryChannelPaginationRequest(limit)
        if (messages.isNotEmpty()) {
            val messageId: String = when (direction) {
                Pagination.GREATER_THAN_OR_EQUAL, Pagination.GREATER_THAN -> {
                    messages.last().id
                }
                Pagination.LESS_THAN, Pagination.LESS_THAN_OR_EQUAL -> {
                    messages.first().id
                }
            }
            request.apply {
                messageFilterDirection = direction
                messageFilterValue = messageId
            }
        }

        return request
    }

    suspend fun loadOlderMessages(limit: Int = 30): Result<Channel> {
        if (_loadingOlderMessages.value == true) {
            logger.logI("Another request to load older messages is in progress. Ignoring this request.")
            return Result(
                null,
                ChatError("Another request to load older messages is in progress. Ignoring this request.")
            )
        }
        _loadingOlderMessages.postValue(true)
        val pagination = loadMoreMessagesRequest(limit, Pagination.LESS_THAN)
        val result = runChannelQuery(pagination)
        _loadingOlderMessages.postValue(false)
        return result
    }

    suspend fun loadNewerMessages(limit: Int = 30): Result<Channel> {
        if (_loadingNewerMessages.value == true) {
            logger.logI("Another request to load newer messages is in progress. Ignoring this request.")
            return Result(
                null,
                ChatError("Another request to load newer messages is in progress. Ignoring this request.")
            )
        }
        _loadingNewerMessages.value = true
        val pagination = loadMoreMessagesRequest(limit, Pagination.GREATER_THAN)
        val result = runChannelQuery(pagination)
        _loadingNewerMessages.value = false
        return result
    }

    suspend fun runChannelQuery(pagination: QueryChannelPaginationRequest): Result<Channel> {
        // first we load the data from room and update the messages and channel livedata
        val queryOfflineJob = scope.async { runChannelQueryOffline(pagination) }
        // start the online query before queryOfflineJob.await
        val queryOnlineJob = if (domainImpl.isOnline()) { scope.async { runChannelQueryOnline(pagination) } } else { null }
        val localChannel = queryOfflineJob.await()
        if (localChannel != null) {
            updateLiveDataFromLocalChannel(localChannel)
        }
        // if we are online we we run the actual API call

        return if (queryOnlineJob != null) {
            val response = queryOnlineJob.await()
            if (response.isSuccess) {
                updateLiveDataFromChannel(response.data())
            }
            response
        } else {
            // if we are not offline we mark it as needing recovery
            recoveryNeeded = true
            Result(localChannel, null)
        }
    }

    suspend fun runChannelQueryOffline(pagination: QueryChannelPaginationRequest): Channel? {
        val selectedChannel = domainImpl.selectAndEnrichChannel(cid, pagination)

        selectedChannel?.also { channel ->
            channel.config = domainImpl.getChannelConfig(channel.type)
            _loading.postValue(false)

            logger.logI("Loaded channel ${channel.cid} from offline storage with ${channel.messages.size} messages")
        }

        return selectedChannel
    }

    suspend fun runChannelQueryOnline(pagination: QueryChannelPaginationRequest): Result<Channel> {
        val request = pagination.toQueryChannelRequest(domainImpl.userPresence)
        val response = channelController.watch(request).execute()

        if (response.isSuccess) {
            recoveryNeeded = false
            val channelResponse = response.data()
            if (pagination.messageLimit > channelResponse.messages.size) {
                if (request.isFilteringNewerMessages()) {
                    _endOfNewerMessages.postValue(true)
                } else {
                    _endOfOlderMessages.postValue(true)
                }
            }
            // first thing here needs to be updating configs otherwise we have a race with receiving events
            val configEntities = ChannelConfigEntity(channelResponse.type, channelResponse.config)
            domainImpl.repos.configs.insert(listOf(configEntities))

            domainImpl.storeStateForChannel(channelResponse)
        } else {
            recoveryNeeded = true
            domainImpl.addError(response.error())
        }
        return response
    }

    /**
     * - Generate an ID
     * - Insert the message into offline storage with sync status set to Sync Needed
     * - If we're online do the send message request
     * - If the request fails we retry according to the retry policy set on the repo
     */

    suspend fun sendMessage(
        message: Message,
        attachmentTransformer: ((at: Attachment, file: File) -> Attachment)? = null
    ): Result<Message> = withContext(scope.coroutineContext) {
        val online = domainImpl.isOnline()
        val newMessage = message.copy()

        // set defaults for id, cid and created at
        if (newMessage.id.isEmpty()) {
            newMessage.id = domainImpl.generateMessageId()
        }
        if (newMessage.cid.isEmpty()) {
            newMessage.cid = cid
        }

        newMessage.user = domainImpl.currentUser
        // TODO: type should be a sealed/class or enum at the client level
        newMessage.type = if (newMessage.text.startsWith("/")) { "ephemeral" } else { "regular" }
        newMessage.createdLocallyAt = newMessage.createdAt ?: newMessage.createdLocallyAt ?: Date()
        newMessage.syncStatus = SyncStatus.IN_PROGRESS
        if (!online) {
            newMessage.syncStatus = SyncStatus.SYNC_NEEDED
        }

        // TODO remove usage of MessageEntity
        val messageEntity = MessageRepository.toEntity(newMessage)

        // Update livedata in channel controller
        upsertMessage(newMessage)
        // TODO: an event broadcasting feature for LOCAL/offline events on the LLC would be a cleaner approach
        // Update livedata for currently running queries
        for (query in domainImpl.getActiveQueries()) {
            query.refreshChannel(cid)
        }

        // we insert early to ensure we don't lose messages
        domainImpl.repos.messages.insert(newMessage)

        val channelStateEntity = domainImpl.repos.channels.select(newMessage.cid)
        channelStateEntity?.let {
            // update channel lastMessage at and lastMessageAt
            it.updateLastMessage(messageEntity)
            domainImpl.repos.channels.insert(it)
        }

        return@withContext if (online) {
            // upload attachments
            logger.logI("Uploading attachments for message with id ${newMessage.id} and text ${newMessage.text}")
            newMessage.attachments = newMessage.attachments.map {
                var attachment: Attachment = it
                if (it.upload != null) {
                    val result = uploadAttachment(it, attachmentTransformer)
                    if (result.isSuccess) {
                        attachment = result.data()
                    }
                }
                attachment
            }.toMutableList()

            logger.logI("Starting to send message with id ${newMessage.id} and text ${newMessage.text}")

            val result = domainImpl.runAndRetry { channelController.sendMessage(newMessage) }
            if (result.isSuccess) {
                val processedMessage: Message = result.data()
                processedMessage.apply {
                    syncStatus = SyncStatus.COMPLETED
                    domainImpl.repos.messages.insert(this)
                }

                upsertMessage(processedMessage)
                Result(processedMessage, null)
            } else {

                logger.logE("Failed to send message with id ${newMessage.id} and text ${newMessage.text}", result.error())

                if (result.error().isPermanent()) {
                    newMessage.syncStatus = SyncStatus.FAILED_PERMANENTLY
                } else {
                    newMessage.syncStatus = SyncStatus.SYNC_NEEDED
                }
                upsertMessage(newMessage)
                domainImpl.repos.messages.insert(newMessage)
                Result(newMessage, result.error())
            }
        } else {
            logger.logI("Chat is offline, postponing send message with id ${newMessage.id} and text ${newMessage.text}")
            Result(newMessage, null)
        }
    }

    /**
     * Upload the attachment.upload file for the given attachment
     * Structure of the resulting attachment object can be adjusted using the attachmentTransformer
     */
    internal suspend fun uploadAttachment(
        attachment: Attachment,
        attachmentTransformer: ((at: Attachment, file: File) -> Attachment)? = null
    ): Result<Attachment> {
        val file =
            checkNotNull(attachment.upload) { "upload file shouldn't be called on attachment without a attachment.upload" }
        val mimeType = MimeTypeMap.getSingleton().getMimeTypeFromExtension(file.extension)
        val attachmentType = if (mimeType.isImageMimetype()) {
            TYPE_IMAGE
        } else {
            TYPE_FILE
        }
        val pathResult = if (attachmentType == TYPE_IMAGE) {
            sendImage(file)
        } else {
            sendFile(file)
        }
        val url = if (pathResult.isError) null else pathResult.data()
        val uploadState =
            if (pathResult.isError) Attachment.UploadState.Failed(pathResult.error()) else Attachment.UploadState.Success

        var newAttachment = attachment.copy(
            name = file.name,
            fileSize = file.length().toInt(),
            mimeType = mimeType ?: "",
            url = url,
            uploadState = uploadState,
            type = attachmentType
        ).apply {
            url?.let {
                if (attachmentType == TYPE_IMAGE) {
                    imageUrl = it
                } else {
                    assetUrl = it
                }
            }
        }

        // allow the user to change the format of the attachment
        if (attachmentTransformer != null) {
            newAttachment = attachmentTransformer(newAttachment, file)
        }

        return Result(newAttachment, if (pathResult.isError) pathResult.error() else null)
    }

    /**
     * Cancels ephemeral Message.
     * Removes message from the offline storage and memory and notifies about update.
     */
    suspend fun cancelMessage(message: Message): Result<Boolean> {
        if ("ephemeral" != message.type) {
            throw IllegalArgumentException("Only ephemeral message can be canceled")
        }

        domainImpl.repos.messages.deleteChannelMessage(message)
        removeLocalMessage(message)
        return Result(true)
    }

    suspend fun sendGiphy(message: Message): Result<Message> {
        val request = SendActionRequest(
            message.cid,
            message.id,
            message.type,
            mapOf(KEY_MESSAGE_ACTION to MESSAGE_ACTION_SEND)
        )
        val result = domainImpl.runAndRetry { channelController.sendAction(request) }
        removeLocalMessage(message)
        return if (result.isSuccess) {
            Result(result.data())
        } else {
            Result(result.error())
        }
    }

    suspend fun shuffleGiphy(message: Message): Result<Message> {
        val request = SendActionRequest(
            message.cid,
            message.id,
            message.type,
            mapOf(KEY_MESSAGE_ACTION to MESSAGE_ACTION_SHUFFLE)
        )
        val result = domainImpl.runAndRetry { channelController.sendAction(request) }
        removeLocalMessage(message)
        return if (result.isSuccess) {
            val processedMessage: Message = result.data()
            processedMessage.apply {
                syncStatus = SyncStatus.COMPLETED
                domainImpl.repos.messages.insert(this)
            }
            upsertMessage(processedMessage)
            Result(processedMessage)
        } else {
            Result(result.error())
        }
    }

    suspend fun sendImage(file: File): Result<String> = withContext(scope.coroutineContext) {
        client.sendImage(channelType, channelId, file).execute()
    }

    suspend fun sendFile(file: File): Result<String> = withContext(scope.coroutineContext) {
        client.sendFile(channelType, channelId, file).execute()
    }

    /**
     * sendReaction posts the reaction on local storage
     * message reaction count should increase, latest reactions and own_reactions should be updated
     *
     * If you're online we make the API call to sync to the server
     * If the request fails we retry according to the retry policy set on the repo
     */
    suspend fun sendReaction(reaction: Reaction): Result<Reaction> {
        reaction.user = domainImpl.currentUser
        val online = domainImpl.isOnline()
        // insert the message into local storage

        reaction.syncStatus = SyncStatus.IN_PROGRESS
        if (!online) {
            reaction.syncStatus = SyncStatus.SYNC_NEEDED
        }
        domainImpl.repos.reactions.insertReaction(reaction)
        // update livedata
        val currentMessage = getMessage(reaction.messageId)
        currentMessage?.let {
            it.addReaction(reaction, true)
            upsertMessage(it)
            domainImpl.repos.messages.insert(it)
        }

        if (online) {
            val runnable = {
                client.sendReaction(reaction)
            }
            val result = domainImpl.runAndRetry(runnable)
            return if (result.isSuccess) {
                reaction.syncStatus = SyncStatus.COMPLETED
                domainImpl.repos.reactions.insertReaction(reaction)
                Result(result.data(), null)
            } else {
                logger.logE("Failed to send reaction of type ${reaction.type} on messge ${reaction.messageId}", result.error())

                if (result.error().isPermanent()) {
                    reaction.syncStatus = SyncStatus.FAILED_PERMANENTLY
                } else {
                    reaction.syncStatus = SyncStatus.SYNC_NEEDED
                }
                domainImpl.repos.reactions.insertReaction(reaction)
                Result(null, result.error())
            }
        }
        return Result(reaction, null)
    }

    suspend fun deleteReaction(reaction: Reaction): Result<Message> {
        val online = domainImpl.isOnline()
        reaction.user = domainImpl.currentUser
        reaction.syncStatus = SyncStatus.IN_PROGRESS
        if (!online) {
            reaction.syncStatus = SyncStatus.SYNC_NEEDED
        }

        val reactionEntity = ReactionEntity(reaction)
        reactionEntity.deletedAt = Date()
        domainImpl.repos.reactions.insert(reactionEntity)

        // update livedata
        val currentMessage = getMessage(reaction.messageId)
        currentMessage?.let {
            it.removeReaction(reaction, true)
            upsertMessage(it)
            domainImpl.repos.messages.insert(it)
        }

        if (online) {
            val runnable = {
                client.deleteReaction(reaction.messageId, reaction.type)
            }
            val result = domainImpl.runAndRetry(runnable)
            return if (result.isSuccess) {
                reaction.syncStatus = SyncStatus.COMPLETED
                domainImpl.repos.reactions.insertReaction(reaction)
                Result(result.data(), null)
            } else {
                if (result.error().isPermanent()) {
                    reaction.syncStatus = SyncStatus.FAILED_PERMANENTLY
                } else {
                    reaction.syncStatus = SyncStatus.SYNC_NEEDED
                }
                domainImpl.repos.reactions.insertReaction(reaction)
                Result(null, result.error())
            }
        }
        return Result(currentMessage, null)
    }

    fun setWatcherCount(watcherCount: Int) {
        if (watcherCount != _watcherCount.value) {
            _watcherCount.postValue(watcherCount)
        }
    }

    // This one needs to be public for flows such as running a message action
    override fun upsertMessage(message: Message) {
        upsertMessages(listOf(message))
    }

    private fun upsertEventMessage(message: Message) {
        // make sure we don't lose ownReactions
        getMessage(message.id)?.let {
            message.ownReactions = it.ownReactions
        }
        upsertMessages(listOf(message))
    }

    override fun getMessage(messageId: String): Message? {
        val copy = _messages.value ?: mutableMapOf()
        var message = copy[messageId]

        if (hideMessagesBefore != null) {
            if (message != null && message.wasCreatedBeforeOrAt(hideMessagesBefore)) {
                message = null
            }
        }

        return message
    }

    private fun upsertMessages(messages: List<Message>) {
        val copy = _messages.value ?: mutableMapOf()
        val newMessages = messageHelper.updateValidAttachmentsUrl(messages, copy)
        // filter out old events
        val freshMessages = mutableListOf<Message>()
        for (message in newMessages) {
            val oldMessage = copy[message.id]
            var outdated = false
            if (oldMessage != null) {
                val oldTime = oldMessage.updatedAt?.time ?: oldMessage.updatedLocallyAt?.time ?: NEVER.time
                val newTime = message.updatedAt?.time ?: message.updatedLocallyAt?.time ?: NEVER.time
                outdated = oldTime > newTime
            }
            if (!outdated) {
                freshMessages.add(message)
            } else {
                val oldDate = oldMessage?.updatedAt
                logger.logW("Skipping outdated message update for message with text ${message.text}. Old message date is $oldDate new message date id ${message.updatedAt}")
            }
        }

        // update all the fresh messages
        for (message in freshMessages) {
            copy[message.id] = message.copy()
        }
        _messages.postValue(copy)
    }

    private fun removeLocalMessage(message: Message) {
        val messages = _messages.value ?: mutableMapOf()
        messages.remove(message.id)
        _messages.postValue(messages)
    }

    override fun clean() {
        // cleanup your own typing state
        val now = Date()
        if (lastStartTypingEvent != null && now.time - lastStartTypingEvent!!.time > 5000) {
            stopTyping()
        }

        // Cleanup typing events that are older than 15 seconds
        val copy = _typing.value ?: mutableMapOf()
        var changed = false
        val calendar = Calendar.getInstance()
        calendar.add(Calendar.SECOND, -15)
        val old = calendar.time
        for ((userId, typing) in copy.toList()) {
            if (typing.createdAt.before(old)) {
                copy.remove(userId)
                changed = true
            }
        }
        if (changed) {
            _typing.postValue(copy)
        }
    }

    fun setTyping(userId: String, event: ChatEvent?) {
        val copy = _typing.value ?: mutableMapOf()
        if (event == null) {
            copy.remove(userId)
        } else {
            copy[userId] = event
        }
        copy.remove(domainImpl.currentUser.id)
        _typing.postValue(copy)
    }

    private fun setHidden(hidden: Boolean) {
        if (_hidden.value != hidden) {
            _hidden.postValue(hidden)
        }
    }

    fun handleEvents(events: List<ChatEvent>) {
        // livedata actually batches many frequent updates after each other
        // we might not need a more optimized handleEvents implementation.. TBD.
        for (event in events) {
            handleEvent(event)
        }
    }

    fun isHidden(): Boolean {
        return _hidden.value ?: false
    }

    fun handleEvent(event: ChatEvent) {
        when (event) {
            is NewMessageEvent -> {
                upsertEventMessage(event.message)
                setHidden(false)
            }
            is MessageUpdatedEvent -> {
                upsertEventMessage(event.message)
                setHidden(false)
            }
            is MessageDeletedEvent -> {
                upsertEventMessage(event.message)
                setHidden(false)
            }
            is NotificationMessageNewEvent -> {
                upsertEventMessage(event.message)
                setHidden(false)
                event.watcherCount?.let { setWatcherCount(it) }
            }
            is ReactionNewEvent -> {
                upsertEventMessage(event.message)
            }
            is ReactionDeletedEvent -> {
                upsertEventMessage(event.message)
            }
            is MemberRemovedEvent -> {
                deleteMember(event.user.id)
            }
            is MemberAddedEvent -> {
                upsertMember(event.member)
            }
            is MemberUpdatedEvent -> {
                upsertMember(event.member)
            }
            is NotificationAddedToChannelEvent -> {
                upsertMembers(event.channel.members)
            }

            is UserPresenceChangedEvent -> {
                upsertUserPresence(event.user)
            }

            is UserUpdatedEvent -> {
                upsertUser(event.user)
            }

            is UserStartWatchingEvent -> {
                upsertWatcher(event.user)
                setWatcherCount(event.watcherCount)
            }
            is UserStopWatchingEvent -> {
                deleteWatcher(event.user)
                setWatcherCount(event.watcherCount)
            }
            is ChannelUpdatedEvent -> {
                updateChannelData(event.channel)
            }
            is ChannelHiddenEvent -> {
                setHidden(true)
            }
            is ChannelVisibleEvent -> {
                setHidden(false)
            }
            is ChannelDeletedEvent -> {
                removeMessagesBefore(event.createdAt)
                val channelData = _channelData.value
                channelData?.let {
                    it.deletedAt = event.createdAt
                    _channelData.postValue(it)
                }
            }
            is ChannelTruncatedEvent,
            is NotificationChannelTruncatedEvent -> {
                removeMessagesBefore(event.createdAt)
            }
            is TypingStopEvent -> {
                setTyping(event.user.id, null)
            }
            is TypingStartEvent -> {
                setTyping(event.user.id, event)
            }
            is MessageReadEvent -> {
                updateRead(ChannelUserRead(event.user, event.createdAt))
            }
            is NotificationMarkReadEvent -> {
                updateRead(ChannelUserRead(event.user, event.createdAt))
                event.watcherCount?.let { setWatcherCount(it) }
            }
        }
    }

    private fun upsertUserPresence(user: User) {
        val userId = user.id
        // members and watchers have users
        val members = _members.value ?: mutableMapOf()
        val watchers = _watchers.value ?: mutableMapOf()
        val member = members[userId]
        val watcher = watchers[userId]
        if (member != null) {
            member.user = user
            upsertMember(member)
        }
        if (watcher != null) {
            upsertWatcher(user)
        }
    }

    private fun upsertUser(user: User) {
        upsertUserPresence(user)
        // channels have users
        val userId = user.id
        val channelData = _channelData.value
        if (channelData != null) {
            if (channelData.createdBy.id == userId) {
                channelData.createdBy = user
            }
        }

        // updating messages is harder
        // user updates don't happen frequently, it's probably ok for this update to be sluggish
        // if it turns out to be slow we can do a simple reverse index from user -> message
        val messages = _messages.value ?: mutableMapOf()
        val changedMessages = mutableListOf<Message>()
        for (message in messages.values) {
            var changed = false
            if (message.user.id == userId) {
                message.user = user
                changed = true
            }
            for (reaction in message.ownReactions) {
                if (reaction.user!!.id == userId) {
                    reaction.user = user
                    changed = true
                }
            }
            for (reaction in message.latestReactions) {
                if (reaction.user!!.id == userId) {
                    reaction.user = user
                    changed = true
                }
            }
            if (changed) changedMessages.add(message)
        }
        if (changedMessages.isNotEmpty()) {
            upsertMessages(changedMessages)
        }
    }

    private fun deleteWatcher(user: User) {
        _watchers.postValue((_watchers.value ?: mapOf()) - user.id)
    }

    private fun upsertWatcher(user: User) {
        _watchers.postValue((_watchers.value ?: mapOf()) + mapOf(user.id to user))
    }

    private fun deleteMember(userId: String) {
        val copy = _members.value ?: mutableMapOf()
        copy.remove(userId)
        _members.postValue(copy)
    }

    fun upsertMembers(members: List<Member>) {
        val channelMembers = _members.value ?: mutableMapOf()
        members.forEach {
            channelMembers[it.user.id] = it
        }
        _members.postValue(channelMembers)
    }

    fun upsertMember(member: Member) = upsertMembers(listOf(member))

    fun updateReads(
        reads: List<ChannelUserRead>
    ) {
        val currentUserId = domainImpl.currentUser.id
        val copy = _reads.value ?: mutableMapOf()
        val readMap = reads.associateBy { it.getUserId() }

        // handle the current user
        val currentUserRead = readMap[currentUserId]
        currentUserRead?.let {
            _read.postValue(it)
            println("updateReads for current user to ${it.lastRead} on channel $cid")
        }
        for (r in reads) {
            copy[r.getUserId()] = r
        }
        _reads.postValue(copy)
    }

    fun updateRead(
        read: ChannelUserRead
    ) {
        updateReads(listOf(read))
    }

<<<<<<< HEAD
    fun updateLiveDataFromChannelEntityPair(c: ChannelEntityPair) {
        setHidden(c.entity.hidden ?: false)
        c.entity.hideMessagesBefore?.let { hideMessagesBefore = it }
        updateLiveDataFromChannel(c.channel)
=======
    internal fun updateLiveDataFromLocalChannel(localChannel: Channel) {
        localChannel.hidden?.let(::setHidden)
        hideMessagesBefore = localChannel.hiddenMessagesBefore
        updateLiveDataFromChannel(localChannel)
>>>>>>> 23fa54c8
    }

    fun updateLiveDataFromChannel(c: Channel) {
        // Update all the livedata objects based on the channel
        updateChannelData(c)
        setWatcherCount(c.watcherCount)
        updateReads(c.read)

        // there are some edge cases here, this code adds to the members, watchers and messages
        // this means that if the offline sync went out of sync things go wrong
        setMembers(c.members)
        setWatchers(c.watchers)
        upsertMessages(c.messages)
    }

    private fun setMembers(members: List<Member>) {
        val copy = _members.value ?: mutableMapOf()
        for (m in members) {
            copy[m.getUserId()] = m
        }
        _members.postValue(copy)
    }

    fun updateChannelData(channel: Channel) {
        _channelData.postValue(ChannelData(channel))
    }

    fun setWatchers(watchers: List<User>) {
        _watchers.postValue((_watchers.value ?: mapOf()) + watchers.associateBy { it.id })
    }

    suspend fun editMessage(message: Message): Result<Message> {
        val online = domainImpl.isOnline()
        var editedMessage = message.copy()

        // set message.updated at if it's null or older than now (prevents issues with incorrect clocks)
        editedMessage.apply {
            val now = Date()
            if (updatedAt == null || updatedAt!!.before(now)) {
                updatedAt = now
            }
        }

        editedMessage.syncStatus = if (!online) SyncStatus.SYNC_NEEDED else SyncStatus.IN_PROGRESS

        // Update livedata
        upsertMessage(editedMessage)

        // Update Room State
        domainImpl.repos.messages.insert(editedMessage)

        if (online) {
            val runnable = {
                client.updateMessage(editedMessage)
            }
            // updating a message should cancel prior runnables editing the same message...
            // cancel previous message jobs
            editJobs[message.id]?.cancelAndJoin()
            val job = scope.async { domainImpl.runAndRetry(runnable) }
            editJobs[message.id] = job
            val result = job.await()
            if (result.isSuccess) {
                editedMessage = result.data()
                editedMessage.syncStatus = SyncStatus.COMPLETED
                upsertMessage(editedMessage)
                domainImpl.repos.messages.insert(editedMessage)

                return Result(editedMessage, null)
            } else {
                editedMessage.syncStatus = if (result.error().isPermanent()) {
                    SyncStatus.FAILED_PERMANENTLY
                } else {
                    SyncStatus.SYNC_NEEDED
                }

                upsertMessage(editedMessage)
                domainImpl.repos.messages.insert(editedMessage)
                return Result(null, result.error())
            }
        }
        return Result(editedMessage, null)
    }

    suspend fun deleteMessage(message: Message): Result<Message> {
        val online = domainImpl.isOnline()
        message.deletedAt = Date()
        message.syncStatus = if (!online) SyncStatus.SYNC_NEEDED else SyncStatus.IN_PROGRESS

        // Update livedata
        upsertMessage(message)

        // Update Room State
        domainImpl.repos.messages.insert(message)

        if (online) {
            val runnable = {
                client.deleteMessage(message.id)
            }
            val result = domainImpl.runAndRetry(runnable)
            if (result.isSuccess) {
                message.syncStatus = SyncStatus.COMPLETED
                upsertMessage(message)
                domainImpl.repos.messages.insert(message)
                return Result(result.data(), null)
            } else {
                message.syncStatus = if (result.error().isPermanent()) {
                    SyncStatus.FAILED_PERMANENTLY
                } else {
                    SyncStatus.SYNC_NEEDED
                }

                upsertMessage(message)
                domainImpl.repos.messages.insert(message)
                return Result(null, result.error())
            }
        }
        return Result(message, null)
    }

    override fun toChannel(): Channel {
        // recreate a channel object from the various observables.
        val channelData = _channelData.value ?: ChannelData(channelType, channelId)

        val messages = sortedMessages()
        val members = (_members.value ?: mutableMapOf()).values.toList()
        val watchers = (_watchers.value ?: mutableMapOf()).values.toList()
        val reads = (_reads.value ?: mutableMapOf()).values.toList()
        val watcherCount = _watcherCount.value ?: 0

        val channel = channelData.toChannel(messages, members, reads, watchers, watcherCount)
        channel.config = getConfig()
        channel.unreadCount = computeUnreadCount(domainImpl.currentUser, _read.value, messages)
        channel.lastMessageAt = messages.lastOrNull()?.let { it.createdAt ?: it.createdLocallyAt }

        return channel
    }

    companion object {
        private const val TYPE_IMAGE = "image"
        private const val TYPE_FILE = "file"
    }
}<|MERGE_RESOLUTION|>--- conflicted
+++ resolved
@@ -1056,17 +1056,10 @@
         updateReads(listOf(read))
     }
 
-<<<<<<< HEAD
-    fun updateLiveDataFromChannelEntityPair(c: ChannelEntityPair) {
-        setHidden(c.entity.hidden ?: false)
-        c.entity.hideMessagesBefore?.let { hideMessagesBefore = it }
-        updateLiveDataFromChannel(c.channel)
-=======
     internal fun updateLiveDataFromLocalChannel(localChannel: Channel) {
         localChannel.hidden?.let(::setHidden)
         hideMessagesBefore = localChannel.hiddenMessagesBefore
         updateLiveDataFromChannel(localChannel)
->>>>>>> 23fa54c8
     }
 
     fun updateLiveDataFromChannel(c: Channel) {
