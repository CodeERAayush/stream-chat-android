--- conflicted
+++ resolved
@@ -526,15 +526,22 @@
         attachment: Attachment,
         attachmentTransformer: ((at: Attachment, file: File) -> Attachment)? = null
     ): Result<Attachment> {
-        val file = checkNotNull(attachment.upload) {
-            "upload file shouldn't be called on attachment without a attachment.upload"
-        }
+        val file =
+            checkNotNull(attachment.upload) { "upload file shouldn't be called on attachment without a attachment.upload" }
         val mimeType = MimeTypeMap.getSingleton().getMimeTypeFromExtension(file.extension)
-<<<<<<< HEAD
-        val attachmentType = if (mimeType.isImageMimetype()) { TYPE_IMAGE } else { TYPE_FILE }
-        val pathResult = if (attachmentType == TYPE_IMAGE) { sendImage(file) } else { sendFile(file) }
+        val attachmentType = if (mimeType.isImageMimetype()) {
+            TYPE_IMAGE
+        } else {
+            TYPE_FILE
+        }
+        val pathResult = if (attachmentType == TYPE_IMAGE) {
+            sendImage(file)
+        } else {
+            sendFile(file)
+        }
         val url = if (pathResult.isError) null else pathResult.data()
-        val uploadState = if (pathResult.isError) Attachment.UploadState.Failed(pathResult.error()) else Attachment.UploadState.Success
+        val uploadState =
+            if (pathResult.isError) Attachment.UploadState.Failed(pathResult.error()) else Attachment.UploadState.Success
 
         var newAttachment = attachment.copy(
             name = file.name,
@@ -547,34 +554,6 @@
             url?.let {
                 if (attachmentType == TYPE_IMAGE) {
                     imageUrl = it
-=======
-        val attachmentType = if (mimeType.isImageMimetype()) "image" else "file"
-        val pathResult = if (attachmentType == "image") {
-            sendImage(file)
-        } else {
-            sendFile(file)
-        }
-        var newAttachment: Attachment
-        var uploadError: ChatError? = null
-
-        if (pathResult.isError) {
-            uploadError = pathResult.error()
-
-            newAttachment =
-                attachment.copy(uploadState = Attachment.UploadState.Failed(uploadError))
-        } else {
-            val uploadPath = pathResult.data()
-            newAttachment = attachment.copy(
-                name = file.name,
-                fileSize = file.length().toInt(),
-                mimeType = mimeType?.toString() ?: "",
-                url = uploadPath,
-                uploadState = Attachment.UploadState.Success,
-                type = attachmentType
-            ).apply {
-                if (attachmentType == "image") {
-                    imageUrl = uploadPath
->>>>>>> cb1632ee
                 } else {
                     assetUrl = it
                 }
