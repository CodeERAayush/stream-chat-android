--- conflicted
+++ resolved
@@ -384,13 +384,12 @@
         val queryOfflineJob = scope.async { runChannelQueryOffline(pagination) }
         // start the online query before queryOfflineJob.await
         val queryOnlineJob = if (domainImpl.isOnline()) { scope.async { runChannelQueryOnline(pagination) } } else { null }
-
-        val channelEntityPair = queryOfflineJob.await()
-        if (channelEntityPair != null) {
-            updateLiveDataFromChannelEntityPair(channelEntityPair)
-        }
-
+        val localChannel = queryOfflineJob.await()
+        if (localChannel != null) {
+            updateLiveDataFromLocalChannel(localChannel)
+        }
         // if we are online we we run the actual API call
+
         return if (queryOnlineJob != null) {
             val response = queryOnlineJob.await()
             if (response.isSuccess) {
@@ -400,35 +399,21 @@
         } else {
             // if we are not offline we mark it as needing recovery
             recoveryNeeded = true
-            val channel = channelEntityPair?.channel
-            Result(channel, null)
-        }
-    }
-
-<<<<<<< HEAD
+            Result(localChannel, null)
+        }
+    }
+
     suspend fun runChannelQueryOffline(pagination: QueryChannelPaginationRequest): Channel? {
         val selectedChannel = domainImpl.selectAndEnrichChannel(cid, pagination)
-=======
-    suspend fun runChannelQueryOffline(pagination: QueryChannelPaginationRequest): ChannelEntityPair? {
-        val channelPair = domainImpl.selectAndEnrichChannel(cid, pagination)
->>>>>>> e7a9dc75
 
         selectedChannel?.also { channel ->
             channel.config = domainImpl.getChannelConfig(channel.type)
             _loading.postValue(false)
 
-<<<<<<< HEAD
-            updateLiveDataFromLocalChannel(channel)
             logger.logI("Loaded channel ${channel.cid} from offline storage with ${channel.messages.size} messages")
         }
 
         return selectedChannel
-=======
-            logger.logI("Loaded channel ${channel.cid} from offline storage with ${channel.messages.size} messages")
-        }
-
-        return channelPair
->>>>>>> e7a9dc75
     }
 
     suspend fun runChannelQueryOnline(pagination: QueryChannelPaginationRequest): Result<Channel> {
