# Deprecations

This document lists deprecated constructs in the SDK, with their expected time ⌛ of further deprecations and removals.

| API / Feature | Deprecated (warning) | Deprecated (error) | Removed | Notes |
| --- | --- | --- | --- | --- |
<<<<<<< HEAD
| `ChatClient#searchMessages` method<br/>*client* | 2021.09.01 ⌛ | 2021.10.01 ⌛ | 2021.11.01 ⌛ | Use the `ChatClient#searchMessages` method with unwrapped parameters instead |
=======
| `ChatDomain#removeMembers` <br/>*offline* | 2021.09.14<br/>4.18.0 | 2021.10.14⌛ | 2021.11.14 ⌛ | Use ChatClient::removeMembers directly |
>>>>>>> 22fdc518
| `User#name` extension<br/>*client* | 2021.09.14<br/>4.18.0 | 2021.09.14<br/>4.18.0 | 2021.10.14 ⌛ | Use class member instead |
| `User#image` extension<br/>*client* | 2021.09.14<br/>4.18.0 | 2021.09.14<br/>4.18.0 | 2021.10.14 ⌛ | Use class member instead |
| `Channel#name` extension<br/>*client* | 2021.09.14<br/>4.18.0 | 2021.09.14<br/>4.18.0 | 2021.10.14 ⌛ | Use class member instead |
| `Channel#image` extension<br/>*client* | 2021.09.14<br/>4.18.0 | 2021.09.14<br/>4.18.0 | 2021.10.14 ⌛ | Use class member instead |
| `ChatClient#getMessagesWithAttachments`<br/>*client* | 2021.08.24<br/>4.17.0 | 2021.08.31 ⌛ | 2021.09.14 ⌛ | Use getMessagesWithAttachments function with types list instead |
| `ChannelClient#getMessagesWithAttachments`<br/>*client* | 2021.08.24<br/>4.17.0 | 2021.08.31 ⌛ | 2021.09.14 ⌛ | Use getMessagesWithAttachments function with types list instead |
| `created_at`, `updated_at`, `isTypingEvents`, `isReadEvents`, `isConnectEvents`, `isSearch`, `isMutes` in Config class are all deprecated. <br/>*ui-components* | 2021.07.13<br/>4.14.0 | 2021.08.25<br/>4.17.0 | 2021.08.25<br/>4.17.0 | Use `createdAt`, `updatedAt`, `typingEventsEnabled`, `readEventsEnabled`, `connectEventsEnabled`, `searchEnabled` and `mutesEnabled` instead |
| `MessageListViewModel#currentUser` <br/>*ui-components* | 2021.07.13<br/>4.14.0 | 2021.08.24<br/>4.17.0 | 2021.08.24<br/>4.17.0 | Use `MessageListViewModel#user.value` instead |
| `ChatClient.Builder#logLevel(String)`<br/>*client* | 2021.07.01 | 2021.07.13<br/>4.14.0 | 2021.08.24<br/>4.17.0 | Use `ChatClient.Builder#logLevel(ChatLogLevel)` instead |
| `ChatDomain#sendMessage(message: Message, attachmentTransformer: ((at: Attachment, file: File) -> Attachment)?,)` <br/>*offline* | 2021.06.14 | 2021.07.13<br/>4.14.0 | 2021.08.24<br/>4.17.0 | Use `ChatDomain#sendMessage(message: Message)` instead |
| Multiple `MessageListView` tint related attributes<br/>*ui-components* | 2021.06.10 | 2021.07.13<br/>4.14.0 | 2021.08.24<br/>4.17.0 | Override drawables instead |
| Multiple `MessageInputView` tint related attributes<br/>*ui-components* | 2021.06.10 | 2021.07.13<br/>4.14.0 | 2021.08.24<br/>4.17.0 | Override drawables instead |
| `ChannelListHeaderView.streamUiActionButtonTint` attribute<br/>*ui-components* | 2021.06.10 | 2021.07.13<br/>4.14.0 | 2021.08.24<br/>4.17.0 | Override drawable instead |
| `ChannelListView.streamUiMutedChannelIconTint` attribute<br/>*ui-components* | 2021.06.10 | 2021.07.13<br/>4.14.0 | 2021.08.24<br/>4.17.0 | Override drawable instead |
| Multiple `AttachmentOptionsView` tint related attributes<br/>*ui-components* | 2021.06.10 | 2021.07.13<br/>4.14.0 | 2021.08.24<br/>4.17.0 | Override drawables instead |
| `MessageListViewStyle#warningActionsTintColor`<br/>*ui-components* | 2021.06.10 | 2021.07.13<br/>4.14.0 | 2021.08.24<br/>4.17.0 | Override drawable instead |
| `MessageListViewStyle#iconsTint`<br/>*ui-components* | 2021.06.10 | 2021.07.13<br/>4.14.0 | 2021.08.24<br/>4.17.0 | Override drawables instead |
| `AttachmentSelectionDialogStyle#pictureAttachmentIconTint`<br/>*ui-components* | 2021.06.10 | 2021.07.13<br/>4.14.0 | 2021.08.24<br/>4.17.0 | Use the `AttachmentDialogStyle#pictureAttachmentIcon` instead |
| `AttachmentSelectionDialogStyle#fileAttachmentIconTint`<br/>*ui-components* | 2021.06.10 | 2021.07.13<br/>4.14.0 | 2021.08.24<br/>4.17.0 | Use the `AttachmentDialogStyle#fileAttachmentIcon` instead |
| `AttachmentSelectionDialogStyle#cameraAttachmentIconTint`<br/>*ui-components* | 2021.06.10 | 2021.07.13<br/>4.14.0 | 2021.08.24<br/>4.17.0 | Use the `AttachmentDialogStyle#cameraAttachmentIcon` instead |
| `ChannelListViewStyle#mutedChannelIconTint`<br/>*ui-components* | 2021.06.10 | 2021.07.13<br/>4.14.0 | 2021.08.24<br/>4.17.0 | Use the `ChannelListViewStyle#mutedChannelIcon` instead |
| `AvatarView.OnlineIndicatorPosition.TOP`<br/>*ui-components* | 2021.06.01 | 2021.07.13<br/>4.14.0 | 2021.08.24<br/>4.17.0 | Use the `OnlineIndicatorPosition.TOP_RIGHT` constant instead |
| `AvatarView.OnlineIndicatorPosition.BOTTOM`<br/>*ui-components* | 2021.06.01 | 2021.07.13<br/>4.14.0 | 2021.08.24<br/>4.17.0 | Use the `OnlineIndicatorPosition.BOTTOM_RIGHT` constant instead |
| `SocketListener::onDisconnected` <br/>*client* | 2021.05.17 | 2021.06.23<br/>4.12.1  | 2021.07.13<br/>4.14.0 | Use method with DisconnectCause instead of it |
| `ChatClient#onMessageReceived`<br/>*client* | 2021.05.14<br/>4.11.0 | 2021.06.23<br/>4.12.1  | 2021.07.13<br/>4.14.0 | Use the `ChatClient.handleRemoteMessage` method instead |
| `ChatClient#onNewTokenReceived`<br/>*client* | 2021.05.14<br/>4.11.0 | 2021.06.23<br/>4.12.1  | 2021.07.13<br/>4.14.0 | Use the `ChatClient.setFirebaseToken` method instead |
| `ChatNotificationHandler#getSmallIcon`<br/>*client* | 2021.05.14<br/>4.11.0 | 2021.06.23<br/>4.12.1  | 2021.07.13<br/>4.14.0 | Use the `NotificationsConfig.smallIcon` instead |
| `ChatNotificationHandler#getFirebaseMessageIdKey`<br/>*client* | 2021.05.14<br/>4.11.0 | 2021.06.23<br/>4.12.1  | 2021.07.13<br/>4.14.0 | Use the `NotificationsConfig.firebaseMessageIdKey` instead |
| `ChatNotificationHandler#getFirebaseChannelIdKey`<br/>*client* | 2021.05.14<br/>4.11.0 | 2021.06.23<br/>4.12.1  | 2021.07.13<br/>4.14.0 | Use the `NotificationsConfig.firebaseChannelIdKey` instead |
| `ChatNotificationHandler#getFirebaseChannelTypeKey`<br/>*client* | 2021.05.14<br/>4.11.0 | 2021.06.23<br/>4.12.1  | 2021.07.13<br/>4.14.0 | Use the `NotificationsConfig.firebaseChannelTypeKey` instead |
| Old serialization implementation<br/>*client* | 2021.05.10<br/>4.10.0 | 2021.06.30<br/>4.13.0 | 2021.09.03<br/>4.18.0 | See the [4.10.0 release notes](https://github.com/GetStream/stream-chat-android/releases/tag/4.10.0) for details |
| `io.getstream.chat.android.livedata.ChannelData` <br/>*offline* | 2021.05.07 | 2021.06.23<br/>4.12.1 | 2021.07.13<br/>4.14.0 | Use `io.getstream.chat.android.offline.channel.ChannelData` instead |
| `ChannelController#channelData` <br/>*offline* | 2021.05.07 | 2021.06.23<br/>4.12.1 | 2021.07.13<br/>4.14.0 | Use `ChannelController::offlineChannelData` instead
| `MessageInputViewModel#editMessage` <br/>*ui-common* | 2021.05.05 | 2021.06.23<br/>4.12.1 | 2021.07.13<br/>4.14.0 | Use `MessageInputViewModel::messageToEdit` and `MessageInputViewModel::postMessageToEdit` |
| `ChatDomain#currentUser` <br/>*offline* | 2021.04.30 | 2021.07.13<br/>4.14.0 | 2021.08.24<br/>4.17.0 | Subscribe to `ChatDomain::user` and handle nullable state |
| `MessageInputView#setSuggestionListView` <br/>*ui-components* | 2021.04.13 | 2021.04.27<br/>4.10.0 | 2021.06.23<br/>4.12.1 | Setting external SuggestionListView is no longer necessary |
| `ChatDomain.usecases` <br/>*offline* | 2021.04.06 | 2021.05.06<br/>4.10.0 | 2021.06.23<br/>4.12.1 | Replace this property call by obtaining a specific use case directly from ChatDomain |
| `MessageInputView#setMembers` <br/>*ui-components* | 2021.04.07 | 2021.04.21<br/>4.9.0 | 2021.05.05<br>4.10.0 | Use MessageInputView::setUserLookupHandler instead of manually passing the list of users |
| `ChannelListView's empty state methods` <br/>*ui-components* | 2021.04.05 | 2021.04.21<br/>4.9.0 | 2021.05.05<br/>4.10.0 | These methods no longer need to be called directly, `setChannel` handles empty state changes automatically |
| `MessageListItemStyle#messageTextColorTheirs` <br/>*ui-components* | 2021.03.25 | 2021.04.21<br/>4.9.0 | 2021.06.23<br/>4.12.1 | Use MessageListItemStyle::textStyleTheirs::colorOrNull() instead |
| `MessageListItemStyle#messageTextColorMine` <br/>*ui-components* | 2021.03.25 | 2021.04.21<br/>4.9.0 | 2021.06.23<br/>4.12.1 | Use MessageListItemStyle::textStyleMine::colorOrNull() instead |
| `com.getstream.sdk.chat.ChatUI`<br/>*ui-components* | 2021.03.19<br/>4.8.0 | 2021.04.21<br/>4.9.0 | 2021.06.23<br/>4.12.1 | Use the new ChatUI implementation `io.getstream.chat.android.ui.ChatUI`
| `GetTotalUnreadCount#invoke`<br/> | 2021.03.17<br/>4.7.2  | 2021.04.21<br/>4.9.0 | 2021.06.23<br/>4.12.1 | Use ChatDomain::totalUnreadCount instead |
| `GetUnreadChannelCount#invoke`<br/> | 2021.03.17<br/>4.7.2  | 2021.04.21<br/>4.9.0 | 2021.06.23<br/>4.12.1 | Use ChatDomain::channelUnreadCount instead |
| `ChatClient#unMuteChannel`<br/>*client* | 2021.03.15<br/>4.7.1 | 2021.04.21<br/>4.9.0 | 2021.06.23<br/>4.12.1 | Use the `unmuteChannel` method instead |
| `ChatClient#unBanUser`<br/>*client* | 2021.03.15<br/>4.7.1 | 2021.04.21<br/>4.9.0 | 2021.06.23<br/>4.12.1 | Use the `unbanUser` method instead |
| `ChannelClient#unBanUser`<br/>*client* | 2021.03.15<br/>4.7.1 | 2021.04.21<br/>4.9.0 | 2021.06.23<br/>4.12.1 | Use the `unbanUser` method instead |
| `ChannelController#unBanUser`<br/>*client* | 2021.03.15<br/>4.7.1 | 2021.04.21<br/>4.9.0 | 2021.04.21<br/>4.9.0 | Use the `unbanUser` method instead |
| `ChatDomain.Builder` constructors with user params | 2021.02.26<br/>4.7.0 | 2021.06.23<br/>4.12.1 | 2021.08.24<br/>4.17.0 | Use `ChatDomain.Builder(context, chatClient)` instead |
| `ChatDomain#disconnect` | 2021.02.25<br/>4.7.0 | 2021.06.23<br/>4.12.1 | 2021.08.24<br/>4.17.0 | Use just `ChatClient#disconnect` instead |
| `setUser` (and similar) methods<br/>*client* | 2021.02.03<br/>4.5.3 | 2021.05.03<br/>4.10.0 | 2021.08.24<br/>4.17.0 | Replaced by `connectUser` style methods that return `Call` objects, see the updated documentation for [Initialization & Users](https://getstream.io/chat/docs/android/init_and_users/?language=kotlin)) |
| `MessageListViewModel.Event.AttachmentDownload`<br/>*ui-common* | 2021.01.29<br/>4.5.2 | 2021.02.29<br/>4.7.0 | 2021.03.29<br/>4.8.0 | Use `DownloadAttachment` instead |
| `subscribe` methods with Kotlin function parameters<br/>*client* | 2021.01.27<br/>4.5.2 | 2021.03.27<br/>4.8.0 | 2021.06.23<br/>4.12.1 | Use methods with `ChatEventListener` parameters instead (only affects Java clients) |
| `ChatUI(client, domain, context)`<br/>*ui-common* | 2020.11.09<br/>4.4.2 | 2021.02.22<br/>4.6.0 | 2021.03.22<br/>4.8.0 | Use ctor with just Context param instead |
| `User#unreadCount`<br/>*client* | 2020.11.05<br/>4.4.2 | 2021.02.22<br/>4.6.0 | 2021.03.22<br/>4.8.0 | Use `totalUnreadCount` instead |
| `ChannelController`<br/>*client* | 2020.11.04<br/>4.4.1 | 2021.02.22<br/>4.6.0 | 2021.04.21<br/>4.9.0 | Renamed due to conflicting name with a type in the offline library, use `ChannelClient` instead |
| `Chat` interface<br/>*ui-common* | 2020.10.27<br/>4.4.1 | 2021.02.22<br/>4.6.0 | 2021.04.21<br/>4.9.0 | Use `ChatUI` instead |
| `MessageListView#setViewHolderFactory`<br/>*ui (old)* | 2020.10.15<br/>4.3.1 | 2021.02.22<br/>4.6.0 | 2021.04.21<br/>4.9.0 | Use the more explicit `setMessageViewHolderFactory` method instead |
| `SendMessageWithAttachments` use case <br/>*offline* | 2020.09.30<br/>4.3.0 | 2021.02.22<br/>4.6.0 | 2021.04.21<br/>4.9.0 | - |
| `ChatObservable` based event APIs (`events()`)<br/>*client* | 2020.09.18 | 2021.02.22<br/>4.6.0 | 2021.04.21<br/>4.9.0 | Replace with direct `subscribe` calls on `ChatClient` and `ChannelClient`, see [migration guide](https://github.com/GetStream/stream-chat-android/wiki/Migration-guide:-ChatObserver-and-events()-APIs) |
| `ChatClient#flag(userId)`<br/>*client* | 2020.07.28 | 2021.02.22<br/>4.6.0 | 2021.03.22<br/>4.8.0 | Use the more explicit `flagUser` method instead |
| `ChatDomain.Builder#notificationConfig`<br/>*offline* | - | 2020.12.14<br/>4.4.7 | 2021.03.14<br/>4.8.0 | Configure this on `ChatClient.Builder` instead |
| `Call#enqueue((Result<T>) -> Unit)`<br/>*core* | - | 2020.12.09<br/>4.4.7 | 2021.03.09<br/>4.8.0 | Use `enqueue(Callback<T>)` instead (only affects Java clients) |
| `Pagination#get`<br/>*client* | - | 2020.10.12<br/>4.3.0 | 2021.02.22<br/>4.6.0 | Use `toString` instead |
| `MessageListItemAdapter#replaceEntities`<br/>*ui (old)* | - | 2020.10.05<br/>4.3.0 | 2021.02.22<br/>4.6.0 | Use `submitList` instead |<|MERGE_RESOLUTION|>--- conflicted
+++ resolved
@@ -4,11 +4,8 @@
 
 | API / Feature | Deprecated (warning) | Deprecated (error) | Removed | Notes |
 | --- | --- | --- | --- | --- |
-<<<<<<< HEAD
 | `ChatClient#searchMessages` method<br/>*client* | 2021.09.01 ⌛ | 2021.10.01 ⌛ | 2021.11.01 ⌛ | Use the `ChatClient#searchMessages` method with unwrapped parameters instead |
-=======
 | `ChatDomain#removeMembers` <br/>*offline* | 2021.09.14<br/>4.18.0 | 2021.10.14⌛ | 2021.11.14 ⌛ | Use ChatClient::removeMembers directly |
->>>>>>> 22fdc518
 | `User#name` extension<br/>*client* | 2021.09.14<br/>4.18.0 | 2021.09.14<br/>4.18.0 | 2021.10.14 ⌛ | Use class member instead |
 | `User#image` extension<br/>*client* | 2021.09.14<br/>4.18.0 | 2021.09.14<br/>4.18.0 | 2021.10.14 ⌛ | Use class member instead |
 | `Channel#name` extension<br/>*client* | 2021.09.14<br/>4.18.0 | 2021.09.14<br/>4.18.0 | 2021.10.14 ⌛ | Use class member instead |
